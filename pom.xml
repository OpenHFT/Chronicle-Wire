<?xml version="1.0" encoding="UTF-8"?>
<!--
  ~ Copyright 2016 higherfrequencytrading.com
  ~
  ~ Licensed under the *Apache License, Version 2.0* (the "License");
  ~ you may not use this file except in compliance with the License.
  ~ You may obtain a copy of the License at
  ~
  ~     http://www.apache.org/licenses/LICENSE-2.0
  ~
  ~ Unless required by applicable law or agreed to in writing, software
  ~ distributed under the License is distributed on an "AS IS" BASIS,
  ~ WITHOUT WARRANTIES OR CONDITIONS OF ANY KIND, either express or implied.
  ~ See the License for the specific language governing permissions and
  ~ limitations under the License.
  -->

<project xmlns="http://maven.apache.org/POM/4.0.0" xmlns:xsi="http://www.w3.org/2001/XMLSchema-instance" xsi:schemaLocation="http://maven.apache.org/POM/4.0.0 http://maven.apache.org/xsd/maven-4.0.0.xsd">

    <parent>
        <groupId>net.openhft</groupId>
        <artifactId>java-parent-pom</artifactId>
        <version>1.1.10</version>
        <relativePath />
    </parent>
    <modelVersion>4.0.0</modelVersion>
    <artifactId>chronicle-wire</artifactId>
    <version>1.8.5-SNAPSHOT</version>
    <name>OpenHFT/Chronicle-Wire</name>
    <description>Chronicle-Wire</description>
    <packaging>bundle</packaging>

    <dependencyManagement>
        <dependencies>
            <dependency>
                <groupId>net.openhft</groupId>
                <artifactId>third-party-bom</artifactId>
                <type>pom</type>
                <version>3.5.9</version>
                <scope>import</scope>
            </dependency>
            <dependency>
                <groupId>net.openhft</groupId>
                <artifactId>chronicle-bom</artifactId>
<<<<<<< HEAD
                <version>1.14.7</version>
=======
                <version>1.14.8</version>
>>>>>>> ea5f87e8
                <type>pom</type>
                <scope>import</scope>
            </dependency>

        </dependencies>
    </dependencyManagement>

    <dependencies>
        <dependency>
            <groupId>net.openhft</groupId>
            <artifactId>chronicle-bytes</artifactId>
        </dependency>

        <dependency>
            <groupId>net.openhft</groupId>
            <artifactId>chronicle-threads</artifactId>
        </dependency>

        <dependency>
            <groupId>com.intellij</groupId>
            <artifactId>annotations</artifactId>
        </dependency>

        <!-- test dependencies -->

        <dependency>
            <groupId>org.xerial.snappy</groupId>
            <artifactId>snappy-java</artifactId>
            <optional>true</optional>
        </dependency>

        <dependency>
            <groupId>junit</groupId>
            <artifactId>junit</artifactId>
            <scope>test</scope>
        </dependency>

        <dependency>
            <groupId>org.slf4j</groupId>
            <artifactId>slf4j-simple</artifactId>
            <scope>test</scope>
        </dependency>

        <dependency>
            <groupId>org.easymock</groupId>
            <artifactId>easymock</artifactId>
            <scope>test</scope>
        </dependency>

        <dependency>
            <groupId>org.yaml</groupId>
            <artifactId>snakeyaml</artifactId>
            <scope>test</scope>
        </dependency>
    </dependencies>

    <build>
        <plugins>
            <plugin>
                <groupId>org.apache.maven.plugins</groupId>
                <artifactId>maven-scm-publish-plugin</artifactId>
                <configuration>
                    <checkoutDirectory>${project.build.directory}/scmpublish/javadoc
                    </checkoutDirectory>
                    <checkinComment>Publishing javadoc for ${project.artifactId}:${project.version}
                    </checkinComment>
                    <content>${project.reporting.outputDirectory}</content>
                    <skipDeletedFiles>true</skipDeletedFiles>
                    <pubScmUrl>scm:git:git@github.com:OpenHFT/Chronicle-Wire</pubScmUrl>
                    <scmBranch>gh-pages</scmBranch>
                </configuration>
            </plugin>

            <plugin>
                <groupId>org.apache.maven.plugins</groupId>
                <artifactId>maven-javadoc-plugin</artifactId>
                <configuration>
                    <links>
                        <link>http://openhft.github.io/Chronicle-Wire/apidocs/</link>
                    </links>
                </configuration>
            </plugin>

            <plugin>
                <groupId>org.apache.maven.plugins</groupId>
                <artifactId>maven-compiler-plugin</artifactId>
                <configuration>
                    <compilerArgument>-Xlint:deprecation</compilerArgument>
                    <source>1.8</source>
                    <target>1.8</target>
                    <encoding>UTF-8</encoding>
                </configuration>
            </plugin>
            <!--
                generate maven dependencies versions file that can be used later
                to install the right bundle in test phase.

                The file is:

                    target/classes/META-INF/maven/dependencies.properties
            -->
            <plugin>
                <groupId>org.apache.servicemix.tooling</groupId>
                <artifactId>depends-maven-plugin</artifactId>
                <executions>
                    <execution>
                        <id>generate-depends-file</id>
                        <goals>
                            <goal>generate-depends-file</goal>
                        </goals>
                    </execution>
                </executions>
            </plugin>
            <plugin>
                <groupId>org.apache.felix</groupId>
                <artifactId>maven-bundle-plugin</artifactId>
                <extensions>true</extensions>
                <configuration>
                    <instructions>
                        <Bundle-SymbolicName>${project.groupId}.${project.artifactId}
                        </Bundle-SymbolicName>
                        <Bundle-Name>OpenHFT :: ${project.artifactId}</Bundle-Name>
                        <Bundle-Version>${project.version}</Bundle-Version>
                        <Export-Package>
                            net.openhft.chronicle.wire.*;-noimport:=true
                        </Export-Package>
                        <Import-Package>
                            org.xerial.snappy;resolution:=optional,
                            *
                        </Import-Package>
                    </instructions>
                </configuration>
                <executions>
                    <!--
                      This execution makes sure that the manifest is available
                      when the tests are executed
                    -->
                    <execution>
                        <goals>
                            <goal>manifest</goal>
                        </goals>
                    </execution>
                </executions>
            </plugin>
        </plugins>
    </build>

    <scm>
        <url>scm:git:git@github.com:OpenHFT/Chronicle-Wire.git</url>
        <connection>scm:git:git@github.com:OpenHFT/Chronicle-Wire.git</connection>
        <developerConnection>scm:git:git@github.com:OpenHFT/Chronicle-Wire.git</developerConnection>
        <tag>master</tag>
    </scm>

</project><|MERGE_RESOLUTION|>--- conflicted
+++ resolved
@@ -42,11 +42,7 @@
             <dependency>
                 <groupId>net.openhft</groupId>
                 <artifactId>chronicle-bom</artifactId>
-<<<<<<< HEAD
-                <version>1.14.7</version>
-=======
                 <version>1.14.8</version>
->>>>>>> ea5f87e8
                 <type>pom</type>
                 <scope>import</scope>
             </dependency>
