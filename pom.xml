--- conflicted
+++ resolved
@@ -195,7 +195,6 @@
                         <configuration>
                             <referenceVersion>2.23ea0</referenceVersion>
                             <artifactsURI>https://teamcity.chronicle.software/repository/download</artifactsURI>
-<<<<<<< HEAD
                             <!-- Exactly the same reported problems as the main line, not sure why we need 96.2 -> 96.1 -->
                             <binaryCompatibilityPercentageRequired>96.1</binaryCompatibilityPercentageRequired>
                             <extraOptions>
@@ -204,9 +203,6 @@
                                     <value>net.openhft.chronicle.wire.domestic.*</value>
                                 </extraOption>
                             </extraOptions>
-=======
-                            <binaryCompatibilityPercentageRequired>95</binaryCompatibilityPercentageRequired>
->>>>>>> 3997fd32
                         </configuration>
                     </execution>
                 </executions>
@@ -224,10 +220,6 @@
                     <runOrder>hourly</runOrder>
                 </configuration>
             </plugin>
-<<<<<<< HEAD
-
-=======
->>>>>>> 3997fd32
 
             <plugin>
                 <groupId>org.apache.maven.plugins</groupId>
