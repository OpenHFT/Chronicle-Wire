--- conflicted
+++ resolved
@@ -191,7 +191,6 @@
                         <configuration>
                             <referenceVersion>2.23ea0</referenceVersion>
                             <artifactsURI>https://teamcity.chronicle.software/repository/download</artifactsURI>
-<<<<<<< HEAD
                             <binaryCompatibilityPercentageRequired>98.1</binaryCompatibilityPercentageRequired>
 <!--                            <extraOptions>
                                 <extraOption>
@@ -199,9 +198,6 @@
                                     <value>net.openhft.chronicle.wire.incubator</value>
                                 </extraOption>
                             </extraOptions>-->
-=======
-                            <binaryCompatibilityPercentageRequired>96</binaryCompatibilityPercentageRequired>
->>>>>>> ca2fc8d2
                         </configuration>
                     </execution>
                 </executions>
