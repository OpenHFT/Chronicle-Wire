<?xml version="1.0" encoding="UTF-8"?>
<!--
  ~     Copyright (C) 2015  higherfrequencytrading.com
  ~
  ~     This program is free software: you can redistribute it and/or modify
  ~     it under the terms of the GNU Lesser General Public License as published by
  ~     the Free Software Foundation, either version 3 of the License.
  ~
  ~     This program is distributed in the hope that it will be useful,
  ~     but WITHOUT ANY WARRANTY; without even the implied warranty of
  ~     MERCHANTABILITY or FITNESS FOR A PARTICULAR PURPOSE.  See the
  ~     GNU Lesser General Public License for more details.
  ~
  ~     You should have received a copy of the GNU Lesser General Public License
  ~     along with this program.  If not, see <http://www.gnu.org/licenses />.
  -->
<<<<<<< HEAD
<project xmlns:xsi="http://www.w3.org/2001/XMLSchema-instance"
         xmlns="http://maven.apache.org/POM/4.0.0"
         xsi:schemaLocation="http://maven.apache.org/POM/4.0.0 http://maven.apache.org/xsd/maven-4.0.0.xsd">
=======
<project xmlns="http://maven.apache.org/POM/4.0.0" xmlns:xsi="http://www.w3.org/2001/XMLSchema-instance" xsi:schemaLocation="http://maven.apache.org/POM/4.0.0 http://maven.apache.org/xsd/maven-4.0.0.xsd">
>>>>>>> dca5240e

    <parent>
        <groupId>net.openhft</groupId>
        <artifactId>java-parent-pom</artifactId>
        <version>1.1.10</version>
        <relativePath/>
    </parent>

    <modelVersion>4.0.0</modelVersion>
    <artifactId>chronicle-wire</artifactId>
    <version>1.1.2-SNAPSHOT</version>

    <name>OpenHFT/Chronicle-Wire</name>
    <description>Chronicle-Wire</description>
    <packaging>bundle</packaging>

    <dependencyManagement>
        <dependencies>
            <dependency>
                <groupId>net.openhft</groupId>
                <artifactId>third-party-bom</artifactId>
                <type>pom</type>
                <version>3.4.20</version>
                <scope>import</scope>
            </dependency>

            <dependency>
                <groupId>net.openhft</groupId>
                <artifactId>chronicle-bom</artifactId>
                <version>1.9.1-SNAPSHOT</version>
                <type>pom</type>
                <scope>import</scope>
            </dependency>
        </dependencies>
    </dependencyManagement>

    <dependencies>
        <dependency>
            <groupId>net.openhft</groupId>
            <artifactId>chronicle-core</artifactId>
        </dependency>

        <dependency>
            <groupId>net.openhft</groupId>
            <artifactId>chronicle-bytes</artifactId>
        </dependency>

        <dependency>
            <groupId>com.intellij</groupId>
            <artifactId>annotations</artifactId>
        </dependency>

        <!-- test dependencies -->

        <dependency>
            <groupId>junit</groupId>
            <artifactId>junit</artifactId>
            <scope>test</scope>
        </dependency>

        <dependency>
            <groupId>org.slf4j</groupId>
            <artifactId>slf4j-simple</artifactId>
            <scope>test</scope>
        </dependency>

        <dependency>
            <groupId>org.easymock</groupId>
            <artifactId>easymock</artifactId>
            <scope>test</scope>
        </dependency>

        <dependency>
            <groupId>org.yaml</groupId>
            <artifactId>snakeyaml</artifactId>
            <version>1.15</version>
            <scope>test</scope>
        </dependency>

        <dependency>
            <groupId>org.xerial.snappy</groupId>
            <artifactId>snappy-java</artifactId>
        </dependency>
    </dependencies>

    <build>
        <plugins>
            <plugin>
                <groupId>org.apache.maven.plugins</groupId>
                <artifactId>maven-scm-publish-plugin</artifactId>
                <configuration>
                    <checkoutDirectory>${project.build.directory}/scmpublish/javadoc
                    </checkoutDirectory>
                    <checkinComment>Publishing javadoc for ${project.artifactId}:${project.version}
                    </checkinComment>
                    <content>${project.reporting.outputDirectory}</content>
                    <skipDeletedFiles>true</skipDeletedFiles>
                    <pubScmUrl>scm:git:git@github.com:OpenHFT/Chronicle-Wire</pubScmUrl>
                    <scmBranch>gh-pages</scmBranch>
                </configuration>
            </plugin>

            <plugin>
                <groupId>org.apache.maven.plugins</groupId>
                <artifactId>maven-javadoc-plugin</artifactId>
                <configuration>
                    <links>
                        <link>http://openhft.github.io/Chronicle-Wire/apidocs/</link>
                    </links>
                </configuration>
            </plugin>

            <plugin>
                <groupId>org.apache.maven.plugins</groupId>
                <artifactId>maven-compiler-plugin</artifactId>
                <configuration>
                    <compilerArgument>-Xlint:deprecation</compilerArgument>
                    <source>1.8</source>
                    <target>1.8</target>
                    <encoding>UTF-8</encoding>
                </configuration>
            </plugin>
            <!--
                generate maven dependencies versions file that can be used later
                to install the right bundle in test phase.

                The file is:

                    target/classes/META-INF/maven/dependencies.properties
            -->
            <plugin>
                <groupId>org.apache.servicemix.tooling</groupId>
                <artifactId>depends-maven-plugin</artifactId>
                <executions>
                    <execution>
                        <id>generate-depends-file</id>
                        <goals>
                            <goal>generate-depends-file</goal>
                        </goals>
                    </execution>
                </executions>
            </plugin>
            <plugin>
                <groupId>org.apache.felix</groupId>
                <artifactId>maven-bundle-plugin</artifactId>
                <extensions>true</extensions>
                <configuration>
                    <instructions>
                        <Bundle-SymbolicName>${project.groupId}.${project.artifactId}
                        </Bundle-SymbolicName>
                        <Bundle-Name>OpenHFT :: ${project.artifactId}</Bundle-Name>
                        <Bundle-Version>${project.version}</Bundle-Version>
                        <Export-Package>
                            net.openhft.chronicle.wire.*,
                            net.openhft.chronicle.wire.util.*
                        </Export-Package>
                    </instructions>
                </configuration>
                <executions>
                    <!--
                      This execution makes sure that the manifest is available
                      when the tests are executed
                    -->
                    <execution>
                        <goals>
                            <goal>manifest</goal>
                        </goals>
                    </execution>
                </executions>
            </plugin>
        </plugins>
    </build>

    <scm>
        <url>scm:git:git@github.com:OpenHFT/Chronicle-Wire.git</url>
        <connection>scm:git:git@github.com:OpenHFT/Chronicle-Wire.git</connection>
        <developerConnection>scm:git:git@github.com:OpenHFT/Chronicle-Wire.git</developerConnection>
        <tag>master</tag>
    </scm>

</project><|MERGE_RESOLUTION|>--- conflicted
+++ resolved
@@ -14,19 +14,14 @@
   ~     You should have received a copy of the GNU Lesser General Public License
   ~     along with this program.  If not, see <http://www.gnu.org/licenses />.
   -->
-<<<<<<< HEAD
-<project xmlns:xsi="http://www.w3.org/2001/XMLSchema-instance"
-         xmlns="http://maven.apache.org/POM/4.0.0"
+<project xmlns:xsi="http://www.w3.org/2001/XMLSchema-instance" xmlns="http://maven.apache.org/POM/4.0.0"
          xsi:schemaLocation="http://maven.apache.org/POM/4.0.0 http://maven.apache.org/xsd/maven-4.0.0.xsd">
-=======
-<project xmlns="http://maven.apache.org/POM/4.0.0" xmlns:xsi="http://www.w3.org/2001/XMLSchema-instance" xsi:schemaLocation="http://maven.apache.org/POM/4.0.0 http://maven.apache.org/xsd/maven-4.0.0.xsd">
->>>>>>> dca5240e
 
     <parent>
         <groupId>net.openhft</groupId>
         <artifactId>java-parent-pom</artifactId>
         <version>1.1.10</version>
-        <relativePath/>
+        <relativePath />
     </parent>
 
     <modelVersion>4.0.0</modelVersion>
