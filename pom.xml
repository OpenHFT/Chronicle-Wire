--- conflicted
+++ resolved
@@ -28,11 +28,7 @@
 
 
     <artifactId>chronicle-wire</artifactId>
-<<<<<<< HEAD
-    <version>2.23ea15-SNAPSHOT</version>
-=======
     <version>2.23ea20-SNAPSHOT</version>
->>>>>>> 5a49f7fc
     <name>OpenHFT/Chronicle-Wire</name>
     <description>Chronicle-Wire</description>
     <packaging>bundle</packaging>
