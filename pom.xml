<?xml version="1.0" encoding="UTF-8"?>
<!--
  ~ Copyright 2016 higherfrequencytrading.com
  ~
  ~ Licensed under the *Apache License, Version 2.0* (the "License");
  ~ you may not use this file except in compliance with the License.
  ~ You may obtain a copy of the License at
  ~
  ~     http://www.apache.org/licenses/LICENSE-2.0
  ~
  ~ Unless required by applicable law or agreed to in writing, software
  ~ distributed under the License is distributed on an "AS IS" BASIS,
  ~ WITHOUT WARRANTIES OR CONDITIONS OF ANY KIND, either express or implied.
  ~ See the License for the specific language governing permissions and
  ~ limitations under the License.
  -->

<project xmlns="http://maven.apache.org/POM/4.0.0" xmlns:xsi="http://www.w3.org/2001/XMLSchema-instance" xsi:schemaLocation="http://maven.apache.org/POM/4.0.0 http://maven.apache.org/xsd/maven-4.0.0.xsd">

    <parent>
        <groupId>net.openhft</groupId>
        <artifactId>java-parent-pom</artifactId>
        <version>1.1.13</version>
        <relativePath />
    </parent>
    <modelVersion>4.0.0</modelVersion>
    <artifactId>chronicle-wire</artifactId>
    <version>1.9.21-SNAPSHOT</version>
    <name>OpenHFT/Chronicle-Wire</name>
    <description>Chronicle-Wire</description>
    <packaging>bundle</packaging>

    <properties>
        <maven.compiler.source>1.8</maven.compiler.source>
        <maven.compiler.target>1.8</maven.compiler.target>
        <compiler.argument>-Xlint:deprecation</compiler.argument>
    </properties>

    <dependencyManagement>
        <dependencies>
            <dependency>
                <groupId>net.openhft</groupId>
                  <artifactId>third-party-bom</artifactId> <!-- PLEASE DON'T LEAVE THIS ON A SNAPSHOT because they get missed in a release  -->
                <type>pom</type>
                <version>3.6.0</version>
                <scope>import</scope>
            </dependency>

            <dependency>
                <groupId>net.openhft</groupId>
                <artifactId>chronicle-bom</artifactId>
<<<<<<< HEAD
                <version>1.14.87-SNAPSHOT</version>
=======
                <version>1.14.87</version>
>>>>>>> c99a7aac
                <type>pom</type>
                <scope>import</scope>
            </dependency>

        </dependencies>
    </dependencyManagement>

    <dependencies>
        <dependency>
            <groupId>net.openhft</groupId>
            <artifactId>chronicle-bytes</artifactId>
        </dependency>

        <dependency>
            <groupId>net.openhft</groupId>
            <artifactId>chronicle-threads</artifactId>
        </dependency>

        <dependency>
            <groupId>com.intellij</groupId>
            <artifactId>annotations</artifactId>
        </dependency>

        <!-- test dependencies -->

        <dependency>
            <groupId>org.xerial.snappy</groupId>
            <artifactId>snappy-java</artifactId>
            <optional>true</optional>
        </dependency>

        <dependency>
            <groupId>junit</groupId>
            <artifactId>junit</artifactId>
            <scope>test</scope>
        </dependency>

        <dependency>
            <groupId>org.slf4j</groupId>
            <artifactId>slf4j-simple</artifactId>
            <scope>test</scope>
        </dependency>

        <dependency>
            <groupId>org.easymock</groupId>
            <artifactId>easymock</artifactId>
            <scope>test</scope>
        </dependency>

        <dependency>
            <groupId>org.yaml</groupId>
            <artifactId>snakeyaml</artifactId>
            <scope>test</scope>
        </dependency>
    </dependencies>

    <build>
        <plugins>
            <plugin>
                <groupId>org.apache.maven.plugins</groupId>
                <artifactId>maven-surefire-plugin</artifactId>
                <configuration>
                    <forkCount>1</forkCount>
                    <reuseForks>false</reuseForks>
                </configuration>
            </plugin>

            <plugin>
                <groupId>org.apache.maven.plugins</groupId>
                <artifactId>maven-scm-publish-plugin</artifactId>
                <configuration>
                    <checkoutDirectory>${project.build.directory}/scmpublish/javadoc
                    </checkoutDirectory>
                    <checkinComment>Publishing javadoc for ${project.artifactId}:${project.version}
                    </checkinComment>
                    <content>${project.reporting.outputDirectory}</content>
                    <skipDeletedFiles>true</skipDeletedFiles>
                    <pubScmUrl>scm:git:git@github.com:OpenHFT/Chronicle-Wire</pubScmUrl>
                    <scmBranch>gh-pages</scmBranch>
                </configuration>
            </plugin>

            <plugin>
                <groupId>org.apache.maven.plugins</groupId>
                <artifactId>maven-javadoc-plugin</artifactId>
                <version>3.0.0-M1</version>
                <configuration>
                    <links>
                        <link>http://openhft.github.io/Chronicle-Wire/apidocs/</link>
                    </links>
                </configuration>
            </plugin>

            <plugin>
                <groupId>org.apache.maven.plugins</groupId>
                <artifactId>maven-compiler-plugin</artifactId>
                <version>3.6.2</version>
                <configuration>
                    <compilerArgs>
                        <arg>-Xlint:deprecation</arg>
                        <arg>-parameters</arg>
                    </compilerArgs>
                    <source>1.8</source>
                    <target>1.8</target>
                    <encoding>UTF-8</encoding>
                </configuration>
            </plugin>
            <!--
                generate maven dependencies versions file that can be used later
                to install the right bundle in test phase.

                The file is:

                    target/classes/META-INF/maven/dependencies.properties
            -->
            <plugin>
                <groupId>org.apache.servicemix.tooling</groupId>
                <artifactId>depends-maven-plugin</artifactId>
                <executions>
                    <execution>
                        <id>generate-depends-file</id>
                        <goals>
                            <goal>generate-depends-file</goal>
                        </goals>
                    </execution>
                </executions>
            </plugin>
            <plugin>
                <groupId>org.apache.felix</groupId>
                <artifactId>maven-bundle-plugin</artifactId>
                <extensions>true</extensions>
                <configuration>
                    <instructions>
                        <Bundle-SymbolicName>${project.groupId}.${project.artifactId}
                        </Bundle-SymbolicName>
                        <Bundle-Name>OpenHFT :: ${project.artifactId}</Bundle-Name>
                        <Bundle-Version>${project.version}</Bundle-Version>
                        <Export-Package>
                            net.openhft.chronicle.wire.*;-noimport:=true
                        </Export-Package>
                        <Import-Package>
                            org.xerial.snappy;resolution:=optional,
                            *
                        </Import-Package>
                    </instructions>
                </configuration>
                <executions>
                    <!--
                      This execution makes sure that the manifest is available
                      when the tests are executed
                    -->
                    <execution>
                        <goals>
                            <goal>manifest</goal>
                        </goals>
                    </execution>
                </executions>
            </plugin>
        </plugins>
    </build>

    <profiles>
        <profile>
            <id>java9</id>
            <properties>
                <maven.compiler.source>1.9</maven.compiler.source>
                <maven.compiler.target>1.9</maven.compiler.target>
                <maven.compiler.fork>true</maven.compiler.fork>
                <compiler.argument>--add-exports=java.base/jdk.internal.ref=ALL-UNNAMED --add-exports=java.base/sun.nio.ch=ALL-UNNAMED --add-exports=java.unsupported/sun.misc=ALL-UNNAMED</compiler.argument>
            </properties>
        </profile>
    </profiles>

    <scm>
        <url>scm:git:git@github.com:OpenHFT/Chronicle-Wire.git</url>
        <connection>scm:git:git@github.com:OpenHFT/Chronicle-Wire.git</connection>
        <developerConnection>scm:git:git@github.com:OpenHFT/Chronicle-Wire.git</developerConnection>
        <tag>master</tag>
    </scm>

</project><|MERGE_RESOLUTION|>--- conflicted
+++ resolved
@@ -49,11 +49,7 @@
             <dependency>
                 <groupId>net.openhft</groupId>
                 <artifactId>chronicle-bom</artifactId>
-<<<<<<< HEAD
-                <version>1.14.87-SNAPSHOT</version>
-=======
                 <version>1.14.87</version>
->>>>>>> c99a7aac
                 <type>pom</type>
                 <scope>import</scope>
             </dependency>
