package net.openhft.chronicle.wire;

import net.openhft.chronicle.bytes.HexDumpBytes;
import net.openhft.chronicle.bytes.MethodId;
import net.openhft.chronicle.bytes.MethodReader;
import net.openhft.chronicle.core.Mocker;
import net.openhft.chronicle.core.annotation.UsedViaReflection;
import net.openhft.chronicle.core.io.IORuntimeException;
import org.jetbrains.annotations.NotNull;
import org.junit.Test;
import org.junit.runner.RunWith;
import org.junit.runners.Parameterized;

import java.io.StringWriter;
import java.util.ArrayList;
import java.util.List;

import static org.junit.Assert.*;

@RunWith(Parameterized.class)
public class VanillaMethodWriterBuilderTest extends WireTestCommon {

    @UsedViaReflection
    private final String name;
    private final boolean explicitContext;

    public VanillaMethodWriterBuilderTest(String name, boolean explicitContext) {
        this.name = name;
        this.explicitContext = explicitContext;
    }

    @Parameterized.Parameters(name = "{0}")
    public static List<Object[]> schemas() {
        List<Object[]> tests = new ArrayList<>();
        tests.add(new Object[]{"implied context", false});
        tests.add(new Object[]{"explicit context", true});
        return tests;
    }

    @Test
    public void useMethodId_False() {
        assertEquals("" +
                        "0f 00 00 00                                     # msg-length\n" +
                        "b9 07 6d 65 74 68 6f 64 31                      # method1\n" +
                        "e5 68 65 6c 6c 6f                               # hello\n" +
                        "24 00 00 00                                     # msg-length\n" +
                        "b9 07 6d 65 74 68 6f 64 32                      # method2\n" +
                        "82 16 00 00 00                                  # MWB\n" +
                        "   05 77 6f 72 6c 64                               # hello\n" +
                        "   7b 00 00 00 00 00 00 00                         # value\n" +
                        "   d9 ce f7 53 e3 a5 0b 40                         # money\n" +
                        "12 00 00 00                                     # msg-length\n" +
                        "b9 07 6d 65 74 68 6f 64 33                      # method3\n" +
                        "a7 d2 02 96 49 00 00 00 00                      # 1234567890\n" +
                        "2b 00 00 00                                     # msg-length\n" +
                        "b9 07 6d 65 74 68 6f 64 34                      # method4\n" +
                        "82 1d 00 00 00                                  # MWB2\n" +
                        "   c5 68 65 6c 6c 6f e5 77 6f 72 6c 64             # hello\n" +
                        "   c5 76 61 6c 75 65 7b                            # value\n" +
                        "   c5 6d 6f 6e 65 79 94 80 8e 02                   # money\n",
                doUseMethodId(false));
    }

    @Test
    public void useMethodId() {
        assertEquals("" +
                        "08 00 00 00                                     # msg-length\n" +
                        "ba 01                                           # method1\n" +
                        "e5 68 65 6c 6c 6f                               # hello\n" +
                        "1d 00 00 00                                     # msg-length\n" +
                        "ba 02                                           # method2\n" +
                        "82 16 00 00 00                                  # MWB\n" +
                        "   05 77 6f 72 6c 64                               # hello\n" +
                        "   7b 00 00 00 00 00 00 00                         # value\n" +
                        "   d9 ce f7 53 e3 a5 0b 40                         # money\n" +
                        "0b 00 00 00                                     # msg-length\n" +
                        "ba 03                                           # method3\n" +
                        "a7 d2 02 96 49 00 00 00 00                      # 1234567890\n" +
                        "24 00 00 00                                     # msg-length\n" +
                        "ba 04                                           # method4\n" +
                        "82 1d 00 00 00                                  # MWB2\n" +
                        "   c5 68 65 6c 6c 6f e5 77 6f 72 6c 64             # hello\n" +
                        "   c5 76 61 6c 75 65 7b                            # value\n" +
                        "   c5 6d 6f 6e 65 79 94 80 8e 02                   # money\n",
                doUseMethodId(true));
    }

    @NotNull
    private String doUseMethodId(boolean useMethodIds) {
        HexDumpBytes bytes = new HexDumpBytes();
        String s = null;
        try {
            BinaryWire wire = new BinaryWire(bytes);
            WithMethodId id = wire.methodWriterBuilder(WithMethodId.class).useMethodIds(useMethodIds).get();
            try (DocumentContext dc = explicitContext ? id.writingDocument() : null) {
                id.method1("hello");
            }
            try (DocumentContext dc = explicitContext ? id.writingDocument() : null) {
                id.method2(new MWB("world", 123, 3.456));
            }
            try (DocumentContext dc = explicitContext ? id.writingDocument() : null) {
                id.method3(1234567890L);
            }
            try (DocumentContext dc = explicitContext ? id.writingDocument() : null) {
                id.method4(new MWB2("world", 123, 3.456));
            }

            // "[pos: 0, rlim: 96, wlim: 8EiB, cap: 8EiB ] ǁ⒏٠٠٠º⒈åhello\\u001D٠٠٠º⒉\\u0082\\u0016٠٠٠⒌world{٠٠٠٠٠٠٠ÙÎ÷Sã¥⒒@⒎٠٠٠º⒊¦Ò⒉\\u0096I$٠٠٠º⒋\\u0082\\u001D٠٠٠ÅhelloåworldÅvalue{Åmoney\\u0094\\u0080\\u008E⒉٠٠٠٠٠٠٠٠٠٠٠٠٠٠٠٠٠٠٠٠٠٠٠٠٠٠٠٠٠٠٠٠⒛٠⒈٠T>6⒌realUnderlyingObject\\u0081\u007F٠٠"
            // "[pos: 0, rlim: 100, wlim: 8EiB, cap: 8EiB] ǁ⒏٠٠٠º⒈åhello \u001D٠٠٠º⒉\u0082  \u0016٠٠٠⒌world{٠٠٠٠٠٠٠ÙÎ÷Sã¥⒒@⒒٠٠٠º⒊§Ò⒉  \u0096I٠٠٠٠$٠٠٠º⒋\u0082\u001D٠٠٠ÅhelloåworldÅvalue{Åmoney\u0094\u0080\u008E⒉٠٠٠٠٠٠٠٠٠٠٠٠٠٠٠٠٠٠٠٠٠٠٠٠٠٠٠٠0ú⒏F⒎٠٠٠À1ôÿè٠٠٠٠٠٠٠٠٠٠٠٠٠٠٠٠٠٠@6ôÿ
            System.out.println(bytes.toDebugString());
            s = bytes.toHexString();
            StringWriter sw = new StringWriter();

            /**
             * 00 00 00 80                                     # msg-length
             * ba 01                                           # method1
             * e5 68 65 6c 6c 6f                               # hello
             * 00 00 00 80                                     # msg-length
             * ba 02                                           # method2
             * 82 16 00 00 00                                  # MWB
             *    05 77 6f 72 6c 64                               # hello
             *    7b 00 00 00 00 00 00 00                         # value
             *    d9 ce f7 53 e3 a5 0b 40                         # money
             * 00 00 00 80                                     # msg-length
             * ba 03                                           # method3
             * a7 d2 02 96 49 00 00 00 00                      # 1234567890
             * 00 00 00 80                                     # msg-length
             * ba 04                                           # method4
             * 82 1d 00 00 00                                  # MWB2
             *    c5 68 65 6c 6c 6f e5 77 6f 72 6c 64             # hello
             *    c5 76 61 6c 75 65 7b                            # value
             *    c5 6d 6f 6e 65 79 94 80 8e 02                   # money
             */

            MethodReader reader = wire.methodReader(Mocker.logging(WithMethodId.class, "", sw));
            for (int i = 0; i < 4; i++)
                assertTrue(reader.readOne());
            assertFalse(reader.readOne());
            assertEquals("method1[hello]\n" +
                    "method2[!net.openhft.chronicle.wire.VanillaMethodWriterBuilderTest$MWB {\n" +
                    "  hello: world,\n" +
                    "  value: 123,\n" +
                    "  money: 3.456\n" +
                    "}\n" +
                    "]\n" +
                    "method3[1234567890]\n" +
                    "method4[!net.openhft.chronicle.wire.VanillaMethodWriterBuilderTest$MWB2 {\n" +
                    "  hello: world,\n" +
                    "  value: 123,\n" +
                    "  money: 3.456\n" +
                    "}\n" +
                    "]\n", sw.toString().replace("\r\n", "\n"));
        } finally {
            bytes.release();
        }
<<<<<<< HEAD

=======
        try (DocumentContext dc = explicitContext ? id.writingDocument() : null) {
            id.method2(new MWB("world", 123, 3.456));
        }
        try (DocumentContext dc = explicitContext ? id.writingDocument() : null) {
            id.method3(1234567890L);
        }
        try (DocumentContext dc = explicitContext ? id.writingDocument() : null) {
            id.method4(new MWB2("world", 123, 3.456));
        }
        String s = bytes.toHexString();
        StringWriter sw = new StringWriter();
        MethodReader reader = wire.methodReader(Mocker.logging(WithMethodId.class, "", sw));
        for (int i = 0; i < 4; i++)
            assertTrue(reader.readOne());
        assertFalse(reader.readOne());
        assertEquals("method1[hello]\n" +
                "method2[!net.openhft.chronicle.wire.VanillaMethodWriterBuilderTest$MWB {\n" +
                "  hello: world,\n" +
                "  value: 123,\n" +
                "  money: 3.456\n" +
                "}\n" +
                "]\n" +
                "method3[1234567890]\n" +
                "method4[!net.openhft.chronicle.wire.VanillaMethodWriterBuilderTest$MWB2 {\n" +
                "  hello: world,\n" +
                "  value: 123,\n" +
                "  money: 3.456\n" +
                "}\n" +
                "]\n", sw.toString().replace("\r\n", "\n"));
        bytes.releaseLast();
>>>>>>> 4d69ee9e
        return s;
    }

    interface WithMethodId extends MethodWriterWithContext {
        @MethodId(1)
        void method1(String hello);

        @MethodId(2)
        void method2(MWB mwb);

        @MethodId(3)
        void method3(long value);

        @MethodId(4)
        void method4(MWB2 mwb);
    }

    static class MWB extends BytesInBinaryMarshallable {
        String hello;
        long value;
        double money;

        public MWB(String hello, long value, double money) {
            this.hello = hello;
            this.value = value;
            this.money = money;
        }

        @Override
        public void readMarshallable(@NotNull WireIn wire) throws IORuntimeException {
            super.readMarshallable(wire);
        }
 }

    static class MWB2 extends SelfDescribingMarshallable {
        String hello;
        long value;
        double money;

        public MWB2(String hello, long value, double money) {
            this.hello = hello;
            this.value = value;
            this.money = money;
        }
    }

}<|MERGE_RESOLUTION|>--- conflicted
+++ resolved
@@ -153,9 +153,7 @@
         } finally {
             bytes.release();
         }
-<<<<<<< HEAD
-
-=======
+
         try (DocumentContext dc = explicitContext ? id.writingDocument() : null) {
             id.method2(new MWB("world", 123, 3.456));
         }
@@ -186,7 +184,6 @@
                 "}\n" +
                 "]\n", sw.toString().replace("\r\n", "\n"));
         bytes.releaseLast();
->>>>>>> 4d69ee9e
         return s;
     }
 
