/*
 * Copyright 2016-2020 chronicle.software
 *
 *       https://chronicle.software
 *
 * Licensed under the Apache License, Version 2.0 (the "License");
 * you may not use this file except in compliance with the License.
 * You may obtain a copy of the License at
 *
 *       http://www.apache.org/licenses/LICENSE-2.0
 *
 * Unless required by applicable law or agreed to in writing, software
 * distributed under the License is distributed on an "AS IS" BASIS,
 * WITHOUT WARRANTIES OR CONDITIONS OF ANY KIND, either express or implied.
 * See the License for the specific language governing permissions and
 * limitations under the License.
 */
package net.openhft.chronicle.wire;

import net.openhft.chronicle.bytes.Bytes;
import net.openhft.chronicle.bytes.MethodId;
import net.openhft.chronicle.bytes.MethodReader;
import net.openhft.chronicle.core.Mocker;
import net.openhft.chronicle.core.util.InvocationTargetRuntimeException;
import org.junit.Test;
import org.junit.runner.RunWith;
import org.junit.runners.Parameterized;

import java.lang.reflect.Proxy;
import java.util.Arrays;
import java.util.Collection;
import java.util.Objects;
import java.util.concurrent.atomic.AtomicInteger;
import java.util.concurrent.atomic.AtomicReference;

import static junit.framework.TestCase.assertFalse;
import static net.openhft.chronicle.wire.VanillaMethodReaderBuilder.DISABLE_READER_PROXY_CODEGEN;
import static org.junit.Assert.*;

@RunWith(Parameterized.class)
public class MethodReaderDelegationTest extends WireTestCommon {
    private boolean useMethodId;

    public MethodReaderDelegationTest(boolean useMethodId) {
        this.useMethodId = useMethodId;
    }

    @Parameterized.Parameters(name = "useMethodId={0}")
    public static Collection<Object[]> data() {
        return Arrays.asList(
                new Object[]{false},
                new Object[]{true}
        );
    }

    @Test
    public void testUnsuccessfulCallIsDelegatedBinaryWire() {
        final BinaryWire wire = new BinaryWire(Bytes.allocateElasticOnHeap());

        doTestUnsuccessfulCallIsDelegated(wire, false);
    }

    @Test
    public void testUnsuccessfulCallIsDelegatedBinaryWireScanning() {
        final BinaryWire wire = new BinaryWire(Bytes.allocateElasticOnHeap());

        doTestUnsuccessfulCallIsDelegated(wire, true);
    }

    @Test
    public void testUnsuccessfulCallIsDelegatedTextWire() {
        final Wire wire = WireType.TEXT.apply(Bytes.allocateElasticOnHeap());

        doTestUnsuccessfulCallIsDelegated(wire, false);
    }
    @Test
    public void testUnsuccessfulCallIsDelegatedTextWireScanning() {
        final Wire wire = WireType.TEXT.apply(Bytes.allocateElasticOnHeap());

        doTestUnsuccessfulCallIsDelegated(wire, true);
    }

    @Test
    public void testUnsuccessfulCallIsDelegatedYamlWire() {
        final Wire wire = WireType.TEXT.apply(Bytes.allocateElasticOnHeap());

        doTestUnsuccessfulCallIsDelegated(wire, false);
    }
    @Test
    public void testUnsuccessfulCallIsDelegatedYamlWireScanning() {
        final Wire wire = WireType.TEXT.apply(Bytes.allocateElasticOnHeap());

        doTestUnsuccessfulCallIsDelegated(wire, true);
    }

    private void doTestUnsuccessfulCallIsDelegated(Wire wire, boolean scanning) {
        wire.reset();
        wire.usePadding(true);

        final Class<? extends MyInterface> ifaceClass = useMethodId ? MyInterfaceMethodId.class : MyInterface.class;
        final MyInterface writer = wire.methodWriter(ifaceClass);
        assertFalse(Proxy.isProxyClass(writer.getClass()));
        writer.myCall();

        final int myFallId = 2;
        final String myFall = useMethodId ? Integer.toString(myFallId) : "myFall";

        try (DocumentContext dc = wire.acquireWritingDocument(false)) {
            if (useMethodId) {
                Objects.requireNonNull(dc.wire()).writeEventId(myFallId).text("");
            } else
                Objects.requireNonNull(dc.wire()).writeEventName("myFall").text("");
        }

        writer.myCall();

        AtomicReference<String> delegatedMethodCall = new AtomicReference<>();
        StringBuilder sb = new StringBuilder();

        final MethodReader reader = wire.methodReaderBuilder()
                .scanning(scanning)
                .defaultParselet((s, in) -> {
                    delegatedMethodCall.set(s.toString());
                    in.skipValue();
                })
                .build(Mocker.intercepting(ifaceClass, "*", sb::append));
        assertFalse(Proxy.isProxyClass(reader.getClass()));

        assertTrue(reader.readOne());
        assertNull(delegatedMethodCall.get());

        reader.readOne();
        assertEquals(myFall, delegatedMethodCall.get());
<<<<<<< HEAD
        if (scanning) {
            assertEquals("*myCall[]*myCall[]", sb.toString());
            // unknown methods are skipped
            assertFalse(reader.readOne());
        } else {
            assertTrue(reader.readOne());
            assertEquals("*myCall[]*myCall[]", sb.toString());
        }
=======

        assertEquals("*myCall[]*myCall[]", sb.toString());
        // unknown methods are skipped
        assertFalse(reader.readOne());
>>>>>>> 4392d128
    }

    @Test
    public void testUnsuccessfulCallNoDelegate() {
<<<<<<< HEAD
        testUnsuccessfulCallNoDelegate(false, false, false);
    }

    @Test
    public void testUnsuccessfulCallNoDelegateScanning() {
        testUnsuccessfulCallNoDelegate(false, false, true);
=======
        testUnsuccessfulCallNoDelegate(false, false);
>>>>>>> 4392d128
    }

    @Test
    public void testUnsuccessfulCallNoDelegateProxy() {
<<<<<<< HEAD
        testUnsuccessfulCallNoDelegate(true, true, false);
    }
    @Test
    public void testUnsuccessfulCallNoDelegateProxyScanning() {
        testUnsuccessfulCallNoDelegate(true, true, true);
    }

    private void testUnsuccessfulCallNoDelegate(boolean proxy, boolean third, boolean scanning) {
=======
        testUnsuccessfulCallNoDelegate(true, true);
    }

    private void testUnsuccessfulCallNoDelegate(boolean proxy, boolean third) {
>>>>>>> 4392d128
        if (proxy)
            System.setProperty(DISABLE_READER_PROXY_CODEGEN, "true");

        try {
            final Wire wire = WireType.TEXT.apply(Bytes.allocateElasticOnHeap());
            final MyInterface writer = wire.methodWriter(MyInterface.class);
            writer.myCall();

            try (DocumentContext dc = wire.acquireWritingDocument(false)) {
                Objects.requireNonNull(dc.wire()).writeEventName("myFall").text("");
            }

            writer.myCall();

            StringBuilder sb = new StringBuilder();
            final MethodReader reader = wire.methodReaderBuilder()
                    .scanning(scanning)
                    .build(Mocker.intercepting(MyInterface.class, "*", sb::append));

            assertTrue(reader.readOne());
<<<<<<< HEAD
            if (scanning) {
                assertTrue(reader.readOne());
                assertEquals(third, reader.readOne());
                assertEquals("*myCall[]*myCall[]", sb.toString());
                assertFalse(reader.readOne());
            } else {
                reader.readOne();
                assertTrue(reader.readOne());
                assertFalse(reader.readOne());

                assertEquals("*myCall[]*myCall[]", sb.toString());
            }
=======
            assertTrue(reader.readOne());
            assertEquals(third, reader.readOne());
            assertEquals("*myCall[]*myCall[]", sb.toString());
            assertFalse(reader.readOne());
>>>>>>> 4392d128

        } finally {
            System.clearProperty(DISABLE_READER_PROXY_CODEGEN);
        }
    }

    @Test
    public void testUserExceptionsAreNotDelegated() {
        final BinaryWire wire = new BinaryWire(Bytes.allocateElasticOnHeap());
        wire.usePadding(true);

        final Class<? extends MyInterface> ifaceClass = useMethodId ? MyInterfaceMethodId.class : MyInterface.class;
        final MyInterface writer = wire.methodWriter(ifaceClass);

        writer.myCall();

        AtomicInteger exceptionsThrown = new AtomicInteger();

        final MyInterface myInterface = () -> {
            exceptionsThrown.incrementAndGet();

            throw new IllegalStateException("This is an exception by design");
        };
        final MethodReader reader = wire.methodReader(useMethodId ? (MyInterfaceMethodId) () -> myInterface.myCall() : myInterface);

        assertThrows(InvocationTargetRuntimeException.class, () -> reader.readOne());
    }

    // TODO: test below with interceptor

    @Test
    public void testCodeGenerationCanBeDisabled() {
        System.setProperty(DISABLE_READER_PROXY_CODEGEN, "true");

        try {
            final BinaryWire wire = new BinaryWire(Bytes.allocateElasticOnHeap());

            final MethodReader reader = wire.methodReader((MyInterface) () -> {
            });

            assertTrue(reader instanceof VanillaMethodReader);
        } finally {
            System.clearProperty(DISABLE_READER_PROXY_CODEGEN);
        }
    }

    @Test
    public void testExceptionThrownFromUserCode() {
        testExceptionThrownFromUserCode(false);
    }

    @Test
    public void testExceptionThrownFromUserCodeProxy() {
        testExceptionThrownFromUserCode(true);
    }

    private void testExceptionThrownFromUserCode(boolean proxy) throws InvocationTargetRuntimeException {
        if (proxy)
            System.setProperty(DISABLE_READER_PROXY_CODEGEN, "true");

        try {
            final Wire wire = WireType.TEXT.apply(Bytes.allocateElasticOnHeap());
            final Class<? extends MyInterface> ifaceClass = useMethodId ? MyInterfaceMethodId.class : MyInterface.class;
            final MyInterface writer = wire.methodWriter(ifaceClass);
            writer.myCall();

            final MyInterface myInterface = () -> {
                throw new IllegalStateException("This is an exception by design");
            };
            final MethodReader reader = wire.methodReader(useMethodId ? (MyInterfaceMethodId) () -> myInterface.myCall() : myInterface);
            assertEquals(proxy, reader instanceof VanillaMethodReader);

            assertThrows(InvocationTargetRuntimeException.class, () -> reader.readOne());
        } finally {
            System.clearProperty(DISABLE_READER_PROXY_CODEGEN);
        }
    }

    @Test
    public void testExceptionThrownFromUserCodeLong() {
        testExceptionThrownFromUserCodeLong(false);
    }

    @Test
    public void testExceptionThrownFromUserCodeLongProxy() {
        testExceptionThrownFromUserCodeLong(true);
    }

    private void testExceptionThrownFromUserCodeLong(boolean proxy) {
        if (proxy)
            System.setProperty(DISABLE_READER_PROXY_CODEGEN, "true");

        try {
            final Wire wire = WireType.TEXT.apply(Bytes.allocateElasticOnHeap());
            final Class<? extends MyInterfaceLong> ifaceClass = useMethodId ? MyInterfaceLongMethodId.class : MyInterfaceLong.class;
            final MyInterfaceLong writer = wire.methodWriter(ifaceClass);
            writer.myCall(1L);

            final MyInterfaceLong myInterface = (l) -> {
                throw new IllegalStateException("This is an exception by design");
            };
            final MethodReader reader = wire.methodReader(useMethodId ? (MyInterfaceLongMethodId) (l) -> myInterface.myCall(l) : myInterface);
            assertEquals(proxy, reader instanceof VanillaMethodReader);

            assertThrows(InvocationTargetRuntimeException.class, () -> reader.readOne());
        } finally {
            System.clearProperty(DISABLE_READER_PROXY_CODEGEN);
        }
    }

    interface MyInterface {
        void myCall();
    }

    interface MyInterfaceMethodId extends MyInterface {
        @MethodId(1)
        void myCall();
    }

    interface MyInterfaceLong {
        void myCall(long l);
    }

    interface MyInterfaceLongMethodId extends MyInterfaceLong {
        @MethodId(2)
        void myCall(long l);
    }
}<|MERGE_RESOLUTION|>--- conflicted
+++ resolved
@@ -131,7 +131,7 @@
 
         reader.readOne();
         assertEquals(myFall, delegatedMethodCall.get());
-<<<<<<< HEAD
+
         if (scanning) {
             assertEquals("*myCall[]*myCall[]", sb.toString());
             // unknown methods are skipped
@@ -140,31 +140,22 @@
             assertTrue(reader.readOne());
             assertEquals("*myCall[]*myCall[]", sb.toString());
         }
-=======
-
-        assertEquals("*myCall[]*myCall[]", sb.toString());
-        // unknown methods are skipped
-        assertFalse(reader.readOne());
->>>>>>> 4392d128
+
     }
 
     @Test
     public void testUnsuccessfulCallNoDelegate() {
-<<<<<<< HEAD
         testUnsuccessfulCallNoDelegate(false, false, false);
     }
 
     @Test
     public void testUnsuccessfulCallNoDelegateScanning() {
         testUnsuccessfulCallNoDelegate(false, false, true);
-=======
-        testUnsuccessfulCallNoDelegate(false, false);
->>>>>>> 4392d128
     }
 
     @Test
     public void testUnsuccessfulCallNoDelegateProxy() {
-<<<<<<< HEAD
+
         testUnsuccessfulCallNoDelegate(true, true, false);
     }
     @Test
@@ -173,12 +164,6 @@
     }
 
     private void testUnsuccessfulCallNoDelegate(boolean proxy, boolean third, boolean scanning) {
-=======
-        testUnsuccessfulCallNoDelegate(true, true);
-    }
-
-    private void testUnsuccessfulCallNoDelegate(boolean proxy, boolean third) {
->>>>>>> 4392d128
         if (proxy)
             System.setProperty(DISABLE_READER_PROXY_CODEGEN, "true");
 
@@ -199,7 +184,7 @@
                     .build(Mocker.intercepting(MyInterface.class, "*", sb::append));
 
             assertTrue(reader.readOne());
-<<<<<<< HEAD
+
             if (scanning) {
                 assertTrue(reader.readOne());
                 assertEquals(third, reader.readOne());
@@ -212,12 +197,6 @@
 
                 assertEquals("*myCall[]*myCall[]", sb.toString());
             }
-=======
-            assertTrue(reader.readOne());
-            assertEquals(third, reader.readOne());
-            assertEquals("*myCall[]*myCall[]", sb.toString());
-            assertFalse(reader.readOne());
->>>>>>> 4392d128
 
         } finally {
             System.clearProperty(DISABLE_READER_PROXY_CODEGEN);
