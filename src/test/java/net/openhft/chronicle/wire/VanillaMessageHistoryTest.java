--- conflicted
+++ resolved
@@ -70,12 +70,9 @@
         VanillaMessageHistory vmh2 = new VanillaMessageHistory();
         vmh2.useBytesMarshallable(false);
         VanillaMessageHistory vmh3 = new VanillaMessageHistory();
-<<<<<<< HEAD
         vmh3.useBytesMarshallable(false);
-=======
 
         // Check that the hash codes of the two new objects are equal
->>>>>>> 49c044e4
         assertEquals(vmh3.hashCode(),
                 vmh2.hashCode());
 
@@ -85,12 +82,9 @@
 
         // Add the last timing to the original VanillaMessageHistory (which gets added on read)
         vmh.addTiming(vmh2.timing(1));
-<<<<<<< HEAD
         vmh2.addSourceDetails(true);
-=======
 
         // Assert the two VanillaMessageHistory objects are equal in content and hash code
->>>>>>> 49c044e4
         assertEquals(vmh.toString(), vmh2.toString());
         assertEquals(vmh, vmh2);
         assertEquals(vmh.hashCode(),
