/*
 * Copyright 2016-2020 chronicle.software
 *
 * https://chronicle.software
 *
 * Licensed under the Apache License, Version 2.0 (the "License");
 * you may not use this file except in compliance with the License.
 * You may obtain a copy of the License at
 *
 *       http://www.apache.org/licenses/LICENSE-2.0
 *
 * Unless required by applicable law or agreed to in writing, software
 * distributed under the License is distributed on an "AS IS" BASIS,
 * WITHOUT WARRANTIES OR CONDITIONS OF ANY KIND, either express or implied.
 * See the License for the specific language governing permissions and
 * limitations under the License.
 */
package net.openhft.chronicle.wire;

import net.openhft.chronicle.bytes.Bytes;
import net.openhft.chronicle.core.io.IORuntimeException;
import org.jetbrains.annotations.NotNull;
import org.jetbrains.annotations.Nullable;
import org.junit.Test;

import java.lang.annotation.RetentionPolicy;
import java.nio.ByteBuffer;
import java.time.LocalDate;
import java.time.LocalDateTime;
import java.time.ZoneId;
import java.time.ZonedDateTime;
import java.util.*;

import static junit.framework.TestCase.assertNull;
import static net.openhft.chronicle.wire.WireType.JSON;
import static org.junit.Assert.assertEquals;
import static org.junit.Assert.assertNotNull;

public class JSONWireTest extends WireTestCommon {
    @NotNull
    private JSONWire createWire() {
        return new JSONWire(Bytes.allocateElasticDirect());
    }

    @NotNull
    private JSONWire createWire(@NotNull String json) {
        return new JSONWire(Bytes.from(json));
    }

    @Test
    public void testListFormatting() {
        @NotNull Wire wire = createWire();

        @NotNull List<Item> items = new ArrayList<>();
        items.add(new Item("item1", 1235666L, 1.1231231));
        items.add(new Item("item2", 2235666L, 1.0987987));
        items.add(new Item("item3", 3235666L, 1.12312));
        items.add(new Item("item4", 4235666L, 1.51231));

        @NotNull WireOut out = wire.writeEventName(() -> "myEvent").list(items, Item.class);

        assertEquals("\"myEvent\":[{\"name\":\"item1\",\"number1\":1235666,\"number2\":1.1231231},\n" +
                "{\"name\":\"item2\",\"number1\":2235666,\"number2\":1.0987987},\n" +
                "{\"name\":\"item3\",\"number1\":3235666,\"number2\":1.12312},\n" +
                "{\"name\":\"item4\",\"number1\":4235666,\"number2\":1.51231}]", out.toString());

        wire.bytes().releaseLast();
    }

    @Test
    public void testOpenBracket() {
        @NotNull StringBuilder sb = new StringBuilder();

        @NotNull Wire wire1 = createWire("\"echo\":\"Hello\"\n\"echo2\":\"Hello2\"\n");
        @Nullable String text1 = wire1.readEventName(sb).text();
        assertEquals("echo", sb.toString());
        assertEquals("Hello", text1);
        @Nullable String text2 = wire1.readEventName(sb).text();
        assertEquals("echo2", sb.toString());
        assertEquals("Hello2", text2);

        @NotNull JSONWire wire2 = createWire("{ \"echoB\":\"HelloB\" }\n{ \"echo2B\":\"Hello2B\" }\n");
        @Nullable String textB = wire2.readEventName(sb).text();
        assertEquals("echoB", sb.toString());
        assertEquals("HelloB", textB);

        // finish up one object but keep reading.
        readExpect(wire2, '}');
        wire2.valueIn.stack.reset();

        @Nullable String textB2 = wire2.readEventName(sb).text();
        assertEquals("echo2B", sb.toString());
        assertEquals("Hello2B", textB2);
    }

    private void readExpect(Wire wire2, char expected) {
        wire2.consumePadding();
        assertEquals(expected, (char) wire2.bytes().readByte());
    }

    @Test
    public void testNoSpaces() {
        @NotNull Wire wire = createWire("\"echo\":\"\"");
        @NotNull VanillaWireParser parser = new VanillaWireParser(soutWireParselet(), VanillaWireParser.SKIP_READABLE_BYTES);
        parser.parseOne(wire);
        assertEquals("", wire.bytes().toString());
    }

    @NotNull
    private WireParselet soutWireParselet() {
        return (s, v) -> System.out.println(s + " - " + v.text());
    }

    @Test
    public void testMarshallableWithTwoLists() {
        @NotNull Wire wire = createWire();

        @NotNull TwoLists lists1 = new TwoLists(null, 5, 5);
        wire.writeEventName("two_lists").marshallable(lists1);

        @NotNull TwoLists lists2 = new TwoLists();

        @NotNull final StringBuilder sb = new StringBuilder();
        @NotNull ValueIn valueIn = wire.readEventName(sb);

        valueIn.marshallable(lists2);

        // fails due to a trailing space if we don't call toString.
        // assertEquals(lists1, lists2);
        // assertEquals(lists1.toString(), lists2.toString());
        try {
            assertEquals("!net.openhft.chronicle.wire.JSONWireTest$TwoLists {\n" +
                    "  name: !!null \"\",\n" +
                    "  list1: [\n" +
                    "    { name: !!null \"\", number1: 0, number2: 0.0 },\n" +
                    "    { name: !!null \"\", number1: 1, number2: 10.0 },\n" +
                    "    { name: !!null \"\", number1: 2, number2: 20.0 },\n" +
                    "    { name: !!null \"\", number1: 3, number2: 30.0 },\n" +
                    "    { name: !!null \"\", number1: 4, number2: 40.0 }\n" +
                    "  ],\n" +
                    "  list2: [\n" +
                    "    { name: !!null \"\", number1: 0, number2: 0.0 },\n" +
                    "    { name: !!null \"\", number1: 1, number2: 10.0 },\n" +
                    "    { name: !!null \"\", number1: 2, number2: 20.0 },\n" +
                    "    { name: !!null \"\", number1: 3, number2: 30.0 },\n" +
                    "    { name: !!null \"\", number1: 4, number2: 40.0 }\n" +
                    "  ]\n" +
                    "}\n", lists1.toString());
        } finally {
            wire.bytes().releaseLast();
        }
    }

    @Test
    public void testNullString() {
        @NotNull Wire w = createWire();

        @NotNull Item item1 = new Item(null, 1, 2);
        w.write("item").marshallable(item1);

        @NotNull Item item2 = new Item();
        w.read(() -> "item").marshallable(item2);

        assertNull(item2.name);
        assertEquals(item1, item2);
        assertEquals(item1.toString(), item2.toString());

        w.bytes().releaseLast();
    }

    @Test
    public void testBytes() {
        @NotNull Wire w = createWire();

        Bytes bs = Bytes.from("blablabla");
        w.write("a").int64(123);
        w.write("somebytes").text(bs);

        Wire w2 = WireType.JSON.apply(w.bytes());
        assertEquals("\"a\":123,\"somebytes\":\"blablabla\"", w2.toString());

        Bytes<java.nio.ByteBuffer> bb = Bytes.elasticByteBuffer();
        assertEquals(123, w2.read("a").int64());

        w2.read("somebytes").text(bb);
        assertEquals(bs, bb);

        w2.bytes().releaseLast();
        bb.releaseLast();
    }

    @Test
    public void testFloatFromJson() {
        FooEvent foo = new FooEvent();
        foo.foo = 0.1f;
        @NotNull CharSequence str = WireType.JSON.asString(foo);
        assertEquals("{\"foo\":0.1}", str);
        // 0.1 when cast to a double is 0.10000000149011612. We used to throw an exception here because of this difference
        FooEvent foo2 = WireType.JSON.fromString(FooEvent.class, str);
        assertEquals(foo, foo2);
    }

    @Test
    public void testMapOfNamedKeys() {
        MapHolder mh = new MapHolder();
        Map<RetentionPolicy, Double> map = Collections.singletonMap(RetentionPolicy.CLASS, 0.1);
        mh.map = map;
        doTestMapOfNamedKeys(mh);
        mh.map = new TreeMap<>(map);
        doTestMapOfNamedKeys(mh);
        mh.map = new HashMap<>(map);
        doTestMapOfNamedKeys(mh);
        mh.map = new LinkedHashMap<>(map);
        doTestMapOfNamedKeys(mh);
    }

    private void doTestMapOfNamedKeys(MapHolder mh) {
        assertEquals("{\"map\":{\"CLASS\":0.1}\n}",
                JSON.asString(mh));
    }

    @Test
    public void testDate() {
        Dates dates = new Dates();
        dates.date = LocalDate.of(2021, 5, 28);
        dates.dateTime = LocalDateTime.of(2020, 4, 26, 6, 35, 11);
        dates.zdateTime = ZonedDateTime.of(dates.dateTime, ZoneId.of("UTC"));
        @NotNull CharSequence str = WireType.JSON.asString(dates);
        String expected = "{\"date\":\"2021-05-28\",\"dateTime\":\"2020-04-26T06:35:11\",\"zdateTime\":\"2020-04-26T06:35:11Z[UTC]\"}";
        assertEquals(expected, str);
        JSONWire jw = new JSONWire(Bytes.allocateElasticOnHeap());
        jw.trimFirstCurly(false);
        jw.getValueOut().typedMarshallable(dates);
        assertEquals(expected, jw.toString());
    }

    @Test
    public void testDateNull() {
        Dates dates = new Dates();
        @NotNull CharSequence str = WireType.JSON.asString(dates);
        assertEquals("{\"date\":null,\"dateTime\":null,\"zdateTime\":null}", str);
    }

    @Test
    public void commaIsNotInAValue() {
        String text = "[1,2,3]";
        Wire wire = createWire();
        wire.bytes().append(text);
        final Object list = wire.getValueIn().object();
        assertEquals("[1, 2, 3]", "" + list);

        String text2 = "[ 1, 2, 3 ]";
        wire.bytes().clear().append(text2);
        final Object list2 = wire.getValueIn().object();
        assertEquals("[1, 2, 3]", "" + list2);
    }

    @Test
    public void testArrayInDictionary() {
        String text = "[320,{\"as\":[1,2,3]}]";
        final JSONWire jsonWire = new JSONWire(Bytes.from(text));
        final Object list = jsonWire.getValueIn().object();
        assertEquals("[320, {as=[1, 2, 3]}]", "" + list);
    }

    @Test
    public void testArrayInDictionary2() {
        String text = "[320,{\"as\":[[\"32905.50000\",\"1.60291699\",\"1625822573.857656\"],[\"32905.60000\",\"0.10415889\",\"1625822573.194909\"]],\"bs\":[[\"32893.60000\",\"0.15042948\",\"1625822574.220475\"]]},\"book-10\"]";
        final JSONWire jsonWire = new JSONWire(Bytes.from(text));
        final Object list = jsonWire.getValueIn().object();
        assertEquals("[320, {as=[[32905.50000, 1.60291699, 1625822573.857656], [32905.60000, 0.10415889, 1625822573.194909]], bs=[[32893.60000, 0.15042948, 1625822574.220475]]}, book-10]", "" + list);
    }

    @Test
    public void testArrayDelimiterNoSpace() {
        // This fails
        String text = "[320,{\"as\":[[\"32905.50000\",\"1.60291699\",\"1625822573.857656\"],[\"32905.60000\",\"0.10415889\",\"1625822573.194909\"]],\"bs\":[[\"32893.60000\",\"0.15042948\",\"1625822574.220475\"]]},\"book-10\"]";

        // Simple version
//        String text = "[1,{\"a\":[2,3]}]";

        // This works, for some reason
//        String text = "[1,2,3,\"c\"]";

        final Bytes<ByteBuffer> byteBufferBytes = Bytes.elasticByteBuffer();
        byteBufferBytes.append(text);

        final JSONWire jsonWire = new JSONWire(byteBufferBytes);

        final List<Object> list = jsonWire.getValueIn().list(Object.class);
        assertNotNull(list);
    }

    @Test
    public void nestedMapWithIntegerKeys() {
        MapWithIntegerKeysHolder mh = new MapWithIntegerKeysHolder();
        mh.intMap.put(1111, "ones");
        mh.intMap.put(2222, "twos");
        mh.longMap.put(888888888888L, "eights");
        mh.longMap.put(999999999999L, "nines");
        mh.doubleMap.put(1.28, "number");
        mh.doubleMap.put(2.56, "number");
        final String text = JSON.asString(mh);
        assertEquals("" +
                "{\"intMap\":{\"1111\":\"ones\",\"2222\":\"twos\"},\n" +
                "\"longMap\":{\"888888888888\":\"eights\",\"999999999999\":\"nines\"},\n" +
                "\"doubleMap\":{\"1.28\":\"number\",\"2.56\":\"number\"}\n" +
                "}", text);
        MapWithIntegerKeysHolder mh2 = JSON.fromString(MapWithIntegerKeysHolder.class, text);
<<<<<<< HEAD
=======
        assertEquals(mh, mh2);
>>>>>>> afd14a4f
    }

    static class MapWithIntegerKeysHolder extends SelfDescribingMarshallable {
        Map<Integer, String> intMap = new LinkedHashMap<>();
        Map<Long, String> longMap = new LinkedHashMap<>();
        Map<Double, String> doubleMap = new LinkedHashMap<>();
    }

    static class MapHolder extends SelfDescribingMarshallable {
        Map<RetentionPolicy, Double> map;
    }

    private static class FooEvent extends AbstractEventCfg<FooEvent> {
        float foo;
    }

    private static class Item extends SelfDescribingMarshallable {
        String name;
        long number1;
        double number2;

        Item() {
        }

        Item(String name, long number1, double number2) {
            this.name = name;
            this.number1 = number1;
            this.number2 = number2;
        }
    }

    private static class TwoLists implements Marshallable {
        @Nullable
        String name;
        List<Item> list1;
        List<Item> list2;

        TwoLists() {
        }

        TwoLists(@Nullable String name, long number1, double number2) {
            this.name = name;
            this.list1 = new ArrayList<>();
            for (int i = 0; i < number1; i++) {
                list1.add(new Item(name, i, i * 10));
            }
            this.list2 = new ArrayList<>();
            for (int i = 0; i < number2; i++) {
                list2.add(new Item(name, i, i * 10));
            }
        }

        @Override
        public String toString() {
            return Marshallable.$toString(this);
        }

        @Override
        public void readMarshallable(@NotNull WireIn wire) throws IORuntimeException {
            name = wire.read(() -> "name").text();
            list1 = wire.read(() -> "list1").list(Item.class);
            list2 = wire.read(() -> "list2").list(Item.class);
        }

        @Override
        public void writeMarshallable(@NotNull WireOut wire) {
            wire.write(() -> "name").text(name);
            wire.write(() -> "list1").list(list1, Item.class);
            wire.write(() -> "list2").list(list2, Item.class);
        }
    }

    private static class Dates extends SelfDescribingMarshallable {
        LocalDate date;
        LocalDateTime dateTime;
        ZonedDateTime zdateTime;

        Dates() {
        }
    }
}<|MERGE_RESOLUTION|>--- conflicted
+++ resolved
@@ -307,10 +307,7 @@
                 "\"doubleMap\":{\"1.28\":\"number\",\"2.56\":\"number\"}\n" +
                 "}", text);
         MapWithIntegerKeysHolder mh2 = JSON.fromString(MapWithIntegerKeysHolder.class, text);
-<<<<<<< HEAD
-=======
         assertEquals(mh, mh2);
->>>>>>> afd14a4f
     }
 
     static class MapWithIntegerKeysHolder extends SelfDescribingMarshallable {
