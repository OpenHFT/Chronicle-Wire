--- conflicted
+++ resolved
@@ -159,11 +159,7 @@
     public void testBytes() {
         @NotNull Wire w = getWire();
 
-<<<<<<< HEAD
-        Bytes bs = Bytes.from("blablabla");
-=======
         Bytes bs = Bytes.fromString("blablabla");
->>>>>>> 8c04d9c7
         w.write("a").int64(123);
         w.write("somebytes").text(bs);
 
