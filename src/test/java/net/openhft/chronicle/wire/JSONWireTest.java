--- conflicted
+++ resolved
@@ -21,9 +21,11 @@
 import net.openhft.chronicle.core.io.IORuntimeException;
 import org.jetbrains.annotations.NotNull;
 import org.jetbrains.annotations.Nullable;
+import org.junit.Ignore;
 import org.junit.Test;
 
 import java.lang.annotation.RetentionPolicy;
+import java.nio.ByteBuffer;
 import java.time.LocalDate;
 import java.time.LocalDateTime;
 import java.time.ZoneId;
@@ -33,6 +35,7 @@
 import static junit.framework.TestCase.assertNull;
 import static net.openhft.chronicle.wire.WireType.JSON;
 import static org.junit.Assert.assertEquals;
+import static org.junit.Assert.assertNotNull;
 
 public class JSONWireTest extends WireTestCommon {
     @NotNull
@@ -240,7 +243,6 @@
     }
 
     @Test
-<<<<<<< HEAD
     public void commaIsNotInAValue() {
         String text = "[1,2,3]";
         Wire wire = createWire();
@@ -270,9 +272,7 @@
         assertEquals("[320, {as=[[32905.50000, 1.60291699, 1625822573.857656], [32905.60000, 0.10415889, 1625822573.194909]], bs=[[32893.60000, 0.15042948, 1625822574.220475]]}, book-10]", "" + list);
     }
 
-    static class MapHolder extends SelfDescribingMarshallable {
-        Map<RetentionPolicy, Double> map;
-=======
+    @Test
     @Ignore("https://github.com/OpenHFT/Chronicle-Wire/issues/292")
     public void testArrayDelimeterNoSpace() {
         // This parses OK
@@ -294,7 +294,10 @@
 
         final List<Object> list = jsonWire.getValueIn().list(Object.class);
         assertNotNull(list);
->>>>>>> b5a091be
+    }
+
+    static class MapHolder extends SelfDescribingMarshallable {
+        Map<RetentionPolicy, Double> map;
     }
 
     private static class FooEvent extends AbstractEventCfg<FooEvent> {
