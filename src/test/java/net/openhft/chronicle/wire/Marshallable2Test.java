--- conflicted
+++ resolved
@@ -41,18 +41,12 @@
     public static Collection<Object[]> wireTypes() {
         return Arrays.asList(
                 new Object[]{WireType.BINARY},
-<<<<<<< HEAD
-                new Object[]{WireType.TEXT}
-                // TODO FIX
-//                new Object[]{WireType.JSON}
-=======
                 new Object[]{WireType.BINARY_LIGHT},
                 new Object[]{WireType.TEXT},
                 new Object[]{WireType.YAML},
                 new Object[]{WireType.YAML_ONLY},
                 new Object[]{WireType.JSON},
                 new Object[]{WireType.JSON_ONLY}
->>>>>>> 49318b11
         );
     }
 
