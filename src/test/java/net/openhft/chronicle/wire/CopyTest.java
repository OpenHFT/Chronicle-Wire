--- conflicted
+++ resolved
@@ -46,11 +46,8 @@
         return Arrays.asList(
                 // new Object[] {WireType.TEXT, WireType.BINARY, true}, // not supported yet
                 // new Object[] {WireType.TEXT, WireType.BINARY, false}, // not supported yet
-<<<<<<< HEAD
-=======
                 new Object[]{WireType.YAML, WireType.BINARY_LIGHT, true},
                 // new Object[]{WireType.TEXT, WireType.BINARY_LIGHT, true},
->>>>>>> 49318b11
                 new Object[]{WireType.BINARY, WireType.JSON, false},
                 new Object[]{WireType.BINARY, WireType.TEXT, true},
                 new Object[]{WireType.BINARY, WireType.TEXT, false},
