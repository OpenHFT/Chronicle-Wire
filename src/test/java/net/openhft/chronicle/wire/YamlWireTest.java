/*
 * Copyright 2016-2020 chronicle.software
 *
 * https://chronicle.software
 *
 * Licensed under the Apache License, Version 2.0 (the "License");
 * you may not use this file except in compliance with the License.
 * You may obtain a copy of the License at
 *
 *       http://www.apache.org/licenses/LICENSE-2.0
 *
 * Unless required by applicable law or agreed to in writing, software
 * distributed under the License is distributed on an "AS IS" BASIS,
 * WITHOUT WARRANTIES OR CONDITIONS OF ANY KIND, either express or implied.
 * See the License for the specific language governing permissions and
 * limitations under the License.
 */
package net.openhft.chronicle.wire;

import net.openhft.chronicle.bytes.Bytes;
import net.openhft.chronicle.bytes.BytesStore;
import net.openhft.chronicle.bytes.MethodReader;
import net.openhft.chronicle.bytes.NoBytesStore;
import net.openhft.chronicle.core.pool.ClassAliasPool;
import net.openhft.chronicle.wire.TextWireTest.ABCD;
import net.openhft.chronicle.wire.converter.NanoTime;
import org.easymock.EasyMock;
import org.jetbrains.annotations.NotNull;
import org.jetbrains.annotations.Nullable;
import org.junit.Assert;
import org.junit.Ignore;
import org.junit.Test;
import org.junit.runner.RunWith;
import org.junit.runners.Parameterized;
import org.yaml.snakeyaml.Yaml;

import java.io.IOException;
import java.io.StringReader;
import java.lang.annotation.RetentionPolicy;
import java.net.Socket;
import java.nio.channels.SocketChannel;
import java.security.InvalidAlgorithmParameterException;
import java.time.*;
import java.util.*;
import java.util.concurrent.TimeUnit;
import java.util.concurrent.atomic.AtomicInteger;
import java.util.concurrent.atomic.AtomicLong;
import java.util.function.ObjIntConsumer;
import java.util.stream.IntStream;
import java.util.stream.LongStream;
import java.util.stream.Stream;

import static java.nio.charset.StandardCharsets.ISO_8859_1;
import static net.openhft.chronicle.bytes.Bytes.allocateElasticDirect;
import static net.openhft.chronicle.bytes.Bytes.allocateElasticOnHeap;
import static net.openhft.chronicle.wire.TextWireTest.ABC;
import static net.openhft.chronicle.wire.TextWireTest.WithEnumSet;
import static net.openhft.chronicle.wire.YamlTokeniserTest.doTest;
import static org.easymock.EasyMock.replay;
import static org.easymock.EasyMock.verify;
import static org.junit.Assert.*;

@SuppressWarnings({"rawtypes", "unchecked"})
@RunWith(value = Parameterized.class)
public class YamlWireTest extends WireTestCommon {
    static Wire wire = Wire.newYamlWireOnHeap();
    final boolean usePadding;

    public YamlWireTest(boolean usePadding) {
        this.usePadding = usePadding;
    }

    @Parameterized.Parameters(name = "usePadding={0}")
    public static Collection<Object[]> wireTypes() {
        return Arrays.asList(
                new Object[]{true},
                new Object[]{false}
        );
    }

    @Test
    public void comment() {
        @NotNull Wire wire = createWire();
        wire.writeComment("\thi: omg");
        wire.write("hi").text("there");
        assertEquals("there",
                wire.read("hi")
                        .text());
    }

    @Test
    public void testTypeInsteadOfField() {
        Wire wire = YamlWire.from("!!null \"\"");
        StringBuilder sb = new StringBuilder();
        wire.read(sb)
                .object(Object.class);
        assertEquals(0, sb.length());
    }

    @Test
    public void writeObjectWithTreeMap() {
        Wire wire = createWire();
        ObjectWithTreeMap value = new ObjectWithTreeMap();
        value.map.put("hello", "world");
        wire.write().object(value);

        // System.out.println(wire);

        ObjectWithTreeMap value2 = new ObjectWithTreeMap();
        wire.read().object(value2, ObjectWithTreeMap.class);
        assertEquals("{hello=world}", value2.map.toString());

        wire.bytes().readPosition(0);
        wire.getValueIn().resetState();
        ObjectWithTreeMap value3 = new ObjectWithTreeMap();
        wire.read().object(value3, Object.class);
        assertEquals("{hello=world}", value3.map.toString());

        wire.bytes().readPosition(0);
        wire.getValueIn().resetState();
        ObjectWithTreeMap value4 = wire.read().object(ObjectWithTreeMap.class);
        assertEquals("{hello=world}", value4.map.toString());
    }

    @Test
    public void testFromString2() {
        for (int i = 0; i <= 256; i++) {
            Wire w = YamlWire.from(
                    "data: 0x" + Integer.toHexString(i).toUpperCase() + ",\n" +
                            "data2: 0x" + Integer.toHexString(i).toLowerCase());
            assertEquals(i, w.read("data").int64());
            assertEquals(i, w.read("data2").int64());
        }
    }

    @Test
    public void testLargeHex() {
        Wire w = YamlWire.from(
                "magic: 0xCAFEBABE\n");
        assertEquals(3405691582L, w.read("magic").int64());
    }

    @Test
    public void testCStyleOctal() {
        // Do we need it?
        Wire w = YamlWire.from("perms: 0644\n");
        assertEquals(420, w.read("perms").int64());
    }

    @Test
    public void testYamlStyleOctal() {
        Wire w = YamlWire.from("perms: 0o750\n");
        assertEquals(488, w.read("perms").int64());
    }

    @Test
    public void testFromString() {
        @Nullable Object w = WireType.YAML.fromString("" +
                "changedRow: {\n" +
                "  row: [\n" +
                "  ],\n" +
                "  oldRow: {\n" +
                "    volume: 26880400.0,\n" +
                "    high: 108.3,\n" +
                "    adjClose: 107.7,\n" +
                "    low: 107.51,\n" +
                "    close: 107.7,\n" +
                "    key: !java.util.Date 1473116400000,\n" +
                "    open: 107.9\n" +
                "  }\n" +
                "}");
        Assert.assertTrue(w instanceof Map);
    }

    @Test
    public void testWrite() {
        @NotNull Wire wire = createWire();
        wire.write();
        wire.write();
        wire.write();
        assertEquals("\"\": \"\": \"\": ", wire.toString());
    }

    @Test
    public void testWriteToBinaryAndTriesToConvertToText() {
        Wire wire = WireType.BINARY.apply(Bytes.allocateElasticOnHeap());
        wire.usePadding(usePadding);

        @NotNull Map<String, String> data = Collections.singletonMap("key", "value");

        @NotNull HashMap map = new HashMap();
        map.put("some", data);
        map.put("some-other", data);

        try (DocumentContext dc = wire.writingDocument()) {
            wire.write("map").object(map);
        }

        final String textYaml = Wires.fromSizePrefixedBlobs(wire);
        // System.out.println(textYaml);
        @Nullable Object o = WireType.YAML.fromString(textYaml);
        Assert.assertEquals("{map={some={key=value}, some-other={key=value}}}", o.toString());
    }

    @NotNull
    private Wire createWire() {
        wire.reset();
<<<<<<< HEAD

=======
        wire.usePadding(usePadding);
>>>>>>> e8d1baf1
        return wire;
    }

    @Test
    public void testSimpleBool() {
        @NotNull Wire wire = createWire();

        wire.write(() -> "F").bool(false);
        wire.write(() -> "T").bool(true);
        assertEquals("F: false\n" +
                "T: true\n", wire.toString());
        @NotNull String expected = "{F=false, T=true}";
        expectWithSnakeYaml(expected, wire);

        assertFalse(wire.read(() -> "F").bool());
        assertTrue(wire.read(() -> "T").bool());
    }

    @Test
    public void testFailingBool() {
        @NotNull Wire wire = createWire();

        wire.write(() -> "A").text("");
        wire.write(() -> "B").text("other");
        assertEquals("A: \"\"\n" +
                "B: other\n", wire.toString());
        @NotNull String expected = "{A=, B=other}";
        expectWithSnakeYaml(expected, wire);

        assertFalse(wire.read(() -> "A").bool());
        assertFalse(wire.read(() -> "B").bool());
    }

    @Test
    public void testFailingBoolean() {
        @NotNull Wire wire = createWire();

        wire.write(() -> "A").text("");
        wire.write(() -> "B").text("other");
        assertEquals("A: \"\"\n" +
                "B: other\n", wire.toString());
        @NotNull String expected = "{A=, B=other}";
        expectWithSnakeYaml(expected, wire);

        // TODO fix.
        // assertEquals(null, wire.read(() -> "A").object(Boolean.class));
        assertEquals(false, wire.read(() -> "B").object(Boolean.class));
    }

    @Test
    public void testLeadingSpace() {
        @NotNull Wire wire = createWire();
        wire.write().text(" leadingspace");
        assertEquals(" leadingspace", wire.read().text());
    }

    private void expectWithSnakeYaml(String expected, @NotNull Wire wire) {
        String s = wire.toString();
        @Nullable Object load = null;
        try {
            @NotNull Yaml yaml = new Yaml();
            load = yaml.load(new StringReader(s));
        } catch (Exception e) {
            throw e;
        }
        assertEquals(expected, load.toString());
    }

    @Test
    public void testInt64() {
        @NotNull Wire wire = createWire();
        long expected = 1234567890123456789L;
        wire.write(() -> "VALUE").int64(expected);
        expectWithSnakeYaml("{VALUE=1234567890123456789}", wire);
        assertEquals(expected, wire.read(() -> "VALUE").int64());
    }

    @Test
    public void testInt16() {
        @NotNull Wire wire = createWire();
        short expected = 12345;
        wire.write(() -> "VALUE").int64(expected);
        expectWithSnakeYaml("{VALUE=12345}", wire);
        assertEquals(expected, wire.read(() -> "VALUE").int16());
    }

    @Test(expected = IllegalStateException.class)
    public void testInt16TooLarge() {
        @NotNull Wire wire = createWire();
        wire.write(() -> "VALUE").int64(Long.MAX_VALUE);
        wire.read(() -> "VALUE").int16();
    }

    @Test
    public void testInt32() {
        @NotNull Wire wire = createWire();
        int expected = 1;
        wire.write(() -> "VALUE").int64(expected);
        wire.write(() -> "VALUE2").int64(expected);
        expectWithSnakeYaml("{VALUE=1, VALUE2=1}", wire);
        assertEquals(expected, wire.read(() -> "VALUE").int16());
        assertEquals(expected, wire.read(() -> "VALUE2").int16());
    }

    @Test(expected = IllegalStateException.class)
    public void testInt32TooLarge() {
        @NotNull Wire wire = createWire();
        wire.write(() -> "VALUE").int64(Integer.MAX_VALUE);
        wire.read(() -> "VALUE").int16();
    }

    @Test
    public void testWrite1() {
        @NotNull Wire wire = createWire();
        wire.write(BWKey.field1);
        wire.write(BWKey.field2);
        wire.write(BWKey.field3);
        assertEquals("field1: field2: field3: ", wire.toString());
    }

    @Test
    public void testWrite2() {
        @NotNull Wire wire = createWire();
        wire.write(() -> "Hello");
        wire.write(() -> "World");
        wire.write(() -> "Long field name which is more than 32 characters, Bye");
        assertEquals("Hello: World: \"Long field name which is more than 32 characters, Bye\": ", wire.toString());
    }

    @Test
    public void testRead() {
        @NotNull Wire wire = createWire();
        wire.write();
        wire.bytes().append("\n");
        wire.write(BWKey.field1);
        wire.bytes().append("\n");
        wire.write(() -> "Test");
        wire.bytes().append("\n");
        wire.read();
        wire.read();
        wire.read();
        assertEquals(0, wire.bytes().readRemaining());
        // check it's safe to read too much.
        wire.read();
    }

    @Test
    public void testRead1() {
        @NotNull Wire wire = createWire();
        wire.write().text("1");
        wire.write(BWKey.field1).text("2");
        wire.write(() -> "Test").text("3");

        // ok as blank matches anything
        wire.read(BWKey.field1).text();
        wire.read(BWKey.field1).text();
        // not a match
        wire.read(BWKey.field1).text();
        assertEquals(0, wire.bytes().readRemaining());
        // check it's safe to read too much.
        wire.read();
    }

    @Test
    public void testRead2() {
        @NotNull Wire wire = createWire();
        wire.write().text("");
        wire.write(BWKey.field1).text("");
        @NotNull String name1 = "Long field name which is more than 32 characters, Bye";
        wire.write(name1).text("");

        // ok as blank matches anything
        @NotNull StringBuilder name = new StringBuilder();
        wire.read(name).text();
        assertEquals(0, name.length());

        wire.read(name).text();
        assertEquals(BWKey.field1.name(), name.toString());

        wire.read(name).text();
        assertEquals(name1, name.toString());

        assertEquals(0, wire.bytes().readRemaining());
        // check it's safe to read too much.
        assertNull(wire.read().text());
    }

    @Test
    public void int8() {
        @NotNull Wire wire = createWire();
        wire.write().int8(1);
        wire.write(BWKey.field1).int8(2);
        wire.write(() -> "Test").int8(3);
        expectWithSnakeYaml("{=1, field1=2, Test=3}", wire);
        assertEquals("\"\": 1\n" +
                "field1: 2\n" +
                "Test: 3\n", wire.toString());

        // ok as blank matches anything
        @NotNull AtomicInteger i = new AtomicInteger();
        IntStream.rangeClosed(1, 3).forEach(e -> {
            wire.read().int8(i, AtomicInteger::set);
            assertEquals(e, i.get());
        });

        assertEquals(0, wire.bytes().readRemaining());
        // check it's safe to read too much.
        wire.read();
    }

    @Test
    public void int16() {
        @NotNull Wire wire = createWire();
        wire.write().int16(1);
        wire.write(BWKey.field1).int16(2);
        wire.write(() -> "Test").int16(3);
        expectWithSnakeYaml("{=1, field1=2, Test=3}", wire);
        assertEquals("\"\": 1\n" +
                "field1: 2\n" +
                "Test: 3\n", wire.toString());

        // ok as blank matches anything
        @NotNull AtomicInteger i = new AtomicInteger();
        IntStream.rangeClosed(1, 3).forEach(e -> {
            wire.read().int16(i, AtomicInteger::set);
            assertEquals(e, i.get());
        });

        assertEquals(0, wire.bytes().readRemaining());
        // check it's safe to read too much.
        wire.read();
    }

    @Test
    public void uint8() {
        @NotNull Wire wire = createWire();
        wire.write().uint8(1);
        wire.write(BWKey.field1).uint8(2);
        wire.write(() -> "Test").uint8(3);
        expectWithSnakeYaml("{=1, field1=2, Test=3}", wire);
        assertEquals("\"\": 1\n" +
                "field1: 2\n" +
                "Test: 3\n", wire.toString());

        // ok as blank matches anything
        @NotNull AtomicInteger i = new AtomicInteger();
        IntStream.rangeClosed(1, 3).forEach(e -> {
            wire.read().uint8(i, AtomicInteger::set);
            assertEquals(e, i.get());
        });

        assertEquals(0, wire.bytes().readRemaining());
        // check it's safe to read too much.
        wire.read();
    }

    @Test
    public void uint16() {
        @NotNull Wire wire = createWire();
        wire.write().uint16(1);
        wire.write(BWKey.field1).uint16(2);
        wire.write(() -> "Test").uint16(3);
        expectWithSnakeYaml("{=1, field1=2, Test=3}", wire);
        assertEquals("\"\": 1\n" +
                "field1: 2\n" +
                "Test: 3\n", wire.toString());

        // ok as blank matches anything
        @NotNull AtomicInteger i = new AtomicInteger();
        IntStream.rangeClosed(1, 3).forEach(e -> {
            wire.read().uint16(i, AtomicInteger::set);
            assertEquals(e, i.get());
        });

        assertEquals(0, wire.bytes().readRemaining());
        // check it's safe to read too much.
        wire.read();
    }

    @Test
    public void uint32() {
        @NotNull Wire wire = createWire();
        wire.write().uint32(1);
        wire.write(BWKey.field1).uint32(2);
        wire.write(() -> "Test").uint32(3);
        expectWithSnakeYaml("{=1, field1=2, Test=3}", wire);
        assertEquals("\"\": 1\n" +
                "field1: 2\n" +
                "Test: 3\n", wire.toString());

        // ok as blank matches anything
        @NotNull AtomicLong i = new AtomicLong();
        IntStream.rangeClosed(1, 3).forEach(e -> {
            wire.read().uint32(i, AtomicLong::set);
            assertEquals(e, i.get());
        });

        assertEquals(0, wire.bytes().readRemaining());
        // check it's safe to read too much.
        wire.read();
    }

    @Test
    public void int32() {
        @NotNull Wire wire = createWire();
        wire.write().int32(1);
        wire.write(BWKey.field1).int32(2);
        wire.write(() -> "Test").int32(3);
        expectWithSnakeYaml("{=1, field1=2, Test=3}", wire);
        assertEquals("\"\": 1\n" +
                "field1: 2\n" +
                "Test: 3\n", wire.toString());

        // ok as blank matches anything
        @NotNull AtomicInteger i = new AtomicInteger();
        IntStream.rangeClosed(1, 3).forEach(e -> {
            wire.read().int32(i, AtomicInteger::set);
            assertEquals(e, i.get());
        });

        assertEquals(0, wire.bytes().readRemaining());
        // check it's safe to read too much.
        wire.read();
    }

    @Test
    public void int64() {
        @NotNull Wire wire = createWire();
        wire.write().int64(1);
        wire.write(BWKey.field1).int64(2);
        wire.write(() -> "Test").int64(3);
        expectWithSnakeYaml("{=1, field1=2, Test=3}", wire);
        assertEquals("\"\": 1\n" +
                "field1: 2\n" +
                "Test: 3\n", wire.toString());

        // ok as blank matches anything
        @NotNull AtomicLong i = new AtomicLong();
        LongStream.rangeClosed(1, 3).forEach(e -> {
            wire.read().int64(i, AtomicLong::set);
            assertEquals(e, i.get());
        });

        assertEquals(0, wire.bytes().readRemaining());
        // check it's safe to read too much.
        wire.read();
    }

    @Test
    public void float64() {
        @NotNull Wire wire = createWire();
        wire.write().float64(1);
        wire.write(BWKey.field1).float64(2);
        wire.write(() -> "Test").float64(3);
        assertEquals("\"\": 1.0\n" +
                "field1: 2.0\n" +
                "Test: 3.0\n", wire.toString());
        expectWithSnakeYaml("{=1.0, field1=2.0, Test=3.0}", wire);

        // ok as blank matches anything
        class Floater {
            double f;

            public void set(double d) {
                f = d;
            }
        }
        @NotNull Floater n = new Floater();
        IntStream.rangeClosed(1, 3).forEach(e -> {
            wire.read().float64(n, Floater::set);
            assertEquals(e, n.f, 0.0);
        });

        assertEquals(0, wire.bytes().readRemaining());
        // check it's safe to read too much.
        wire.read();
    }

    @Test
    public void text() {
        @NotNull Wire wire = createWire();
        wire.write().text("Hello");
        wire.write(BWKey.field1).text("world");
        @NotNull String name = "Long field name which is more than 32 characters, \\ \nBye";

        wire.write(() -> "Test")
                .text(name);
        expectWithSnakeYaml("{=Hello, field1=world, Test=Long field name which is more than 32 characters, \\ \n" +
                "Bye}", wire);
        assertEquals("\"\": Hello\n" +
                "field1: world\n" +
                "Test: \"Long field name which is more than 32 characters, \\\\ \\nBye\"\n", wire.toString());

        // ok as blank matches anything
        @NotNull StringBuilder sb = new StringBuilder();
        Stream.of("Hello", "world", name).forEach(e -> {
            assertNotNull(wire.read().textTo(sb));
            assertEquals(e, sb.toString());
        });

        assertEquals(0, wire.bytes().readRemaining());
        // check it's safe to read too much.
        wire.read();
    }

    @Test
    public void type() {
        @NotNull Wire wire = createWire();
        wire.write().typePrefix("MyType").text("");
        wire.write(BWKey.field1).typePrefix("AlsoMyType").text("");
        @NotNull String name1 = "com.sun.java.swing.plaf.nimbus.InternalFrameInternalFrameTitlePaneInternalFrameTitlePaneMaximizeButtonWindowNotFocusedState";
        wire.write(() -> "Test").typePrefix(name1).text("");
        wire.writeComment("");
        // TODO fix how types are serialized.
        // expectWithSnakeYaml(wire, "{=1, field1=2, Test=3}");
        assertEquals("\"\": !MyType \"\"\n" +
                "field1: !AlsoMyType \"\"\n" +
                "Test: !" + name1 + " \"\"\n" +
                "# \n", wire.toString());

        // ok as blank matches anything
        Stream.of("MyType", "AlsoMyType", name1).forEach(e -> {
            wire.read()
                    .typePrefix(e, Assert::assertEquals)
                    .text();
        });

        assertEquals(0, wire.bytes().readRemaining(), 1);
        // check it's safe to read too much.
        wire.read();
    }

    @Test
    public void testBool() {
        @NotNull Wire wire = createWire();
        wire.write().bool(false)
                .write().bool(true)
                .write().bool(null);
        wire.read().bool(false, Assert::assertEquals)
                .read().bool(true, Assert::assertEquals)
                .read().bool(null, Assert::assertEquals);
    }

    @Test
    public void testFloat32() {
        @NotNull Wire wire = createWire();
        wire.write().float32(0.0F)
                .write().float32(Float.NaN)
                .write().float32(Float.POSITIVE_INFINITY)
                .write().float32(Float.NEGATIVE_INFINITY)
                .write().float32(123456.0f);
        wire.read().float32(this, (o, t) -> assertEquals(0.0F, t, 0.0F))
                .read().float32(this, (o, t) -> assertTrue(Float.isNaN(t)))
                .read().float32(this, (o, t) -> assertEquals(Float.POSITIVE_INFINITY, t, 0.0F))
                .read().float32(this, (o, t) -> assertEquals(Float.NEGATIVE_INFINITY, t, 0.0F))
                .read().float32(this, (o, t) -> assertEquals(123456.0f, t, 0.0F));
    }

    @Test
    public void testTime() {
        @NotNull Wire wire = createWire();
        LocalTime now = LocalTime.now();
        wire.write().time(now)
                .write().time(LocalTime.MAX)
                .write().time(LocalTime.MIN);
        assertEquals("\"\": " + now + "\n" +
                        "\"\": 23:59:59.999999999\n" +
                        "\"\": 00:00\n",
                wire.toString());
        wire.read().time(now, Assert::assertEquals)
                .read().time(LocalTime.MAX, Assert::assertEquals)
                .read().time(LocalTime.MIN, Assert::assertEquals);
    }

    @Test
    public void testZonedDateTime() {
        @NotNull Wire wire = createWire();
        ZonedDateTime now = ZonedDateTime.now();
        ZoneId zone = ZoneId.of("Europe/London");
        final ZonedDateTime max = ZonedDateTime.of(LocalDateTime.MAX, zone);
        final ZonedDateTime min = ZonedDateTime.of(LocalDateTime.MIN, zone);
        wire.write()
                .zonedDateTime(now)
                .write().zonedDateTime(max)
                .write().zonedDateTime(min);
        assertEquals("\"\": \"" + now + "\"\n" +
                "\"\": \"+999999999-12-31T23:59:59.999999999Z[Europe/London]\"\n" +
                "\"\": \"-999999999-01-01T00:00-00:01:15[Europe/London]\"\n", wire.toString());
        wire.read().zonedDateTime(now, Assert::assertEquals)
                .read().zonedDateTime(max, Assert::assertEquals)
                .read().zonedDateTime(min, Assert::assertEquals);

        wire.clear();
        wire.write().object(now)
                .write().object(max)
                .write().object(min);
        assertEquals("\"\": !ZonedDateTime \"" + now + "\"\n" +
                "\"\": !ZonedDateTime \"+999999999-12-31T23:59:59.999999999Z[Europe/London]\"\n" +
                "\"\": !ZonedDateTime \"-999999999-01-01T00:00-00:01:15[Europe/London]\"\n", wire.toString());
        wire.read().object(Object.class, now, Assert::assertEquals)
                .read().object(Object.class, max, Assert::assertEquals)
                .read().object(Object.class, min, Assert::assertEquals);

        wire.clear();
        wire.write().object(ZonedDateTime.class, now)
                .write().object(ZonedDateTime.class, max)
                .write().object(ZonedDateTime.class, min);
        assertEquals("\"\": \"" + now + "\"\n" +
                "\"\": \"+999999999-12-31T23:59:59.999999999Z[Europe/London]\"\n" +
                "\"\": \"-999999999-01-01T00:00-00:01:15[Europe/London]\"\n", wire.toString());
        wire.read().object(ZonedDateTime.class, now, Assert::assertEquals)
                .read().object(ZonedDateTime.class, max, Assert::assertEquals)
                .read().object(ZonedDateTime.class, min, Assert::assertEquals);
    }

    @Test
    public void testDate() {
        @NotNull Wire wire = createWire();
        LocalDate now = LocalDate.now();
        wire.write().date(now)
                .write().date(LocalDate.MAX)
                .write().date(LocalDate.MIN);
        wire.read().date(now, Assert::assertEquals)
                .read().date(LocalDate.MAX, Assert::assertEquals)
                .read().date(LocalDate.MIN, Assert::assertEquals);
    }

    @Test
    public void testUuid() {
        @NotNull Wire wire = createWire();
        UUID uuid = UUID.randomUUID();
        wire.write().uuid(uuid)
                .write().uuid(new UUID(0, 0))
                .write().uuid(new UUID(Long.MAX_VALUE, Long.MAX_VALUE));
        wire.read().uuid(uuid, Assert::assertEquals)
                .read().uuid(new UUID(0, 0), Assert::assertEquals)
                .read().uuid(new UUID(Long.MAX_VALUE, Long.MAX_VALUE), Assert::assertEquals);
    }

    @Test
    public void testTypeWithoutSpace() {
        @NotNull Wire wire = createWire();
        wire.bytes().append("A: !").append(MyTypes.class.getName()).append("{}");

        @NotNull MyTypes mt = (MyTypes) wire.read("A")
                .object();
        assertEquals("!net.openhft.chronicle.wire.MyTypes {\n" +
                "  text: \"\",\n" +
                "  flag: false,\n" +
                "  b: 0,\n" +
                "  s: 0,\n" +
                "  ch: \"\\0\",\n" +
                "  i: 0,\n" +
                "  f: 0.0,\n" +
                "  d: 0.0,\n" +
                "  l: 0\n" +
                "}\n", mt.toString());
    }

    @Test
    public void testNANValue() {
        @NotNull Wire wire = createWire();
        wire.bytes().append(
                "A: NaN,\n" +
                        "A2: NaN ,\n" +
                        "A3: Infinity,\n" +
                        "A4: -Infinity,\n" +
                        "A5: NaN\n" +
                        "B: 1.23\n");
        assertEquals(Double.NaN, wire.read("A").float64(), 0);
        assertEquals(Double.NaN, wire.read("A2").float64(), 0);
        assertEquals(Double.POSITIVE_INFINITY, wire.read("A3").float64(), 0);
        assertEquals(Double.NEGATIVE_INFINITY, wire.read("A4").float64(), 0);
        assertEquals(Double.NaN, wire.read("A5").float64(), 0);
        assertEquals(1.23, wire.read("B").float64(), 0);
    }

    @Test
    public void testQuoting() {
        @NotNull Wire wire = createWire();
        wire.bytes().append(
                "nonesingle: \\\n" +
                        "nonedouble: \\\\\n" +
                        "singleself: ''''\n" +
                        "singleselfself: ''''''\n" +
                        "singlesingle: '\\'\n" +
                        "singledouble: '\\\\'\n" +
                        "doubleself: \"\\\"\"\n" +
                        "doublesingle: \"\\\\\"\n" +
                        "doubledouble: \"\\\\\\\\\"\n");
        assertEquals("\\", wire.read("nonesingle").readString());
        assertEquals("\\\\", wire.read("nonedouble").readString());
        assertEquals("'", wire.read("singleself").readString());
        assertEquals("''", wire.read("singleselfself").readString());
        assertEquals("\\", wire.read("singlesingle").readString());
        assertEquals("\\\\", wire.read("singledouble").readString());
        assertEquals("\"", wire.read("doubleself").readString());
        assertEquals("\\", wire.read("doublesingle").readString());
        assertEquals("\\\\", wire.read("doubledouble").readString());
    }

    @Test
    public void testBinary() {
        @NotNull Wire wire = createWire();
        wire.bytes().append("b: !byte[] !!binary AAAAAAA=\n" +
                "c: !!binary CCCCCCCC\n");
        byte[] b = (byte[]) wire.read("b").object();
        assertTrue(Arrays.toString(b), Arrays.equals(new byte[]{0, 0, 0, 0, 0}, b));
        assertEquals(BytesStore.wrap(new byte[]{8, ' ', -126, 8, ' ', -126}), wire.read("c").object());
    }

    @Test
    public void testABCDBytes() {
        @NotNull Wire wire = createWire();
        wire.bytes().append(
                "A: \"hi\",\n" +
                        "B: 'hi',\n" +
                        "C: hi,\n" +
                        "D: bye,\n");
        ABCD abcd = new ABCD();

        try {
            for (int i = 0; i < 5; i++) {
                wire.bytes().readPosition(0);
                wire.getValueIn().resetState();
                ABCD object = wire.getValueIn()
                        .object(abcd, ABCD.class);
                assertEquals("!net.openhft.chronicle.wire.TextWireTest$ABCD {\n" +
                        "  A: hi,\n" +
                        "  B: hi,\n" +
                        "  C: hi,\n" +
                        "  D: bye\n" +
                        "}\n", object
                        .toString());
            }
        } finally {
            abcd.releaseAll();
        }
    }

    @Test
    public void testABCStringBuilder() {
        @NotNull Wire wire = createWire();
        wire.bytes().append(
                "A: \"hi\",\n" +
                        "B: 'hi',\n" +
                        "C: hi,\n");
        ABC abc = new ABC();

        for (int i = 0; i < 5; i++) {
            wire.bytes().readPosition(0);
            wire.getValueIn().resetState();
            assertEquals("!net.openhft.chronicle.wire.TextWireTest$ABC {\n" +
                    "  A: hi,\n" +
                    "  B: hi,\n" +
                    "  C: hi\n" +
                    "}\n", wire.getValueIn()
                    .object(abc, ABC.class)
                    .toString());
        }
    }

    @Test
    public void testBytes() {
        @NotNull Wire wire = createWire();
        @NotNull byte[] allBytes = new byte[256];
        for (int i = 0; i < 256; i++)
            allBytes[i] = (byte) i;
        wire.write().bytes(NoBytesStore.NO_BYTES)
                .write().bytes(Bytes.wrapForRead("Hello".getBytes(ISO_8859_1)))
                .write().bytes(Bytes.wrapForRead("quotable, text".getBytes(ISO_8859_1)))
                .write().bytes(allBytes);
        // System.out.println(bytes.toString());
        @NotNull Bytes<?> allBytes2 = allocateElasticOnHeap();
        wire.read().bytes(b -> assertEquals(0, b.readRemaining()))
                .read().bytes(b -> assertEquals("Hello", b.toString()))
                .read().bytes(b -> assertEquals("quotable, text", b.toString()))
                .read().bytes(allBytes2);
        assertEquals(Bytes.wrapForRead(allBytes), allBytes2);
    }

    @Test
    public void testWriteMarshallable() {
        @NotNull Wire wire = createWire();
        @NotNull MyTypesCustom mtA = new MyTypesCustom();
        mtA.flag = true;
        mtA.d = 123.456;
        mtA.i = -12345789;
        mtA.s = (short) 12345;
        mtA.text.append("Hello World");

        wire.write(() -> "A").marshallable(mtA);

        @NotNull MyTypesCustom mtB = new MyTypesCustom();
        mtB.flag = false;
        mtB.d = 123.4567;
        mtB.i = -123457890;
        mtB.s = (short) 1234;
        mtB.text.append("Bye now");
        wire.write(() -> "B").marshallable(mtB);

        assertEquals("A: {\n" +
                "  B_FLAG: true,\n" +
                "  S_NUM: 12345,\n" +
                "  D_NUM: 123.456,\n" +
                "  L_NUM: 0,\n" +
                "  I_NUM: -12345789,\n" +
                "  TEXT: Hello World\n" +
                "}\n" +
                "B: {\n" +
                "  B_FLAG: false,\n" +
                "  S_NUM: 1234,\n" +
                "  D_NUM: 123.4567,\n" +
                "  L_NUM: 0,\n" +
                "  I_NUM: -123457890,\n" +
                "  TEXT: Bye now\n" +
                "}\n", wire.bytes().toString());
        expectWithSnakeYaml("{A={B_FLAG=true, S_NUM=12345, D_NUM=123.456, L_NUM=0, I_NUM=-12345789, TEXT=Hello World}, " +
                "B={B_FLAG=false, S_NUM=1234, D_NUM=123.4567, L_NUM=0, I_NUM=-123457890, TEXT=Bye now}}", wire);

        @NotNull MyTypesCustom mt2 = new MyTypesCustom();
        wire.read(() -> "A").marshallable(mt2);
        assertEquals(mt2, mtA);

        wire.read(() -> "B").marshallable(mt2);
        assertEquals(mt2, mtB);
    }

    @Test
    public void testWriteMarshallableAndFieldLength() {
        @NotNull Wire wire = createWire();
        @NotNull MyTypesCustom mtA = new MyTypesCustom();
        mtA.flag = true;
        mtA.d = 123.456;
        mtA.i = -12345789;
        mtA.s = (short) 12345;

        @NotNull ValueOut write = wire.write(() -> "A");

        long start = wire.bytes().writePosition() + 1; // including one space for "sep".
        write.marshallable(mtA);
        long fieldLen = wire.bytes().lengthWritten(start);

        expectWithSnakeYaml("{A={B_FLAG=true, S_NUM=12345, D_NUM=123.456, L_NUM=0, I_NUM=-12345789, TEXT=}}", wire);

        @NotNull ValueIn read = wire.read(() -> "A");

        long len = read.readLength();

        assertEquals(fieldLen, len, 1);
    }

    @Test
    public void testContextDump() {
        Bytes<?> from = Bytes.from("# comment\n" +
                "A: \n" +
                "  b: 1234\n" +
                "  c: hi\n" +
                "  d: abc\n" +
                "B: \n" +
                "  c: lo\n" +
                "  d: xyz\n" +
                "C: see\n");
        try {
            YamlWire yw = new YamlWire(from);
            assertEquals("[\n" +
                    "  { token: STREAM_START, indent: -1, keys: !!null \"\" }\n" +
                    "]\n", yw.dumpContext());
            yw.read("C")
                    .text();
            assertEquals("[\n" +
                    "  { token: STREAM_START, indent: -1, keys: !!null \"\" },\n" +
                    "  { token: DIRECTIVES_END, indent: -1, keys: !!null \"\" },\n" +
                    "  { token: MAPPING_START, indent: 0, keys: !net.openhft.chronicle.wire.YamlKeys { count: 2, offsets: [ 10, 41, 0, 0, 0, 0, 0 ]  } }\n" +
                    "]\n", yw.dumpContext());
            assertEquals("{c=lo, d=xyz}", "" + yw.read("B").object());
            assertEquals("{b=1234, c=hi, d=abc}", "" + yw.read("A").object());

        } finally {
            from.releaseLast();
        }
    }

    @Test
    public void testContextDump2() {
        Bytes<?> from = Bytes.from("#\nb: AA\nc: {}\nd: \n  A: 1\n  B: 2\ne: end");
        try {
            YamlWire yw = new YamlWire(from);
            yw.read("a").text();
            assertEquals("[\n" +
                    "  { token: STREAM_START, indent: -1, keys: !!null \"\" },\n" +
                    "  { token: DIRECTIVES_END, indent: -1, keys: !!null \"\" },\n" +
                    "  { token: MAPPING_START, indent: 0, keys: !net.openhft.chronicle.wire.YamlKeys { count: 4, offsets: [ 2, 8, 14, 32, 0, 0, 0 ]  } }\n" +
                    "]\n", yw.dumpContext());
            assertEquals("AA", "" + yw.read("b").object());
            assertEquals("{}", "" + yw.read("c").object());
            assertEquals("{A=1, B=2}", "" + yw.read("d").object());
            assertEquals("end", "" + yw.read("e").object());

        } finally {
            from.releaseLast();
        }
    }

    @Test
    public void testConsumeAny() {
        Bytes<?> from = Bytes.from("A: \n" +
                "  b: 1234\n" +
                "  c: hi\n" +
                "  d: abc\n" +
                "B: \n" +
                "  c: lo\n" +
                "  d: xyz\n" +
                "C: see\n");
        try {
            YamlWire yw = new YamlWire(from);
            yw.startEvent();
            yw.read().skipValue();
            assertEquals("B", yw.readEvent(String.class));
            yw.getValueIn().skipValue();
            assertEquals("C", yw.readEvent(String.class));
            yw.endEvent();
        } finally {
            from.releaseLast();
        }
    }

    @Test
    public void testMapReadAndWriteStrings() {
        @NotNull final Bytes<?> bytes = allocateElasticOnHeap();
        @NotNull final Wire wire = new YamlWire(bytes);

        @NotNull final Map<String, String> expected = new LinkedHashMap<>();

        expected.put("hello", "world");
        expected.put("hello1", "world1");
        expected.put("hello2", "world2");

        wire.writeDocument(false, o -> {
            o.writeEventName(() -> "example")
                    .map(expected);
        });

        assertEquals("--- !!data\n" +
                        "example: {\n" +
                        "  hello: world,\n" +
                        "  hello1: world1,\n" +
                        "  hello2: world2\n" +
                        "}\n",
                Wires.fromSizePrefixedBlobs(bytes));
        @NotNull final Map<String, String> actual = new LinkedHashMap<>();
        wire.readDocument(null, c -> c.read(() -> "example").marshallableAsMap(String.class, String.class, actual));
        assertEquals(expected, actual);
    }

    @Test
    public void testMapInMap() {
        String pos = "WithMap: {\n" +
                "  innerMap: {\n" +
                "    AUDUSD: AUDUSD1,\n" +
                "    USDPLN: USDPLN1\n" +
                "  },\n" +
                "}";
        Map<String, Object> fromString = Marshallable.fromString(pos);
        assertEquals("{WithMap={innerMap={AUDUSD=AUDUSD1, USDPLN=USDPLN1}}}",
                fromString.toString());
    }

    @Test
    public void testMapInMapWithQuestionMarks() {
        String pos = "WithMap: {\n" +
                "  innerMap: {\n" +
                "    ? AUDUSD: AUDUSD1,\n" +
                "    ? USDPLN: USDPLN1\n" +
                "  },\n" +
                "}";
        Map<String, Object> fromString = Marshallable.fromString(pos);
        assertEquals("{WithMap={innerMap={AUDUSD=AUDUSD1, USDPLN=USDPLN1}}}",
                fromString.toString());
    }

    @Test
    @Ignore("TODO FIX")
    public void testMapReadAndWriteIntegers() {
        @NotNull final Bytes<?> bytes = allocateElasticOnHeap();
        @NotNull final YamlWire wire = new YamlWire(bytes);

        @NotNull final Map<Integer, Integer> expected = new HashMap<>();

        expected.put(1, 11);
        expected.put(2, 2);
        expected.put(3, 3);

        wire.writeDocument(false, o -> {
            o.write(() -> "example").map(expected);
        });

        assertEquals("--- !!data\n" +
                "example: {\n" +
                "  ? !int 1: !int 11,\n" +
                "  ? !int 2: !int 2,\n" +
                "  ? !int 3: !int 3\n" +
                "}\n", Wires.fromSizePrefixedBlobs(bytes));
        @NotNull final Map<Integer, Integer> actual = new HashMap<>();
        wire.readDocument(null, c -> {
            @Nullable Map m = c.read(() -> "example").marshallableAsMap(Integer.class, Integer.class, actual);
            assertEquals(m, expected);
        });

        wire.reset();
        // skip the length
        wire.bytes().readSkip(4);
        // TODO: snakeyaml doesn't like !int
        // Can't construct a java object for !int; exception=Invalid tag: !int
        // in 'reader', line 2, column 5:
        // ? !int 1: !int 11,
        // ^
        expectWithSnakeYaml("{1=11, 2=2, 3=3}", wire);
    }

    @SuppressWarnings("deprecation")
    @Test
    @Ignore("TODO FIX")
    public void testMapReadAndWriteMarshable() {
        @NotNull final Bytes<?> bytes = allocateElasticOnHeap();
        @NotNull final Wire wire = new YamlWire(bytes);

        @NotNull final Map<MyMarshallable, MyMarshallable> expected = new LinkedHashMap<>();

        expected.put(new MyMarshallable("aKey"), new MyMarshallable("aValue"));
        expected.put(new MyMarshallable("aKey2"), new MyMarshallable("aValue2"));

        wire.writeDocument(false, o -> o.write(() -> "example").marshallable(expected, MyMarshallable.class, MyMarshallable.class, true));

        assertEquals("" +
                        "--- !!data\n" +
                        "example: {\n" +
                        "  ? { MyField: aKey  }: { MyField: aValue  },\n" +
                        "  ? { MyField: aKey2  }: { MyField: aValue2  }\n" +
                        "}\n",
                Wires.fromSizePrefixedBlobs(bytes));
        @NotNull final Map<MyMarshallable, MyMarshallable> actual = new LinkedHashMap<>();

        wire.readDocument(null, c -> c.read(() -> "example")
                .marshallableAsMap(
                        MyMarshallable.class,
                        MyMarshallable.class,
                        actual));

        assertEquals(expected, actual);

        wire.bytes().releaseLast();
    }

    @Test
    public void testException() {
        @NotNull Exception e = new InvalidAlgorithmParameterException("Reference cannot be null") {
            @NotNull
            @Override
            public StackTraceElement[] getStackTrace() {
                @NotNull StackTraceElement[] stack = {
                        new StackTraceElement("net.openhft.chronicle.wire.YamlWireTest", "testException", "YamlWireTest.java", 783),
                        new StackTraceElement("net.openhft.chronicle.wire.YamlWireTest", "runTestException", "YamlWireTest.java", 73),
                        new StackTraceElement("sun.reflect.NativeMethodAccessorImpl", "invoke0", "NativeMethodAccessorImpl.java", -2)
                };
                return stack;
            }
        };
        @NotNull final Wire wire = new YamlWire(Bytes.allocateElasticOnHeap());
        wire.usePadding(usePadding);

        wire.writeDocument(false, w -> w.writeEventName(() -> "exception")
                .object(e));

        assertEquals("--- !!data\n" +
                "exception: !" + e.getClass().getName() + " {\n" +
                "  message: Reference cannot be null,\n" +
                "  stackTrace: [\n" +
                "    { class: net.openhft.chronicle.wire.YamlWireTest, method: testException, file: YamlWireTest.java, line: 783 },\n" +
                "    { class: net.openhft.chronicle.wire.YamlWireTest, method: runTestException, file: YamlWireTest.java, line: 73 },\n" +
                "    { class: sun.reflect.NativeMethodAccessorImpl, method: invoke0, file: NativeMethodAccessorImpl.java, line: -2 }\n" +
                "  ]\n" +
                "}\n", Wires.fromSizePrefixedBlobs(wire));

        wire.readDocument(null, r -> {
            Throwable t = r.read(() -> "exception").throwable(true);
            assertTrue(t instanceof InvalidAlgorithmParameterException);
        });
    }

    @Test
    public void testEnum() {
        ClassAliasPool.CLASS_ALIASES.addAlias(WireType.class, "WireType");

        @NotNull Wire wire = createWire();
        wire.write().object(WireType.BINARY)
                .write().object(WireType.TEXT)
                .write().object(WireType.RAW);

        assertEquals("\"\": !WireType BINARY\n" +
                "\"\": !WireType TEXT\n" +
                "\"\": !WireType RAW\n", wire.toString());

        assertEquals(WireType.BINARY, wire.read().object(Object.class));
        assertEquals(WireType.TEXT, wire.read().object(Object.class));
        assertEquals(WireType.RAW, wire.read().object(Object.class));
    }

    @Test
    public void testArrays() {
        @NotNull Wire wire = createWire();

        @NotNull Object[] noObjects = {};
        wire.write("a").object(noObjects);

        assertEquals("a: []\n", wire.toString());

        @Nullable Object[] object = wire.read().object(Object[].class);
        assertEquals(0, object.length);

        wire.clear();

        @NotNull Object[] threeObjects = {"abc", "def", "ghi"};
        wire.write("b").object(threeObjects);

        assertEquals("b: [\n" +
                "  abc,\n" +
                "  def,\n" +
                "  ghi\n" +
                "]\n", wire.toString());

        @Nullable Object[] object2 = wire.read()
                .object(Object[].class);
        assertEquals(3, object2.length);
        assertEquals("[abc, def, ghi]", Arrays.toString(object2));
    }

    @Test
    public void testArrays2() {
        @NotNull Wire wire = createWire();
        @NotNull Object[] a1 = new Object[0];
        wire.write("empty").object(a1);
        @NotNull Object[] a2 = {1L};
        wire.write("one").object(a2);
        @NotNull Object[] a3 = {"Hello", 123, 10.1};
        wire.write("three").object(Object[].class, a3);

        @Nullable Object o1 = wire.read()
                .object(Object[].class);
        assertArrayEquals(a1, (Object[]) o1);
        @Nullable Object o2 = wire.read().object(Object[].class);
        assertArrayEquals(a2, (Object[]) o2);
        @Nullable Object o3 = wire.read().object(Object[].class);
        assertArrayEquals(a3, (Object[]) o3);
    }

    @Test
    public void testGZIPCompressionAsText() {
        @NotNull Wire wire = createWire();
        @NotNull final String s = "xxxxxxxxxxx1xxxxxxxxxxxxxxxxxxxxxxxxxxxxxxx";
        @NotNull String str = s + s + s + s;

        @NotNull byte[] compressedBytes = str.getBytes(ISO_8859_1);
        wire.write().compress("gzip", Bytes.wrapForRead(compressedBytes));

        @NotNull Bytes<?> bytes = allocateElasticDirect();
        wire.read().bytes(bytes);
        assertEquals(str, bytes.toString());
    }

    @Test
    public void testLZWCompressionAsText() {
        @NotNull Wire wire = createWire();
        @NotNull final String s = "xxxxxxxxxxxxxxxxxxx2xxxxxxxxxxxxxxxxxxxxxxx";
        @NotNull String str = s + s + s + s;

        @NotNull byte[] compressedBytes = str.getBytes(ISO_8859_1);
        wire.write().compress("lzw", Bytes.wrapForRead(compressedBytes));

        @NotNull Bytes<?> bytes = allocateElasticDirect();
        wire.read().bytes(bytes);
        assertEquals(str, bytes.toString());
    }

    @Test
    public void testStringArrays() {
        @NotNull Wire wire = createWire();

        @NotNull String[] noObjects = {};
        wire.write().object(noObjects);

        @Nullable String[] object = wire.read().object(String[].class);
        assertEquals(0, object.length);

        wire.clear();

        @NotNull String[] threeObjects = {"abc", "def", "ghi"};
        wire.write().object(threeObjects);

        @Nullable String[] object2 = wire.read()
                .object(String[].class);
        assertEquals(3, object2.length);
        assertEquals("[abc, def, ghi]", Arrays.toString(object2));
    }

    @Test
    public void testStringList() {
        @NotNull Wire wire = createWire();

        @NotNull List<String> noObjects = new ArrayList();
        wire.write().object(noObjects);

        @Nullable List<String> list = wire.read().object(List.class);
        assertEquals(0, list.size());

        // TODO we shouldn't need to create a new wire.
        wire = createWire();

        @NotNull List<String> threeObjects = Arrays.asList("abc", "def", "ghi");
        wire.write().object(threeObjects);

        @Nullable List<String> list2 = wire.read()
                .object(List.class);
        assertEquals(3, list2.size());
        assertEquals("[abc, def, ghi]", list2.toString());
    }

    @Test
    public void testStringSet() {
        @NotNull Wire wire = createWire();

        @NotNull Set<String> noObjects = new HashSet();
        wire.write().object(noObjects);

        @Nullable Set<String> list = wire.read().object(Set.class);
        assertEquals(0, list.size());

        // TODO we shouldn't need to create a new wire.
        wire = createWire();

        @NotNull Set<String> threeObjects = new HashSet(Arrays.asList("abc", "def", "ghi"));
        wire.write().object(threeObjects);

        @Nullable Set<String> list2 = wire.read()
                .object(Set.class);
        assertEquals(3, list2.size());
        assertEquals("[abc, def, ghi]", list2.toString());
    }

    @Test
    public void testStringMap() {
        @NotNull Wire wire = createWire();

        @NotNull Map<String, String> noObjects = new HashMap();
        wire.write().object(noObjects);

        @Nullable Map<String, String> map = wire.read().object(Map.class);
        assertEquals(0, map.size());

        wire.clear();

        Set<String> threeObjects = new HashSet(Arrays.asList("abc", "def", "ghi"));
        wire.write().object(threeObjects);

        Set<String> list2 = wire.read()
                .object(Set.class);
        assertEquals(3, list2.size());
        assertEquals("[abc, def, ghi]", list2.toString());
    }

    @Test
    public void testYNestedDecode() {
        @NotNull String s = "cluster: {\n" +
                "  host1: {\n" +
                "     hostId: 1,\n" +
                // "     name: one,\n" +
                "  },\n" +
                "  host2: {\n" +
                "     hostId: 2,\n" +
                "  },\n" +
                "#  host3: {\n" +
                "#     hostId: 3,\n" +
                "#  },\n" +
                "  host4: {\n" +
                "     hostId: 4,\n" +
                "  },\n" +
                "}" +
                "cluster2: {\n" +
                "    host21: {\n" +
                "       hostId: 21\n" +
                "    }\n" +
                "}\n";
        assertEquals("DIRECTIVES_END \n" +
                "MAPPING_START \n" +
                "MAPPING_KEY \n" +
                "TEXT cluster\n" +
                "MAPPING_START \n" +
                "MAPPING_KEY \n" +
                "TEXT host1\n" +
                "MAPPING_START \n" +
                "MAPPING_KEY \n" +
                "TEXT hostId\n" +
                "TEXT 1\n" +
                "MAPPING_END \n" +
                "MAPPING_KEY \n" +
                "TEXT host2\n" +
                "MAPPING_START \n" +
                "MAPPING_KEY \n" +
                "TEXT hostId\n" +
                "TEXT 2\n" +
                "MAPPING_END \n" +
                "COMMENT host3: {\n" +
                "COMMENT hostId: 3,\n" +
                "COMMENT },\n" +
                "MAPPING_KEY \n" +
                "TEXT host4\n" +
                "MAPPING_START \n" +
                "MAPPING_KEY \n" +
                "TEXT hostId\n" +
                "TEXT 4\n" +
                "MAPPING_END \n" +
                "MAPPING_END \n" +
                "MAPPING_START \n" +
                "MAPPING_KEY \n" +
                "TEXT cluster2\n" +
                "MAPPING_START \n" +
                "MAPPING_KEY \n" +
                "TEXT host21\n" +
                "MAPPING_START \n" +
                "MAPPING_KEY \n" +
                "TEXT hostId\n" +
                "TEXT 21\n" +
                "MAPPING_END \n" +
                "MAPPING_END \n" +
                "MAPPING_END \n" +
                "MAPPING_END \n" +
                "DOCUMENT_END \n", doTest("=" + s));

        ObjIntConsumer<String> results = EasyMock.createMock(ObjIntConsumer.class);
        results.accept("host1", 1);
        results.accept("host2", 2);
        results.accept("host4", 4);
        replay(results);
        @NotNull YamlWire wire = YamlWire.from(s);
        wire.read(() -> "cluster").marshallable(v -> {
                    @NotNull StringBuilder sb = new StringBuilder();
                    while (wire.hasMore()) {
                        wire.readEventName(sb)
                                .marshallable(m ->
                                        m.read(() -> "hostId")
                                                .int32(sb.toString(), results));
                    }
                }
        );
        verify(results);
    }

    @Test
    public void writeNull() {
        @NotNull Wire wire = createWire();
        for (int i = 0; i < 4; i++)
            wire.getValueOut().object(null);
        assertEquals("!!null \"\"\n" +
                "!!null \"\"\n" +
                "!!null \"\"\n" +
                "!!null \"\"\n", wire.toString());

        @Nullable Object o = wire.read().object(Object.class);
        assertNull(o);
        @Nullable String s = wire.read().object(String.class);
        assertNull(s);
        @Nullable RetentionPolicy rp = wire.read().object(RetentionPolicy.class);
        assertNull(rp);
        @Nullable Circle c = wire.read().object(Circle.class);
        assertNull(c);
    }

    @Test
    public void testAllChars() {
        @NotNull Wire wire = createWire();
        @NotNull char[] chars = new char[256];
        for (int i = 0; i < 1024; i++) {
            wire.clear();
            Arrays.fill(chars, (char) i);
            @NotNull String s = new String(chars);
            wire.writeDocument(false, w -> w.write(() -> "message").text(s));

            wire.readDocument(null, w -> w.read(() -> "message").text(s, Assert::assertEquals));
        }
    }

    @Test
    public void readDemarshallable() {
        @NotNull Wire wire = new YamlWire(allocateElasticOnHeap())
                .useBinaryDocuments();
        try (DocumentContext $ = wire.writingDocument(true)) {
            wire.getValueOut().typedMarshallable(new DemarshallableObject("test", 12345));
        }

        assertEquals("--- !!meta-data\n" +
                "!net.openhft.chronicle.wire.DemarshallableObject {\n" +
                "  name: test,\n" +
                "  value: 12345\n" +
                "}\n", Wires.fromSizePrefixedBlobs(wire.bytes()));

        try (DocumentContext $ = wire.readingDocument()) {
            @Nullable DemarshallableObject dobj = wire.getValueIn()
                    .typedMarshallable();
            assertEquals("test", dobj.name);
            assertEquals(12345, dobj.value);
        }
    }

    @Test
    public void testByteArrayValueWithRealBytesNegative() {
        @NotNull Wire wire = createWire();

        @NotNull final byte[] expected = {-1, -2, -3, -4, -5, -6, -7};
        wire.writeDocument(false, wir -> {
            ValueOut out = wir.writeEventName(() -> "put");
            out.swapLeaf(true);
            out.marshallable(w -> w.write(() -> "key")
                    .text("1")
                    .write(() -> "value")
                    .object(expected));
        });
        assertEquals("--- !!data\n" +
                "put: { key: \"1\", value: !byte[] !!binary //79/Pv6+Q== }\n", (Wires.fromSizePrefixedBlobs(wire.bytes())));

        wire.readDocument(null, wir -> wire.read(() -> "put")
                .marshallable(w -> w.read(() -> "key")
                        .object(Object.class, "1", Assert::assertEquals)
                        .read(() -> "value").object(byte[].class, expected, Assert::assertArrayEquals)));
    }

    @Test
    public void testByteArray() {
        @NotNull Wire wire = createWire();
        wire.writeDocument(false, w -> w.write("nothing").object(new byte[0]));
        @NotNull byte[] one = {1};
        wire.writeDocument(false, w -> w.write("one").object(one));
        @NotNull byte[] four = {1, 2, 3, 4};
        wire.writeDocument(false, w -> w.write("four").object(four));

        final String expected1 = "--- !!data\n" +
                "nothing: !byte[] !!binary \n" +
                "# position: 32, header: 1\n" +
                "--- !!data\n" +
                "one: !byte[] !!binary AQ==\n" +
                "# position: 64, header: 2\n" +
                "--- !!data\n" +
                "four: !byte[] !!binary AQIDBA==\n";
        final String expected2 = "--- !!data\n" +
                "nothing: !byte[] !!binary \n" +
                "# position: 31, header: 1\n" +
                "--- !!data\n" +
                "one: !byte[] !!binary AQ==\n" +
                "# position: 62, header: 2\n" +
                "--- !!data\n" +
                "four: !byte[] !!binary AQIDBA==\n";
        assertEquals(usePadding ? expected1 : expected2,
                Wires.fromSizePrefixedBlobs(wire.bytes(), 0));
        wire.readDocument(null, w -> assertArrayEquals(new byte[0], (byte[]) w.read(() -> "nothing").object()));
        wire.readDocument(null, w -> assertArrayEquals(one, (byte[]) w.read(() -> "one").object()));
        wire.readDocument(null, w -> assertArrayEquals(four, (byte[]) w.read(() -> "four").object()));
    }

    @Ignore("TODO FIX")
    @Test
    public void testObjectKeys() {
        @NotNull Map<MyMarshallable, String> map = new LinkedHashMap<>();
        map.put(new MyMarshallable("key1"), "value1");
        map.put(new MyMarshallable("key2"), "value2");

        @NotNull Wire wire = createWire();
        @NotNull final MyMarshallable parent = new MyMarshallable("parent");
        wire.writeDocument(false, w -> w.writeEvent(MyMarshallable.class, parent).object(map));

        assertEquals("" +
                        "--- !!data\n" +
                        "? { MyField: parent }: {\n" +
                        "  ? !net.openhft.chronicle.wire.MyMarshallable { MyField: key1  }: value1,\n" +
                        "  ? !net.openhft.chronicle.wire.MyMarshallable { MyField: key2  }: value2\n" +
                        "}\n"
                , Wires.fromSizePrefixedBlobs(wire.bytes()));

        wire.readDocument(null, w -> {
            MyMarshallable mm = w.readEvent(MyMarshallable.class);
            assertEquals(parent.toString(), mm.toString());
            parent.equals(mm);
            assertEquals(parent, mm);
            @Nullable final Map map2 = w.getValueIn()
                    .object(Map.class);
            assertEquals(map, map2);
        });

        wire.bytes().releaseLast();
    }

    @Test(expected = IllegalArgumentException.class)
    public void writeUnserializable() throws IOException {
        System.out.println(WireType.YAML_ONLY.asString(Thread.currentThread()));
    }

    @Test(expected = IllegalArgumentException.class)
    public void writeUnserializable2() throws IOException {
        @NotNull Socket s = new Socket();
        System.out.println(WireType.YAML_ONLY.asString(s));
    }

    @Test(expected = IllegalArgumentException.class)
    public void writeUnserializable3() throws IOException {
        SocketChannel sc = SocketChannel.open();
        System.out.println(WireType.YAML_ONLY.asString(sc));
    }

    @Test
    public void writeCharacter() {
        @NotNull Wire wire = createWire();
        for (char ch : new char[]{0, '!', 'a', Character.MAX_VALUE}) {
            wire.clear();
            wire.write().object(ch);
            char ch2 = wire.read().object(char.class);
            assertEquals(ch, ch2);
        }
    }

    @Test
    public void testSortedSet() {
        @NotNull Wire wire = createWire();
        @NotNull SortedSet<String> set = new TreeSet<>();
        set.add("one");
        set.add("two");
        set.add("three");
        wire.write("a").object(set);
        assertEquals("a: !!oset [\n" +
                "  one,\n" +
                "  three,\n" +
                "  two\n" +
                "]\n", wire.toString());
        @Nullable Object o = wire.read().object();
        assertTrue(o instanceof SortedSet);
        assertEquals(set, o);
    }

    @Test
    public void testSortedMap() {
        @NotNull Wire wire = createWire();
        @NotNull SortedMap<String, Long> set = new TreeMap<>();
        set.put("one", 1L);
        set.put("two", 2L);
        set.put("three", 3L);
        wire.write("a").object(set);
        assertEquals("a: !!omap {\n" +
                "  one: 1,\n" +
                "  three: 3,\n" +
                "  two: 2\n" +
                "}\n", wire.toString());
        @Nullable Object o = wire.read().object();
        assertTrue(o instanceof SortedMap);
        assertEquals(set, o);
    }

    @Test
    public void testStringArray() {
        @NotNull Wire wire = createWire();
        wire.bytes().append("!" + StringArray.class.getName() + " { strings: [ a, b, c ] }");
        StringArray sa = wire.getValueIn()
                .object(StringArray.class);
        assertEquals("[a, b, c]", Arrays.toString(sa.strings));

        @NotNull Wire wire2 = createWire();
        wire2.bytes().append("!" + StringArray.class.getName() + " { strings: abc }");
        StringArray sa2 = wire2.getValueIn()
                .object(StringArray.class);
        assertEquals("[abc]", Arrays.toString(sa2.strings));
    }

    @Test
    public void testSetBytesAfterDeserialization() {
        BytesWrapper bw = Marshallable.fromString("!net.openhft.chronicle.wire.YamlWireTest$BytesWrapper {\n" +
                "  bytes: \"\"\n" +
                "}\n");
        bw.bytes("");
        bw.bytes("hi");
        bw.bytes("hello");
        assertEquals("!net.openhft.chronicle.wire.YamlWireTest$BytesWrapper {\n" +
                "  bytes: hello\n" +
                "}\n", bw.toString());
        bw.bytes.releaseLast();
    }

    @Test
    public void testArrayTypes() {
        Wire wire = createWire();
        wire.bytes().append("a: !type byte[]\n" +
                "b: !type String[]\n" +
                "c: hi");

        assertEquals(byte[].class, wire.read("a").typeLiteral());
        assertEquals(String[].class, wire.read("b").typeLiteral());
        assertEquals("hi", wire.read("c").text());
    }

    @Test
    public void testArrayTypes1() {
        Wire wire = createWire();
        wire.bytes().append("a: !type \"[B\", b: !type \"String[]\", c: hi");

        assertEquals(byte[].class, wire.read("a").typeLiteral());
        assertEquals(String[].class, wire.read("b").typeLiteral());
        assertEquals("hi", wire.read("c").text());
    }

    @Test
    public void testArrayTypes2() {
        Wire wire = createWire();
        wire.bytes().append("a: [ !type byte[] ], b: !type String[], c: hi");

        assertEquals(String[].class, wire.read("b").typeLiteral());
        Collection<Class> classes = wire.read("a").typedMarshallable();
        assertArrayEquals(new Class[]{byte[].class}, classes.toArray());
        assertEquals("hi", wire.read("c").text());
    }

    @Test
    public void readMarshallableAsEnum() {
        Wire wire = createWire();
        ClassAliasPool.CLASS_ALIASES.addAlias(YWTSingleton.class);
        wire.bytes().append("a: !YWTSingleton INSTANCE,\n" +
                "b: !YWTSingleton INSTANCE\n");
        assertEquals(YWTSingleton.INSTANCE, wire.read("a")
                .object());
        assertEquals(YWTSingleton.INSTANCE, wire.read("b").object());

    }

    @Test
    public void nestedWithEnumSet() {
        Wire wire = createWire();
        YNestedWithEnumSet n = new YNestedWithEnumSet();
        n.list.add(new WithEnumSet("none"));
        n.list.add(new WithEnumSet("one", EnumSet.of(TimeUnit.DAYS)));
        n.list.add(new WithEnumSet("two", EnumSet.of(TimeUnit.DAYS, TimeUnit.HOURS)));
        wire.write("hello")
                .object(YNestedWithEnumSet.class, n);
        assertEquals("hello: {\n" +
                "  list: [\n" +
                "    { name: none },\n" +
                "    { name: one, timeUnits: [ DAYS ] },\n" +
                "    { name: two, timeUnits: [ HOURS, DAYS ] }\n" +
                "  ]\n" +
                "}\n", wire.toString());

        YNestedWithEnumSet a = wire.read("hello")
                .object(YNestedWithEnumSet.class);
        assertEquals(n.toString(), a.toString());
        assertEquals(n, a);
    }

    @Test
    public void testDoublePrecisionOverYamlWire() {
        final Bytes<?> bytes = Wires.acquireBytes();

        final Wire wire = WireType.YAML.apply(bytes);
        final double d = 0.000212345678901;
        wire.getValueOut().float64(d);

        final YamlWire wire2 = YamlWire.from(bytes.toString());
        final double d2 = wire2.getValueIn().float64();

        Assert.assertEquals(d2, d, 0);
    }

    @Test
    public void readsComment() {
        StringBuilder sb = new StringBuilder();
        Wire wire = createWire();
        try (DocumentContext dc = wire.writingDocument()) {
            wire.writeComment("one");
            wire.writeEventId("dto", 1);
            wire.writeComment("two");
            wire.getValueOut().object(new BinaryWireTest.DTO("text"));
            wire.writeComment("three");
            wire.commentListener(cs ->
                    sb.append(cs).append("\n"));
        }
        final MethodReader reader = wire.methodReader((BinaryWireTest.IDTO) dto -> sb.append("dto: " + dto + "\n"));
        assertTrue(reader.readOne());
        assertFalse(reader.readOne());
        assertEquals("" +
                "one\n" +
                "two\n" +
                "dto: !net.openhft.chronicle.wire.BinaryWireTest$DTO {\n" +
                "  text: text\n" +
                "}\n" +
                "\n" +
                "three\n", sb.toString());
    }

    @Test
    public void readMetaData() {
        wire.bytes().append("" +
                "---\n" +
                "!!meta-data\n" +
                "hello-world\n" +
                "...\n" +
                "---\n" +
                "!!data\n" +
                "hello-world\n" +
                "...\n" +
                "---\n" +
                "!!meta-data\n" +
                "dto: {\n" +
                "  text: hello-world\n" +
                "}\n" +
                "...\n" +
                "---\n" +
                "!!data\n" +
                "dto: {\n" +
                "  text: hello-world\n" +
                "}\n" +
                "...\n" +
                "");
        for (int i = 0; i < 4; i++) {
            try (DocumentContext dc = wire.readingDocument()) {
                final boolean metaData = i % 2 == 0;
                assertEquals("i: " + i, metaData, dc.isMetaData());
            }
        }
    }

    @Test
    public void putData() {
        Data data = new Data();
        data.timeNS = (long) 1.6e18;
        data.bytes = Bytes.from("zzz");
        data.data = new byte[2];

        wire.methodWriter(PutData.class)
                .put(Bytes.from("hi"), data);

        Wire wire2 = Wire.newYamlWireOnHeap();
        wire.methodReader(wire2.methodWriter(PutData.class))
                .readOne();
        assertEquals("" +
                "put: [\n" +
                "  hi,\n" +
                "  {\n" +
                "    timeNS: 2020-09-13T12:26:40,\n" +
                "    bytes: zzz,\n" +
                "    data: !!binary AAA=\n" +
                "  }\n" +
                "]\n" +
                "...\n", wire2.toString());
    }

    enum BWKey implements WireKey {
        field1, field2, field3
    }

    enum YWTSingleton {
        INSTANCE
    }

    interface PutData {
        void put(Bytes key, Data data);
    }

    static class FieldWithComment extends SelfDescribingMarshallable {
        @Comment("a comment where the value=%s")
        String field;
        // String field2;
    }

    static class FieldWithComment2 extends SelfDescribingMarshallable {
        @Comment("a comment where the value=%s")
        String field;
        String field2;
    }

    static class TwoFields extends AbstractMarshallableCfg {
        String b;
        int d;
        int notThere;

        transient Map<String, Object> others = new LinkedHashMap<>();

        @Override
        public void unexpectedField(Object event, ValueIn valueIn) {
            others.put(event.toString(), valueIn.object());
        }
    }

    static class StringArray implements Marshallable {
        String[] strings;
    }

    static class BytesWrapper extends SelfDescribingMarshallable {
        @NotNull
        Bytes<?> bytes = allocateElasticDirect();

        public void bytes(@NotNull CharSequence cs) {
            bytes.clear();
            bytes.append(cs);
        }
    }

    static class YNestedWithEnumSet extends SelfDescribingMarshallable {
        List<WithEnumSet> list = new ArrayList<>();
    }

    static class Data extends SelfDescribingMarshallable {
        @NanoTime
        long timeNS;
        Bytes bytes;
        byte[] data;
    }

    class Circle implements Marshallable {
    }
}<|MERGE_RESOLUTION|>--- conflicted
+++ resolved
@@ -205,11 +205,7 @@
     @NotNull
     private Wire createWire() {
         wire.reset();
-<<<<<<< HEAD
-
-=======
         wire.usePadding(usePadding);
->>>>>>> e8d1baf1
         return wire;
     }
 
