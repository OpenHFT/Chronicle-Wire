package net.openhft.chronicle.wire;

import net.openhft.chronicle.bytes.Bytes;
import org.junit.Test;
import org.junit.runner.RunWith;
import org.junit.runners.Parameterized;

import java.util.Arrays;
import java.util.HashMap;
import java.util.Map;

import static org.junit.Assert.assertEquals;

@RunWith(Parameterized.class)
public class WireDumperTest extends WireTestCommon {
    private final Bytes<?> bytes;
    private final Wire wire;
    private final WireType wireType;
    private final Map<WireType, String> expectedContentByType = new HashMap<>();
    private final Map<WireType, String> expectedPartialContent = new HashMap<>();

    public WireDumperTest(final String name, final WireType wireType) {
        bytes = Bytes.allocateElasticOnHeap();
        wire = wireType.apply(bytes);
        wire.usePadding(true);

        this.wireType = wireType;
        initTestData();
    }

    @Parameterized.Parameters(name = "{0}")
    public static Object[][] parameters() {
        return toParams(WireType.values());
    }

    private static Object[][] toParams(final WireType[] values) {
        return Arrays.stream(values).filter(WireType::isAvailable)
                .filter(wt -> wt != WireType.CSV)
                .filter(wt -> wt != WireType.READ_ANY)
                .filter(wt -> wt != WireType.JSON_ONLY)
                .filter(wt -> wt != WireType.YAML_ONLY)
                .map(wt -> new Object[]{wt.toString(), wt})
                .toArray(Object[][]::new);
    }

    @Test
    public void shouldSerialiseContent() {
        wire.writeDocument(17L, ValueOut::int64);
        wire.writeDocument("bark", ValueOut::text);
        wire.writeDocument(3.14D, ValueOut::float64);

        final String actual = isText(wire.bytes()) ? wire.toString() : WireDumper.of(wire).asString();
        assertEquals(expectedContentByType.get(wireType), actual);
    }

    private boolean isText(Bytes<?> bytes) {
        for (int i = 0; i < 8 && i < bytes.readRemaining(); i++) {
            final int ch = bytes.peekUnsignedByte(bytes.readPosition() + i);
            if (Character.isWhitespace(ch) || (' ' < ch && ch < 127))
                continue;
            return false;
        }
        return true;
    }

    @Test
    public void shouldSerialisePartialContent() {
        wire.writeDocument(17L, ValueOut::int64);
        final DocumentContext context = wire.writingDocument();
        context.wire().getValueOut().text("meow");

        final String actual = isText(wire.bytes()) ? wire.toString() : WireDumper.of(wire).asString();

        assertEquals(expectedPartialContent.get(wireType), actual);
    }

    @Override
    public void preAfter() {
        bytes.releaseLast();
    }

    private void initTestData() {
        expectedContentByType.put(WireType.TEXT, "" +
                "--- !!data #binary\n" +
                "00000000             31 37 0a                                 17·          \n" +
                "# position: 8, header: 1\n" +
                "--- !!data\n" +
                "bark\n" +
                "# position: 20, header: 2\n" +
                "--- !!data\n" +
                "3.14\n" +
                "");

        expectedContentByType.put(WireType.YAML, "" +
                "--- !!data #binary\n" +
                "00000000             31 37 0a                                 17·          \n" +
                "# position: 8, header: 1\n" +
                "--- !!data\n" +
                "bark\n" +
                "# position: 20, header: 2\n" +
                "--- !!data\n" +
                "3.14\n" +
                "");

        final String expectedBinary = "" +
                "--- !!data #binary\n" +
                "17\n" +
                "# position: 8, header: 1\n" +
                "--- !!data #binary\n" +
                "bark\n" +
                "# position: 20, header: 2\n" +
                "--- !!data #binary\n" +
                "3.14\n";
        expectedContentByType.put(WireType.BINARY, expectedBinary);

<<<<<<< HEAD
        expectedContentByType.put(WireType.JSON,
                "--- !!data #binary\n" +
                        "00000000             31 37                                    17           \n" +
                        "# position: 8, header: 1\n" +
                        "--- !!data\n" +
                        "\"bark\"\n" +
                        "# position: 20, header: 2\n" +
                        "--- !!data\n" +
                        "3.14\n" +
                        "");
=======
        expectedContentByType.put(WireType.BINARY_LIGHT, expectedBinary);

        expectedContentByType.put(WireType.FIELDLESS_BINARY, expectedBinary);
>>>>>>> 49318b11

        expectedContentByType.put(WireType.COMPRESSED_BINARY, expectedBinary);

        expectedContentByType.put(WireType.JSON, "" +
                "--- !!data #binary\n" +
                "00000000             31 37                                    17           \n" +
                "# position: 8, header: 1\n" +
                "--- !!data\n" +
                "\"bark\"\n" +
                "# position: 20, header: 2\n" +
                "--- !!data\n" +
                "3.14\n" +
                "");
        expectedContentByType.put(WireType.JSON_ONLY, "" +
                "17\n" +
                "\"bark\"\n" +
                "3.14\n");
        expectedContentByType.put(WireType.RAW, "" +
                "--- !!data #binary\n" +
                "00000000             11 00 00 00  00 00 00 00                 ···· ····    \n" +
                "# position: 12, header: 1\n" +
                "--- !!data #binary\n" +
                "00000010 04 62 61 72 6b                                   ·bark            \n" +
                "# position: 24, header: 2\n" +
                "--- !!data #binary\n" +
                "00000010                                      1f 85 eb 51              ···Q\n" +
                "00000020 b8 1e 09 40                                      ···@             \n");

        expectedContentByType.put(WireType.YAML_ONLY, "" +
                "17\n" +
                "...\n" +
                "bark\n" +
                "...\n" +
                "3.14\n" +
                "...\n");

        expectedPartialContent.put(WireType.TEXT, "" +
                "--- !!data #binary\n" +
                "00000000             31 37 0a                                 17·          \n" +
                "# position: 8, header: 0 or 1\n" +
                "--- !!not-ready-data\n" +
                "...\n" +
                "# 5 bytes remaining\n" +
                "");
        expectedPartialContent.put(WireType.YAML,
                "--- !!data #binary\n" +
                        "00000000             31 37 0a                                 17·          \n" +
                        "# position: 8, header: 0 or 1\n" +
                        "--- !!not-ready-data\n" +
                        "...\n" +
                        "# 5 bytes remaining\n" +
                        "");
        final String expectedPartialBinary = "" +
                "--- !!data #binary\n" +
                "17\n" +
                "# position: 8, header: 0 or 1\n" +
                "--- !!not-ready-data #binary\n" +
                "...\n" +
                "# 5 bytes remaining\n";
        expectedPartialContent.put(WireType.BINARY, expectedPartialBinary);

        expectedPartialContent.put(WireType.BINARY_LIGHT, expectedPartialBinary);

        expectedPartialContent.put(WireType.FIELDLESS_BINARY, expectedPartialBinary);

        expectedPartialContent.put(WireType.COMPRESSED_BINARY, expectedPartialBinary);

        expectedPartialContent.put(WireType.JSON, "" +
                "--- !!data #binary\n" +
<<<<<<< HEAD
                        "00000000             31 37                                    17           \n" +
                        "# position: 8, header: 0 or 1\n" +
                        "--- !!not-ready-data\n" +
                        "...\n" +
                        "# 6 bytes remaining\n" +
                        "");

        expectedPartialContent.put(WireType.RAW,
=======
                "00000000             31 37                                    17           \n" +
                "# position: 8, header: 0 or 1\n" +
                "--- !!not-ready-data\n" +
                "...\n" +
                "# 6 bytes remaining\n" +
                "");

        expectedPartialContent.put(WireType.JSON_ONLY, "" +
                "17\n" +
                "\"meow\"");

        expectedPartialContent.put(WireType.RAW, "" +
>>>>>>> 49318b11
                "--- !!data #binary\n" +
                "00000000             11 00 00 00  00 00 00 00                 ···· ····    \n" +
                "# position: 12, header: 0 or 1\n" +
                "--- !!not-ready-data #binary\n" +
                "...\n" +
                "# 5 bytes remaining\n" +
                "");

        expectedPartialContent.put(WireType.YAML_ONLY, "" +
                "17\n" +
                "...\n" +
                "meow\n");

    }
}<|MERGE_RESOLUTION|>--- conflicted
+++ resolved
@@ -113,22 +113,9 @@
                 "3.14\n";
         expectedContentByType.put(WireType.BINARY, expectedBinary);
 
-<<<<<<< HEAD
-        expectedContentByType.put(WireType.JSON,
-                "--- !!data #binary\n" +
-                        "00000000             31 37                                    17           \n" +
-                        "# position: 8, header: 1\n" +
-                        "--- !!data\n" +
-                        "\"bark\"\n" +
-                        "# position: 20, header: 2\n" +
-                        "--- !!data\n" +
-                        "3.14\n" +
-                        "");
-=======
         expectedContentByType.put(WireType.BINARY_LIGHT, expectedBinary);
 
         expectedContentByType.put(WireType.FIELDLESS_BINARY, expectedBinary);
->>>>>>> 49318b11
 
         expectedContentByType.put(WireType.COMPRESSED_BINARY, expectedBinary);
 
@@ -198,16 +185,6 @@
 
         expectedPartialContent.put(WireType.JSON, "" +
                 "--- !!data #binary\n" +
-<<<<<<< HEAD
-                        "00000000             31 37                                    17           \n" +
-                        "# position: 8, header: 0 or 1\n" +
-                        "--- !!not-ready-data\n" +
-                        "...\n" +
-                        "# 6 bytes remaining\n" +
-                        "");
-
-        expectedPartialContent.put(WireType.RAW,
-=======
                 "00000000             31 37                                    17           \n" +
                 "# position: 8, header: 0 or 1\n" +
                 "--- !!not-ready-data\n" +
@@ -220,7 +197,6 @@
                 "\"meow\"");
 
         expectedPartialContent.put(WireType.RAW, "" +
->>>>>>> 49318b11
                 "--- !!data #binary\n" +
                 "00000000             11 00 00 00  00 00 00 00                 ···· ····    \n" +
                 "# position: 12, header: 0 or 1\n" +
