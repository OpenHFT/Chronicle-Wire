--- conflicted
+++ resolved
@@ -134,7 +134,6 @@
                 "\"bark\"\n" +
                 "3.14\n");
         expectedContentByType.put(WireType.RAW, "" +
-<<<<<<< HEAD
                 "--- !!data #binary\n" +
                 "00000000             11 00 00 00  00 00 00 00                 ···· ····    \n" +
                 "# position: 12, header: 1\n" +
@@ -162,43 +161,7 @@
                 "# 5 bytes remaining\n" +
                 "");
 
-=======
-                "--- !!data #binary\n" +
-                "00000000             11 00 00 00  00 00 00 00                 ···· ····    \n" +
-                "# position: 12, header: 1\n" +
-                "--- !!data #binary\n" +
-                "00000010 04 62 61 72 6b                                   ·bark            \n" +
-                "# position: 24, header: 2\n" +
-                "--- !!data #binary\n" +
-                "00000010                                      1f 85 eb 51              ···Q\n" +
-                "00000020 b8 1e 09 40                                      ···@             \n");
-
-        expectedContentByType.put(WireType.YAML_ONLY, "" +
-                "17\n" +
-                "...\n" +
-                "bark\n" +
-                "...\n" +
-                "3.14\n" +
-                "...\n");
-
-        expectedPartialContent.put(WireType.TEXT, "" +
-                "--- !!data #binary\n" +
-                "00000000             31 37 0a                                 17·          \n" +
-                "# position: 8, header: 0 or 1\n" +
-                "--- !!not-ready-data\n" +
-                "...\n" +
-                "# 5 bytes remaining\n" +
-                "");
-        expectedPartialContent.put(WireType.YAML,
-                "--- !!data #binary\n" +
-                        "00000000             31 37 0a                                 17·          \n" +
-                        "# position: 8, header: 0 or 1\n" +
-                        "--- !!not-ready-data\n" +
-                        "...\n" +
-                        "# 5 bytes remaining\n" +
-                        "");
->>>>>>> ca2fc8d2
-        final String expectedPartialBinary = "" +
+       final String expectedPartialBinary = "" +
                 "--- !!data #binary\n" +
                 "17\n" +
                 "# position: 8, header: 0 or 1\n" +
