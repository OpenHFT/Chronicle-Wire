/*
 * Copyright 2016-2022 chronicle.software
 *
 *       https://chronicle.software
 *
 * Licensed under the Apache License, Version 2.0 (the "License");
 * you may not use this file except in compliance with the License.
 * You may obtain a copy of the License at
 *
 *       http://www.apache.org/licenses/LICENSE-2.0
 *
 * Unless required by applicable law or agreed to in writing, software
 * distributed under the License is distributed on an "AS IS" BASIS,
 * WITHOUT WARRANTIES OR CONDITIONS OF ANY KIND, either express or implied.
 * See the License for the specific language governing permissions and
 * limitations under the License.
 */

package net.openhft.chronicle.wire.method;

import net.openhft.chronicle.wire.VanillaMethodWriterBuilder;
import org.junit.After;
import org.junit.Before;

// Test class extending MethodWriter2Test to evaluate behavior of method writers with enforced proxy generation
public class MethodWriterProxy2Test extends MethodWriter2Test {

    // Set up the environment before each test
    @Before
    public void before() {
<<<<<<< HEAD
        System.setProperty(VanillaMethodWriterBuilder.DISABLE_WRITER_PROXY_CODEGEN, "true");
        System.setProperty(VanillaMethodWriterBuilder.DISABLE_PROXY_REFLECTION, "false");
=======
        // Enforce proxy generation by disabling proxy code generation
        System.setProperty("disableProxyCodegen", "true");

        // Expect a warning message indicating the use of a proxy method writer
>>>>>>> 20e77821
        expectException("Falling back to proxy method writer");
    }

    // Clean up and reset the environment after each test
    @After
    public void after() {
        // Clear the property to revert to the default method writer generation behavior
        System.clearProperty("disableProxyCodegen");
    }
}<|MERGE_RESOLUTION|>--- conflicted
+++ resolved
@@ -28,15 +28,10 @@
     // Set up the environment before each test
     @Before
     public void before() {
-<<<<<<< HEAD
-        System.setProperty(VanillaMethodWriterBuilder.DISABLE_WRITER_PROXY_CODEGEN, "true");
-        System.setProperty(VanillaMethodWriterBuilder.DISABLE_PROXY_REFLECTION, "false");
-=======
         // Enforce proxy generation by disabling proxy code generation
         System.setProperty("disableProxyCodegen", "true");
 
         // Expect a warning message indicating the use of a proxy method writer
->>>>>>> 20e77821
         expectException("Falling back to proxy method writer");
     }
 
