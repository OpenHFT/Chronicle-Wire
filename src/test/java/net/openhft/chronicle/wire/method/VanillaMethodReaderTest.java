--- conflicted
+++ resolved
@@ -78,20 +78,12 @@
             {
                 boolean succeeded = methodReader.readOne();
                 assertEquals(5, this.instance.x);
-<<<<<<< HEAD
                 assertTrue(succeeded); // only meta data
-=======
-                assertFalse(succeeded); // only meta data
->>>>>>> 4392d128
             }
             {
                 boolean succeeded = methodReader.readOne();
                 assertEquals(5, this.instance.x);
-<<<<<<< HEAD
                 assertTrue(succeeded); // only meta data
-=======
-                assertFalse(succeeded); // only meta data
->>>>>>> 4392d128
             }
         } finally {
             b.releaseLast();
@@ -372,24 +364,23 @@
                 .scanning(scanning)
                 .metaDataHandler(Mocker.logging(RoutedSaying.class, "meta: ", out))
                 .build(Mocker.logging(RoutedSaying.class, "data: ", out));
-<<<<<<< HEAD
+
         if (!scanning) {
             assertTrue(reader.readOne());
             assertEquals("" +
                             "meta: to[aye]\n" +
                             "meta: say[hi AAA]\n",
-                    asString(out));
-        }
-=======
->>>>>>> 4392d128
+                     asString(out));
+        }
+
         assertTrue(reader.readOne());
         assertEquals("" +
                         "meta: to[aye]\n" +
                         "meta: say[hi AAA]\n" +
                         "data: to[one]\n" +
                         "data: say[hi 111]\n",
-<<<<<<< HEAD
-                asString(out));
+
+                     asString(out));
         if (!scanning) {
             assertTrue(reader.readOne());
             assertEquals("" +
@@ -401,9 +392,7 @@
                             "meta: say[hi BBB]\n",
                     asString(out));
         }
-=======
-                out.toString().replace("\r", ""));
->>>>>>> 4392d128
+
         assertTrue(reader.readOne());
         assertEquals("" +
                         "meta: to[aye]\n" +
@@ -414,11 +403,8 @@
                         "meta: say[hi BBB]\n" +
                         "data: to[two]\n" +
                         "data: say[hi 222]\n",
-<<<<<<< HEAD
                 asString(out));
-=======
-                out.toString().replace("\r", ""));
->>>>>>> 4392d128
+
         assertFalse(reader.readOne());
         wire.bytes().releaseLast();
     }
