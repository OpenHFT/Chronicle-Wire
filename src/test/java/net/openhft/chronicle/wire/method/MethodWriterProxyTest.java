--- conflicted
+++ resolved
@@ -36,15 +36,10 @@
     // Method to set up the test environment before each test method
     @Before
     public void before() {
-<<<<<<< HEAD
-        System.setProperty(VanillaMethodWriterBuilder.DISABLE_WRITER_PROXY_CODEGEN, "true");
-        System.setProperty(VanillaMethodWriterBuilder.DISABLE_PROXY_REFLECTION, "false");
-=======
         // Disable proxy code generation for the duration of the tests
         System.setProperty("disableProxyCodegen", "true");
 
         // Expect a specific warning message about falling back to proxy method writer
->>>>>>> 20e77821
         expectException("Falling back to proxy method writer");
     }
 
