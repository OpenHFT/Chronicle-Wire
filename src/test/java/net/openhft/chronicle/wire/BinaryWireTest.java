/*
 * Copyright 2016 higherfrequencytrading.com
 *
 * Licensed under the Apache License, Version 2.0 (the "License");
 * you may not use this file except in compliance with the License.
 * You may obtain a copy of the License at
 *
 *     http://www.apache.org/licenses/LICENSE-2.0
 *
 * Unless required by applicable law or agreed to in writing, software
 * distributed under the License is distributed on an "AS IS" BASIS,
 * WITHOUT WARRANTIES OR CONDITIONS OF ANY KIND, either express or implied.
 * See the License for the specific language governing permissions and
 * limitations under the License.
 */
package net.openhft.chronicle.wire;

import net.openhft.chronicle.bytes.Bytes;
import net.openhft.chronicle.bytes.NativeBytes;
import net.openhft.chronicle.bytes.NoBytesStore;
import org.jetbrains.annotations.NotNull;
import org.junit.Assert;
import org.junit.Ignore;
import org.junit.Test;
import org.junit.runner.RunWith;
import org.junit.runners.Parameterized;

import java.lang.annotation.RetentionPolicy;
import java.time.*;
import java.util.Arrays;
import java.util.Collection;
import java.util.UUID;
import java.util.concurrent.atomic.AtomicInteger;
import java.util.concurrent.atomic.AtomicLong;
import java.util.stream.IntStream;
import java.util.stream.LongStream;
import java.util.stream.Stream;

import static net.openhft.chronicle.bytes.NativeBytes.nativeBytes;
import static org.junit.Assert.*;

@RunWith(value = Parameterized.class)
public class BinaryWireTest {

    final int testId;
    final boolean fixed;
    final boolean numericField;
    final boolean fieldLess;
    final int compressedSize;
    @NotNull
    Bytes bytes = nativeBytes();

    public BinaryWireTest(int testId, boolean fixed, boolean numericField, boolean fieldLess, int compressedSize) {
        this.testId = testId;
        this.fixed = fixed;
        this.numericField = numericField;
        this.fieldLess = fieldLess;
        this.compressedSize = compressedSize;
    }

    @Parameterized.Parameters
    public static Collection<Object[]> combinations() {
        return Arrays.asList(
                new Object[]{0, false, false, false, 128},
                new Object[]{1, false, false, false, 32},
                new Object[]{2, true, false, false, 128},
                new Object[]{3, false, true, false, 128},
                new Object[]{4, true, true, false, 128},
                new Object[]{5, false, false, true, 128},
                new Object[]{6, true, false, true, 128}
        );
    }

    @Test
    public void testWrite() {
        Wire wire = createWire();
        wire.write();
        wire.write();
        wire.write();
        checkWire(wire, "[pos: 0, rlim: 3, wlim: 8EiB, cap: 8EiB ] ‖ÀÀÀ‡٠٠٠٠٠٠٠٠٠٠٠٠٠٠٠٠٠٠٠٠٠٠٠٠٠٠٠٠٠٠٠٠٠٠٠٠٠٠٠٠٠٠٠٠٠٠٠٠٠٠٠٠٠٠٠٠٠٠٠٠٠٠٠٠",
                "[pos: 0, rlim: 3, wlim: 8EiB, cap: 8EiB ] ‖ÀÀÀ‡٠٠٠٠٠٠٠٠٠٠٠٠٠٠٠٠٠٠٠٠٠٠٠٠٠٠٠٠٠٠٠٠٠٠٠٠٠٠٠٠٠٠٠٠٠٠٠٠٠٠٠٠٠٠٠٠٠٠٠٠٠٠٠٠",
                "[pos: 0, rlim: 3, wlim: 8EiB, cap: 8EiB ] ‖ÀÀÀ‡٠٠٠٠٠٠٠٠٠٠٠٠٠٠٠٠٠٠٠٠٠٠٠٠٠٠٠٠٠٠٠٠٠٠٠٠٠٠٠٠٠٠٠٠٠٠٠٠٠٠٠٠٠٠٠٠٠٠٠٠٠٠٠٠",
                "[pos: 0, rlim: 3, wlim: 8EiB, cap: 8EiB ] ‖ÀÀÀ‡٠٠٠٠٠٠٠٠٠٠٠٠٠٠٠٠٠٠٠٠٠٠٠٠٠٠٠٠٠٠٠٠٠٠٠٠٠٠٠٠٠٠٠٠٠٠٠٠٠٠٠٠٠٠٠٠٠٠٠٠٠٠٠٠",
                "[pos: 0, rlim: 3, wlim: 8EiB, cap: 8EiB ] ‖ÀÀÀ‡٠٠٠٠٠٠٠٠٠٠٠٠٠٠٠٠٠٠٠٠٠٠٠٠٠٠٠٠٠٠٠٠٠٠٠٠٠٠٠٠٠٠٠٠٠٠٠٠٠٠٠٠٠٠٠٠٠٠٠٠٠٠٠٠",
                "[pos: 0, rlim: 0, wlim: 8EiB, cap: 8EiB ] ‖‡",
                "[pos: 0, rlim: 0, wlim: 8EiB, cap: 8EiB ] ‖‡");

        assertEquals(fieldLess ? "" : "\"\": \"\": \"\": ", TextWire.asText(wire));
    }

    @NotNull
    private BinaryWire createWire() {
        bytes.clear();
        BinaryWire wire = new BinaryWire(bytes, fixed, numericField, fieldLess, compressedSize, "lzw");
        assert wire.startUse();
        return wire;
    }

    private void checkWire(@NotNull Wire wire, String... expected) {
        assertEquals("id: " + testId, expected[testId], wire.toString());
    }

    @Test
    public void testWrite1() {
        Wire wire = createWire();
        wire.write(BWKey.field1);
        wire.write(BWKey.field2);
        wire.write(BWKey.field3);
        checkWire(wire, "[pos: 0, rlim: 21, wlim: 8EiB, cap: 8EiB ] ‖Æfield1Æfield2Æfield3‡٠٠٠٠٠٠٠٠٠٠٠٠٠٠٠٠٠٠٠٠٠٠٠٠٠٠٠٠٠٠٠٠٠٠٠٠٠٠٠٠٠٠٠٠٠٠٠٠٠٠٠٠٠٠٠٠٠٠٠٠٠٠٠٠",
                "[pos: 0, rlim: 21, wlim: 8EiB, cap: 8EiB ] ‖Æfield1Æfield2Æfield3‡٠٠٠٠٠٠٠٠٠٠٠٠٠٠٠٠٠٠٠٠٠٠٠٠٠٠٠٠٠٠٠٠٠٠٠٠٠٠٠٠٠٠٠٠٠٠٠٠٠٠٠٠٠٠٠٠٠٠٠٠٠٠٠٠",
                "[pos: 0, rlim: 21, wlim: 8EiB, cap: 8EiB ] ‖Æfield1Æfield2Æfield3‡٠٠٠٠٠٠٠٠٠٠٠٠٠٠٠٠٠٠٠٠٠٠٠٠٠٠٠٠٠٠٠٠٠٠٠٠٠٠٠٠٠٠٠٠٠٠٠٠٠٠٠٠٠٠٠٠٠٠٠٠٠٠٠٠",
                "[pos: 0, rlim: 6, wlim: 8EiB, cap: 8EiB ] ‖º⒈º⒉º⒊‡٠٠٠٠٠٠٠٠٠٠٠٠٠٠٠٠٠٠٠٠٠٠٠٠٠٠٠٠٠٠٠٠٠٠٠٠٠٠٠٠٠٠٠٠٠٠٠٠٠٠٠٠٠٠٠٠٠٠٠٠٠٠٠٠",
                "[pos: 0, rlim: 6, wlim: 8EiB, cap: 8EiB ] ‖º⒈º⒉º⒊‡٠٠٠٠٠٠٠٠٠٠٠٠٠٠٠٠٠٠٠٠٠٠٠٠٠٠٠٠٠٠٠٠٠٠٠٠٠٠٠٠٠٠٠٠٠٠٠٠٠٠٠٠٠٠٠٠٠٠٠٠٠٠٠٠",
                "[pos: 0, rlim: 0, wlim: 8EiB, cap: 8EiB ] ‖‡",
                "[pos: 0, rlim: 0, wlim: 8EiB, cap: 8EiB ] ‖‡");
        checkAsText(wire,
                "field1: field2: field3: ",
                "\"1\": \"2\": \"3\": ",
                "");
    }

    private void checkAsText(@NotNull Wire wire, String textFieldExcepted, String numberFieldExpected, String fieldLessExpected) {
        String text = TextWire.asText(wire);
        if (fieldLess)
            assertEquals(fieldLessExpected, text);
        else if (numericField)
            assertEquals(numberFieldExpected, text);
        else
            assertEquals(textFieldExcepted, text);
    }

    @Test
    public void testWrite2() {
        Wire wire = createWire();
        wire.write(() -> "Hello");
        wire.write(() -> "World");
        String name = "Long field name which is more than 32 characters, Bye";
        wire.write(() -> name);
        checkWire(wire, "[pos: 0, rlim: 67, wlim: 8EiB, cap: 8EiB ] ‖ÅHelloÅWorld·5" + name + "‡٠٠٠٠٠٠٠٠٠٠٠٠٠٠٠٠٠٠٠٠٠٠٠٠٠٠٠٠٠٠٠٠٠٠٠٠٠٠٠٠٠٠٠٠٠٠٠٠٠٠٠٠٠٠٠٠٠٠٠٠٠٠٠٠",
                "[pos: 0, rlim: 67, wlim: 8EiB, cap: 8EiB ] ‖ÅHelloÅWorld·5" + name + "‡٠٠٠٠٠٠٠٠٠٠٠٠٠٠٠٠٠٠٠٠٠٠٠٠٠٠٠٠٠٠٠٠٠٠٠٠٠٠٠٠٠٠٠٠٠٠٠٠٠٠٠٠٠٠٠٠٠٠٠٠٠٠٠٠",
                "[pos: 0, rlim: 67, wlim: 8EiB, cap: 8EiB ] ‖ÅHelloÅWorld·5" + name + "‡٠٠٠٠٠٠٠٠٠٠٠٠٠٠٠٠٠٠٠٠٠٠٠٠٠٠٠٠٠٠٠٠٠٠٠٠٠٠٠٠٠٠٠٠٠٠٠٠٠٠٠٠٠٠٠٠٠٠٠٠٠٠٠٠",
                "[pos: 0, rlim: 17, wlim: 8EiB, cap: 8EiB ] ‖º²Ñ\\u0098!ºòÖø'º´Íýå\\u0083٠" + "‡٠٠٠٠٠٠٠٠٠٠٠٠٠٠٠٠٠٠٠٠٠٠٠٠٠٠٠٠٠٠٠٠٠٠٠٠٠٠٠٠٠٠٠٠٠٠٠٠٠٠٠٠٠٠٠٠٠٠٠٠٠٠٠٠",
                "[pos: 0, rlim: 17, wlim: 8EiB, cap: 8EiB ] ‖º²Ñ\\u0098!ºòÖø'º´Íýå\\u0083٠" + "‡٠٠٠٠٠٠٠٠٠٠٠٠٠٠٠٠٠٠٠٠٠٠٠٠٠٠٠٠٠٠٠٠٠٠٠٠٠٠٠٠٠٠٠٠٠٠٠٠٠٠٠٠٠٠٠٠٠٠٠٠٠٠٠٠",
                "[pos: 0, rlim: 0, wlim: 8EiB, cap: 8EiB ] ‖‡",
                "[pos: 0, rlim: 0, wlim: 8EiB, cap: 8EiB ] ‖‡");
        assertEquals(numericField ? "\"69609650\": \"83766130\": \"-1019176629\": " :
                fieldLess ? "" : "Hello: World: \"" + name + "\": ", TextWire.asText(wire));
    }

    @Test
    public void testRead() {
        Wire wire = createWire();
        wire.write();
        wire.write(BWKey.field1);
        wire.write(() -> "Test");
        checkAsText(wire, "\"\": field1: Test: ",
                "\"\": \"1\": \"2603186\": ",
                "");

        wire.read();
        wire.read();
        wire.read();
        assertEquals(0, bytes.readRemaining());
        // check it's safe to read too much.
        wire.read();
    }

    @Test
    public void testRead1() {
        Wire wire = createWire();
        wire.write();
        wire.write(BWKey.field1);
        wire.write(() -> "Test");
        checkAsText(wire, "\"\": field1: Test: ",
                "\"\": \"1\": \"2603186\": ",
                "");

        // ok as blank matches anything
        wire.read(BWKey.field1);
        wire.read(BWKey.field1);
        // not a match
        wire.read(BWKey.field1);
        assertEquals(0, bytes.readRemaining());
        // check it's safe to read too much.
        wire.read();
    }

    @Test
    public void testRead2() {
        Wire wire = createWire();
        wire.write();
        wire.write(BWKey.field1);
        String name1 = "Long field name which is more than 32 characters, Bye";
        wire.write(() -> name1);

        // ok as blank matches anything
        StringBuilder name = new StringBuilder();
        wire.read(name);
        assertEquals(0, name.length());

        name.setLength(0);
        wire.read(name);
        assertEquals(numericField ? "1" : fieldLess ? "" : BWKey.field1.name(), name.toString());

        name.setLength(0);
        wire.read(name);
        assertEquals(numericField ? "-1019176629" : fieldLess ? "" : name1, name.toString());

        assertEquals(0, bytes.readRemaining());
        // check it's safe to read too much.
        wire.read();
    }

    @Test
    public void int8() {
        Wire wire = createWire();
        wire.write().int8((byte) 1);
        wire.write(BWKey.field1).int8((byte) 2);
        wire.write(() -> "Test").int8((byte) 3);
        checkWire(wire, "[pos: 0, rlim: 16, wlim: 8EiB, cap: 8EiB ] ‖À⒈Æfield1⒉ÄTest⒊‡٠٠٠٠٠٠٠٠٠٠٠٠٠٠٠٠٠٠٠٠٠٠٠٠٠٠٠٠٠٠٠٠٠٠٠٠٠٠٠٠٠٠٠٠٠٠٠٠٠٠٠٠٠٠٠٠٠٠٠٠٠٠٠٠",
                "[pos: 0, rlim: 16, wlim: 8EiB, cap: 8EiB ] ‖À⒈Æfield1⒉ÄTest⒊‡٠٠٠٠٠٠٠٠٠٠٠٠٠٠٠٠٠٠٠٠٠٠٠٠٠٠٠٠٠٠٠٠٠٠٠٠٠٠٠٠٠٠٠٠٠٠٠٠٠٠٠٠٠٠٠٠٠٠٠٠٠٠٠٠",
                "[pos: 0, rlim: 19, wlim: 8EiB, cap: 8EiB ] ‖À¤⒈Æfield1¤⒉ÄTest¤⒊‡٠٠٠٠٠٠٠٠٠٠٠٠٠٠٠٠٠٠٠٠٠٠٠٠٠٠٠٠٠٠٠٠٠٠٠٠٠٠٠٠٠٠٠٠٠٠٠٠٠٠٠٠٠٠٠٠٠٠٠٠٠٠٠٠",
                "[pos: 0, rlim: 11, wlim: 8EiB, cap: 8EiB ] ‖À⒈º⒈⒉º²ñ\\u009E⒈⒊‡٠٠٠٠٠٠٠٠٠٠٠٠٠٠٠٠٠٠٠٠٠٠٠٠٠٠٠٠٠٠٠٠٠٠٠٠٠٠٠٠٠٠٠٠٠٠٠٠٠٠٠٠٠٠٠٠٠٠٠٠٠٠٠٠",
                "[pos: 0, rlim: 14, wlim: 8EiB, cap: 8EiB ] ‖À¤⒈º⒈¤⒉º²ñ\\u009E⒈¤⒊‡٠٠٠٠٠٠٠٠٠٠٠٠٠٠٠٠٠٠٠٠٠٠٠٠٠٠٠٠٠٠٠٠٠٠٠٠٠٠٠٠٠٠٠٠٠٠٠٠٠٠٠٠٠٠٠٠٠٠٠٠٠٠٠٠",
                "[pos: 0, rlim: 3, wlim: 8EiB, cap: 8EiB ] ‖⒈⒉⒊‡٠٠٠٠٠٠٠٠٠٠٠٠٠٠٠٠٠٠٠٠٠٠٠٠٠٠٠٠٠٠٠٠٠٠٠٠٠٠٠٠٠٠٠٠٠٠٠٠٠٠٠٠٠٠٠٠٠٠٠٠٠٠٠٠",
                "[pos: 0, rlim: 6, wlim: 8EiB, cap: 8EiB ] ‖¤⒈¤⒉¤⒊‡٠٠٠٠٠٠٠٠٠٠٠٠٠٠٠٠٠٠٠٠٠٠٠٠٠٠٠٠٠٠٠٠٠٠٠٠٠٠٠٠٠٠٠٠٠٠٠٠٠٠٠٠٠٠٠٠٠٠٠٠٠٠٠٠");
        checkAsText123(wire, fixed ? "!byte " : "");

        // ok as blank matches anything
        AtomicInteger i = new AtomicInteger();
        IntStream.rangeClosed(1, 3).forEach(e -> {
            wire.read().int8(i, AtomicInteger::set);
            assertEquals(e, i.get());
        });

        assertEquals(0, bytes.readRemaining());
        // check it's safe to read too much.
        wire.read();
    }

    private void checkAsText123(@NotNull Wire wire) {
        checkAsText123(wire, "");
    }

    private void checkAsText123(@NotNull Wire wire, String type) {
        checkAsText(wire, "\"\": " + type + "1\n" +
                        "field1: " + type + "2\n" +
                        "Test: " + type + "3\n",
                "\"\": " + type + "1\n" +
                        "\"1\": " + type + "2\n" +
                        "\"2603186\": " + type + "3\n",
                "" + type + "1\n" +
                        "" + type + "2\n" +
                        "" + type + "3\n"
        );
    }

    private void checkAsText123_0(@NotNull Wire wire) {
        checkAsText(wire, "\"\": 1.0\n" +
                        "field1: 2.0\n" +
                        "Test: 3.0\n",
                "\"\": 1.0\n" +
                        "\"1\": 2.0\n" +
                        "\"2603186\": 3.0\n",
                "1.0\n" +
                        "2.0\n" +
                        "3.0\n"
        );
    }

    @Test
    public void int16() {
        Wire wire = createWire();
        wire.write().int16((short) 1);
        wire.write(BWKey.field1).int16((short) 2);
        wire.write(() -> "Test").int16((short) 3);
        checkWire(wire, "[pos: 0, rlim: 16, wlim: 8EiB, cap: 8EiB ] ‖À⒈Æfield1⒉ÄTest⒊‡٠٠٠٠٠٠٠٠٠٠٠٠٠٠٠٠٠٠٠٠٠٠٠٠٠٠٠٠٠٠٠٠٠٠٠٠٠٠٠٠٠٠٠٠٠٠٠٠٠٠٠٠٠٠٠٠٠٠٠٠٠٠٠٠",
                "[pos: 0, rlim: 16, wlim: 8EiB, cap: 8EiB ] ‖À⒈Æfield1⒉ÄTest⒊‡٠٠٠٠٠٠٠٠٠٠٠٠٠٠٠٠٠٠٠٠٠٠٠٠٠٠٠٠٠٠٠٠٠٠٠٠٠٠٠٠٠٠٠٠٠٠٠٠٠٠٠٠٠٠٠٠٠٠٠٠٠٠٠٠",
                "[pos: 0, rlim: 22, wlim: 8EiB, cap: 8EiB ] ‖À¥⒈٠Æfield1¥⒉٠ÄTest¥⒊٠‡٠٠٠٠٠٠٠٠٠٠٠٠٠٠٠٠٠٠٠٠٠٠٠٠٠٠٠٠٠٠٠٠٠٠٠٠٠٠٠٠٠٠٠٠٠٠٠٠٠٠٠٠٠٠٠٠٠٠٠٠٠٠٠٠",
                "[pos: 0, rlim: 11, wlim: 8EiB, cap: 8EiB ] ‖À⒈º⒈⒉º²ñ\\u009E⒈⒊‡٠٠٠٠٠٠٠٠٠٠٠٠٠٠٠٠٠٠٠٠٠٠٠٠٠٠٠٠٠٠٠٠٠٠٠٠٠٠٠٠٠٠٠٠٠٠٠٠٠٠٠٠٠٠٠٠٠٠٠٠٠٠٠٠",
                "[pos: 0, rlim: 17, wlim: 8EiB, cap: 8EiB ] ‖À¥⒈٠º⒈¥⒉٠º²ñ\\u009E⒈¥⒊٠‡٠٠٠٠٠٠٠٠٠٠٠٠٠٠٠٠٠٠٠٠٠٠٠٠٠٠٠٠٠٠٠٠٠٠٠٠٠٠٠٠٠٠٠٠٠٠٠٠٠٠٠٠٠٠٠٠٠٠٠٠٠٠٠٠",
                "[pos: 0, rlim: 3, wlim: 8EiB, cap: 8EiB ] ‖⒈⒉⒊‡٠٠٠٠٠٠٠٠٠٠٠٠٠٠٠٠٠٠٠٠٠٠٠٠٠٠٠٠٠٠٠٠٠٠٠٠٠٠٠٠٠٠٠٠٠٠٠٠٠٠٠٠٠٠٠٠٠٠٠٠٠٠٠٠",
                "[pos: 0, rlim: 9, wlim: 8EiB, cap: 8EiB ] ‖¥⒈٠¥⒉٠¥⒊٠‡٠٠٠٠٠٠٠٠٠٠٠٠٠٠٠٠٠٠٠٠٠٠٠٠٠٠٠٠٠٠٠٠٠٠٠٠٠٠٠٠٠٠٠٠٠٠٠٠٠٠٠٠٠٠٠٠٠٠٠٠٠٠٠٠");
        checkAsText123(wire, fixed ? "!short " : "");

        // ok as blank matches anything
        AtomicInteger i = new AtomicInteger();
        IntStream.rangeClosed(1, 3).forEach(e -> {
            wire.read().int16(i, AtomicInteger::set);
            assertEquals(e, i.get());
        });

        assertEquals(0, bytes.readRemaining());
        // check it's safe to read too much.
        wire.read();
    }

    @Test
    public void uint8() {
        Wire wire = createWire();
        wire.write().uint8(1);
        wire.write(BWKey.field1).uint8(2);
        wire.write(() -> "Test").uint8(3);
        checkWire(wire, "[pos: 0, rlim: 16, wlim: 8EiB, cap: 8EiB ] ‖À⒈Æfield1⒉ÄTest⒊‡٠٠٠٠٠٠٠٠٠٠٠٠٠٠٠٠٠٠٠٠٠٠٠٠٠٠٠٠٠٠٠٠٠٠٠٠٠٠٠٠٠٠٠٠٠٠٠٠٠٠٠٠٠٠٠٠٠٠٠٠٠٠٠٠",
                "[pos: 0, rlim: 16, wlim: 8EiB, cap: 8EiB ] ‖À⒈Æfield1⒉ÄTest⒊‡٠٠٠٠٠٠٠٠٠٠٠٠٠٠٠٠٠٠٠٠٠٠٠٠٠٠٠٠٠٠٠٠٠٠٠٠٠٠٠٠٠٠٠٠٠٠٠٠٠٠٠٠٠٠٠٠٠٠٠٠٠٠٠٠",
                "[pos: 0, rlim: 19, wlim: 8EiB, cap: 8EiB ] ‖À¡⒈Æfield1¡⒉ÄTest¡⒊‡٠٠٠٠٠٠٠٠٠٠٠٠٠٠٠٠٠٠٠٠٠٠٠٠٠٠٠٠٠٠٠٠٠٠٠٠٠٠٠٠٠٠٠٠٠٠٠٠٠٠٠٠٠٠٠٠٠٠٠٠٠٠٠٠",
                "[pos: 0, rlim: 11, wlim: 8EiB, cap: 8EiB ] ‖À⒈º⒈⒉º²ñ\\u009E⒈⒊‡٠٠٠٠٠٠٠٠٠٠٠٠٠٠٠٠٠٠٠٠٠٠٠٠٠٠٠٠٠٠٠٠٠٠٠٠٠٠٠٠٠٠٠٠٠٠٠٠٠٠٠٠٠٠٠٠٠٠٠٠٠٠٠٠",
                "[pos: 0, rlim: 14, wlim: 8EiB, cap: 8EiB ] ‖À¡⒈º⒈¡⒉º²ñ\\u009E⒈¡⒊‡٠٠٠٠٠٠٠٠٠٠٠٠٠٠٠٠٠٠٠٠٠٠٠٠٠٠٠٠٠٠٠٠٠٠٠٠٠٠٠٠٠٠٠٠٠٠٠٠٠٠٠٠٠٠٠٠٠٠٠٠٠٠٠٠",
                "[pos: 0, rlim: 3, wlim: 8EiB, cap: 8EiB ] ‖⒈⒉⒊‡٠٠٠٠٠٠٠٠٠٠٠٠٠٠٠٠٠٠٠٠٠٠٠٠٠٠٠٠٠٠٠٠٠٠٠٠٠٠٠٠٠٠٠٠٠٠٠٠٠٠٠٠٠٠٠٠٠٠٠٠٠٠٠٠",
                "[pos: 0, rlim: 6, wlim: 8EiB, cap: 8EiB ] ‖¡⒈¡⒉¡⒊‡٠٠٠٠٠٠٠٠٠٠٠٠٠٠٠٠٠٠٠٠٠٠٠٠٠٠٠٠٠٠٠٠٠٠٠٠٠٠٠٠٠٠٠٠٠٠٠٠٠٠٠٠٠٠٠٠٠٠٠٠٠٠٠٠");
        checkAsText123(wire, fixed ? "!int " : "");

        // ok as blank matches anything
        AtomicInteger i = new AtomicInteger();
        IntStream.rangeClosed(1, 3).forEach(e -> {
            wire.read().uint8(i, AtomicInteger::set);
            assertEquals(e, i.get());
        });

        assertEquals(0, bytes.readRemaining());
        // check it's safe to read too much.
        wire.read();
    }

    @Test
    public void uint16() {
        Wire wire = createWire();
        wire.write().uint16(1);
        wire.write(BWKey.field1).uint16(2);
        wire.write(() -> "Test").uint16(3);
        checkWire(wire, "[pos: 0, rlim: 16, wlim: 8EiB, cap: 8EiB ] ‖À⒈Æfield1⒉ÄTest⒊‡٠٠٠٠٠٠٠٠٠٠٠٠٠٠٠٠٠٠٠٠٠٠٠٠٠٠٠٠٠٠٠٠٠٠٠٠٠٠٠٠٠٠٠٠٠٠٠٠٠٠٠٠٠٠٠٠٠٠٠٠٠٠٠٠",
                "[pos: 0, rlim: 16, wlim: 8EiB, cap: 8EiB ] ‖À⒈Æfield1⒉ÄTest⒊‡٠٠٠٠٠٠٠٠٠٠٠٠٠٠٠٠٠٠٠٠٠٠٠٠٠٠٠٠٠٠٠٠٠٠٠٠٠٠٠٠٠٠٠٠٠٠٠٠٠٠٠٠٠٠٠٠٠٠٠٠٠٠٠٠",
                "[pos: 0, rlim: 22, wlim: 8EiB, cap: 8EiB ] ‖À¢⒈٠Æfield1¢⒉٠ÄTest¢⒊٠‡٠٠٠٠٠٠٠٠٠٠٠٠٠٠٠٠٠٠٠٠٠٠٠٠٠٠٠٠٠٠٠٠٠٠٠٠٠٠٠٠٠٠٠٠٠٠٠٠٠٠٠٠٠٠٠٠٠٠٠٠٠٠٠٠",
                "[pos: 0, rlim: 11, wlim: 8EiB, cap: 8EiB ] ‖À⒈º⒈⒉º²ñ\\u009E⒈⒊‡٠٠٠٠٠٠٠٠٠٠٠٠٠٠٠٠٠٠٠٠٠٠٠٠٠٠٠٠٠٠٠٠٠٠٠٠٠٠٠٠٠٠٠٠٠٠٠٠٠٠٠٠٠٠٠٠٠٠٠٠٠٠٠٠",
                "[pos: 0, rlim: 17, wlim: 8EiB, cap: 8EiB ] ‖À¢⒈٠º⒈¢⒉٠º²ñ\\u009E⒈¢⒊٠‡٠٠٠٠٠٠٠٠٠٠٠٠٠٠٠٠٠٠٠٠٠٠٠٠٠٠٠٠٠٠٠٠٠٠٠٠٠٠٠٠٠٠٠٠٠٠٠٠٠٠٠٠٠٠٠٠٠٠٠٠٠٠٠٠",
                "[pos: 0, rlim: 3, wlim: 8EiB, cap: 8EiB ] ‖⒈⒉⒊‡٠٠٠٠٠٠٠٠٠٠٠٠٠٠٠٠٠٠٠٠٠٠٠٠٠٠٠٠٠٠٠٠٠٠٠٠٠٠٠٠٠٠٠٠٠٠٠٠٠٠٠٠٠٠٠٠٠٠٠٠٠٠٠٠",
                "[pos: 0, rlim: 9, wlim: 8EiB, cap: 8EiB ] ‖¢⒈٠¢⒉٠¢⒊٠‡٠٠٠٠٠٠٠٠٠٠٠٠٠٠٠٠٠٠٠٠٠٠٠٠٠٠٠٠٠٠٠٠٠٠٠٠٠٠٠٠٠٠٠٠٠٠٠٠٠٠٠٠٠٠٠٠٠٠٠٠٠٠٠٠");
        checkAsText123(wire, fixed ? "!int " : "");

        // ok as blank matches anything
        AtomicInteger i = new AtomicInteger();
        IntStream.rangeClosed(1, 3).forEach(e -> {
            wire.read().uint16(i, AtomicInteger::set);
            assertEquals(e, i.get());
        });

        assertEquals(0, bytes.readRemaining());
        // check it's safe to read too much.
        wire.read();
    }

    @Test
    public void uint32() {
        Wire wire = createWire();
        wire.write().uint32(1);
        wire.write(BWKey.field1).uint32(2);
        wire.write(() -> "Test").uint32(3);
        checkWire(wire, "[pos: 0, rlim: 16, wlim: 8EiB, cap: 8EiB ] ‖À⒈Æfield1⒉ÄTest⒊‡٠٠٠٠٠٠٠٠٠٠٠٠٠٠٠٠٠٠٠٠٠٠٠٠٠٠٠٠٠٠٠٠٠٠٠٠٠٠٠٠٠٠٠٠٠٠٠٠٠٠٠٠٠٠٠٠٠٠٠٠٠٠٠٠",
                "[pos: 0, rlim: 16, wlim: 8EiB, cap: 8EiB ] ‖À⒈Æfield1⒉ÄTest⒊‡٠٠٠٠٠٠٠٠٠٠٠٠٠٠٠٠٠٠٠٠٠٠٠٠٠٠٠٠٠٠٠٠٠٠٠٠٠٠٠٠٠٠٠٠٠٠٠٠٠٠٠٠٠٠٠٠٠٠٠٠٠٠٠٠",
                "[pos: 0, rlim: 28, wlim: 8EiB, cap: 8EiB ] ‖À£⒈٠٠٠Æfield1£⒉٠٠٠ÄTest£⒊٠٠٠‡٠٠٠٠٠٠٠٠٠٠٠٠٠٠٠٠٠٠٠٠٠٠٠٠٠٠٠٠٠٠٠٠٠٠٠٠٠٠٠٠٠٠٠٠٠٠٠٠٠٠٠٠٠٠٠٠٠٠٠٠٠٠٠٠",
                "[pos: 0, rlim: 11, wlim: 8EiB, cap: 8EiB ] ‖À⒈º⒈⒉º²ñ\\u009E⒈⒊‡٠٠٠٠٠٠٠٠٠٠٠٠٠٠٠٠٠٠٠٠٠٠٠٠٠٠٠٠٠٠٠٠٠٠٠٠٠٠٠٠٠٠٠٠٠٠٠٠٠٠٠٠٠٠٠٠٠٠٠٠٠٠٠٠",
                "[pos: 0, rlim: 23, wlim: 8EiB, cap: 8EiB ] ‖À£⒈٠٠٠º⒈£⒉٠٠٠º²ñ\\u009E⒈£⒊٠٠٠‡٠٠٠٠٠٠٠٠٠٠٠٠٠٠٠٠٠٠٠٠٠٠٠٠٠٠٠٠٠٠٠٠٠٠٠٠٠٠٠٠٠٠٠٠٠٠٠٠٠٠٠٠٠٠٠٠٠٠٠٠٠٠٠٠",
                "[pos: 0, rlim: 3, wlim: 8EiB, cap: 8EiB ] ‖⒈⒉⒊‡٠٠٠٠٠٠٠٠٠٠٠٠٠٠٠٠٠٠٠٠٠٠٠٠٠٠٠٠٠٠٠٠٠٠٠٠٠٠٠٠٠٠٠٠٠٠٠٠٠٠٠٠٠٠٠٠٠٠٠٠٠٠٠٠",
                "[pos: 0, rlim: 15, wlim: 8EiB, cap: 8EiB ] ‖£⒈٠٠٠£⒉٠٠٠£⒊٠٠٠‡٠٠٠٠٠٠٠٠٠٠٠٠٠٠٠٠٠٠٠٠٠٠٠٠٠٠٠٠٠٠٠٠٠٠٠٠٠٠٠٠٠٠٠٠٠٠٠٠٠٠٠٠٠٠٠٠٠٠٠٠٠٠٠٠");
        checkAsText123(wire);

        // ok as blank matches anything
        AtomicLong i = new AtomicLong();
        IntStream.rangeClosed(1, 3).forEach(e -> {
            wire.read().uint32(i, AtomicLong::set);
            assertEquals(e, i.get());
        });

        assertEquals(0, bytes.readRemaining());
        // check it's safe to read too much.
        wire.read();
    }

    @Test
    public void int32() {
        Wire wire = createWire();
        wire.write().int32(1);
        wire.write(BWKey.field1).int32(2);
        wire.write(() -> "Test").int32(3);
        checkWire(wire, "[pos: 0, rlim: 16, wlim: 8EiB, cap: 8EiB ] ‖À⒈Æfield1⒉ÄTest⒊‡٠٠٠٠٠٠٠٠٠٠٠٠٠٠٠٠٠٠٠٠٠٠٠٠٠٠٠٠٠٠٠٠٠٠٠٠٠٠٠٠٠٠٠٠٠٠٠٠٠٠٠٠٠٠٠٠٠٠٠٠٠٠٠٠",
                "[pos: 0, rlim: 16, wlim: 8EiB, cap: 8EiB ] ‖À⒈Æfield1⒉ÄTest⒊‡٠٠٠٠٠٠٠٠٠٠٠٠٠٠٠٠٠٠٠٠٠٠٠٠٠٠٠٠٠٠٠٠٠٠٠٠٠٠٠٠٠٠٠٠٠٠٠٠٠٠٠٠٠٠٠٠٠٠٠٠٠٠٠٠",
                "[pos: 0, rlim: 28, wlim: 8EiB, cap: 8EiB ] ‖À¦⒈٠٠٠Æfield1¦⒉٠٠٠ÄTest¦⒊٠٠٠‡٠٠٠٠٠٠٠٠٠٠٠٠٠٠٠٠٠٠٠٠٠٠٠٠٠٠٠٠٠٠٠٠٠٠٠٠٠٠٠٠٠٠٠٠٠٠٠٠٠٠٠٠٠٠٠٠٠٠٠٠٠٠٠٠",
                "[pos: 0, rlim: 11, wlim: 8EiB, cap: 8EiB ] ‖À⒈º⒈⒉º²ñ\\u009E⒈⒊‡٠٠٠٠٠٠٠٠٠٠٠٠٠٠٠٠٠٠٠٠٠٠٠٠٠٠٠٠٠٠٠٠٠٠٠٠٠٠٠٠٠٠٠٠٠٠٠٠٠٠٠٠٠٠٠٠٠٠٠٠٠٠٠٠",
                "[pos: 0, rlim: 23, wlim: 8EiB, cap: 8EiB ] ‖À¦⒈٠٠٠º⒈¦⒉٠٠٠º²ñ\\u009E⒈¦⒊٠٠٠‡٠٠٠٠٠٠٠٠٠٠٠٠٠٠٠٠٠٠٠٠٠٠٠٠٠٠٠٠٠٠٠٠٠٠٠٠٠٠٠٠٠٠٠٠٠٠٠٠٠٠٠٠٠٠٠٠٠٠٠٠٠٠٠٠",
                "[pos: 0, rlim: 3, wlim: 8EiB, cap: 8EiB ] ‖⒈⒉⒊‡٠٠٠٠٠٠٠٠٠٠٠٠٠٠٠٠٠٠٠٠٠٠٠٠٠٠٠٠٠٠٠٠٠٠٠٠٠٠٠٠٠٠٠٠٠٠٠٠٠٠٠٠٠٠٠٠٠٠٠٠٠٠٠٠",
                "[pos: 0, rlim: 15, wlim: 8EiB, cap: 8EiB ] ‖¦⒈٠٠٠¦⒉٠٠٠¦⒊٠٠٠‡٠٠٠٠٠٠٠٠٠٠٠٠٠٠٠٠٠٠٠٠٠٠٠٠٠٠٠٠٠٠٠٠٠٠٠٠٠٠٠٠٠٠٠٠٠٠٠٠٠٠٠٠٠٠٠٠٠٠٠٠٠٠٠٠");
        checkAsText123(wire, fixed ? "!int " : "");

        // ok as blank matches anything
        AtomicInteger i = new AtomicInteger();
        IntStream.rangeClosed(1, 3).forEach(e -> {
            wire.read().int32(i, AtomicInteger::set);
            assertEquals(e, i.get());
        });

        assertEquals(0, bytes.readRemaining());
        // check it's safe to read too much.
        wire.read();
    }

    @Test
    public void int64() {
        Wire wire = createWire();
        wire.write().int64(1);
        wire.write(BWKey.field1).int64(2);
        wire.write(() -> "Test").int64(3);
        checkWire(wire, "[pos: 0, rlim: 16, wlim: 8EiB, cap: 8EiB ] ‖À⒈Æfield1⒉ÄTest⒊‡٠٠٠٠٠٠٠٠٠٠٠٠٠٠٠٠٠٠٠٠٠٠٠٠٠٠٠٠٠٠٠٠٠٠٠٠٠٠٠٠٠٠٠٠٠٠٠٠٠٠٠٠٠٠٠٠٠٠٠٠٠٠٠٠",
                "[pos: 0, rlim: 16, wlim: 8EiB, cap: 8EiB ] ‖À⒈Æfield1⒉ÄTest⒊‡٠٠٠٠٠٠٠٠٠٠٠٠٠٠٠٠٠٠٠٠٠٠٠٠٠٠٠٠٠٠٠٠٠٠٠٠٠٠٠٠٠٠٠٠٠٠٠٠٠٠٠٠٠٠٠٠٠٠٠٠٠٠٠٠",
                "[pos: 0, rlim: 40, wlim: 8EiB, cap: 8EiB ] ‖À§⒈٠٠٠٠٠٠٠Æfield1§⒉٠٠٠٠٠٠٠ÄTest§⒊٠٠٠٠٠٠٠‡٠٠٠٠٠٠٠٠٠٠٠٠٠٠٠٠٠٠٠٠٠٠٠٠٠٠٠٠٠٠٠٠٠٠٠٠٠٠٠٠٠٠٠٠٠٠٠٠٠٠٠٠٠٠٠٠٠٠٠٠٠٠٠٠",
                "[pos: 0, rlim: 11, wlim: 8EiB, cap: 8EiB ] ‖À⒈º⒈⒉º²ñ\\u009E⒈⒊‡٠٠٠٠٠٠٠٠٠٠٠٠٠٠٠٠٠٠٠٠٠٠٠٠٠٠٠٠٠٠٠٠٠٠٠٠٠٠٠٠٠٠٠٠٠٠٠٠٠٠٠٠٠٠٠٠٠٠٠٠٠٠٠٠",
                "[pos: 0, rlim: 35, wlim: 8EiB, cap: 8EiB ] ‖À§⒈٠٠٠٠٠٠٠º⒈§⒉٠٠٠٠٠٠٠º²ñ\\u009E⒈§⒊٠٠٠٠٠٠٠‡٠٠٠٠٠٠٠٠٠٠٠٠٠٠٠٠٠٠٠٠٠٠٠٠٠٠٠٠٠٠٠٠٠٠٠٠٠٠٠٠٠٠٠٠٠٠٠٠٠٠٠٠٠٠٠٠٠٠٠٠٠٠٠٠",
                "[pos: 0, rlim: 3, wlim: 8EiB, cap: 8EiB ] ‖⒈⒉⒊‡٠٠٠٠٠٠٠٠٠٠٠٠٠٠٠٠٠٠٠٠٠٠٠٠٠٠٠٠٠٠٠٠٠٠٠٠٠٠٠٠٠٠٠٠٠٠٠٠٠٠٠٠٠٠٠٠٠٠٠٠٠٠٠٠",
                "[pos: 0, rlim: 27, wlim: 8EiB, cap: 8EiB ] ‖§⒈٠٠٠٠٠٠٠§⒉٠٠٠٠٠٠٠§⒊٠٠٠٠٠٠٠‡٠٠٠٠٠٠٠٠٠٠٠٠٠٠٠٠٠٠٠٠٠٠٠٠٠٠٠٠٠٠٠٠٠٠٠٠٠٠٠٠٠٠٠٠٠٠٠٠٠٠٠٠٠٠٠٠٠٠٠٠٠٠٠٠");
        checkAsText123(wire);

        // ok as blank matches anything
        AtomicLong i = new AtomicLong();
        LongStream.rangeClosed(1, 3).forEach(e -> {
            wire.read().int64(i, AtomicLong::set);
            assertEquals(e, i.get());
        });

        assertEquals(0, bytes.readRemaining());
        // check it's safe to read too much.
        wire.read();
    }

    @Test
    public void float64() {
        Wire wire = createWire();
        wire.write().float64(1);
        wire.write(BWKey.field1).float64(2);
        wire.write(() -> "Test").float64(3);
        checkWire(wire, "[pos: 0, rlim: 16, wlim: 8EiB, cap: 8EiB ] ‖À⒈Æfield1⒉ÄTest⒊‡٠٠٠٠٠٠٠٠٠٠٠٠٠٠٠٠٠٠٠٠٠٠٠٠٠٠٠٠٠٠٠٠٠٠٠٠٠٠٠٠٠٠٠٠٠٠٠٠٠٠٠٠٠٠٠٠٠٠٠٠٠٠٠٠",
                "[pos: 0, rlim: 16, wlim: 8EiB, cap: 8EiB ] ‖À⒈Æfield1⒉ÄTest⒊‡٠٠٠٠٠٠٠٠٠٠٠٠٠٠٠٠٠٠٠٠٠٠٠٠٠٠٠٠٠٠٠٠٠٠٠٠٠٠٠٠٠٠٠٠٠٠٠٠٠٠٠٠٠٠٠٠٠٠٠٠٠٠٠٠",
                "[pos: 0, rlim: 40, wlim: 8EiB, cap: 8EiB ] ‖À\\u0091٠٠٠٠٠٠ð?Æfield1\\u0091٠٠٠٠٠٠٠@ÄTest\\u0091٠٠٠٠٠٠⒏@‡٠٠٠٠٠٠٠٠٠٠٠٠٠٠٠٠٠٠٠٠٠٠٠٠٠٠٠٠٠٠٠٠٠٠٠٠٠٠٠٠٠٠٠٠٠٠٠٠٠٠٠٠٠٠٠٠٠٠٠٠٠٠٠٠",
                "[pos: 0, rlim: 11, wlim: 8EiB, cap: 8EiB ] ‖À⒈º⒈⒉º²ñ\\u009E⒈⒊‡٠٠٠٠٠٠٠٠٠٠٠٠٠٠٠٠٠٠٠٠٠٠٠٠٠٠٠٠٠٠٠٠٠٠٠٠٠٠٠٠٠٠٠٠٠٠٠٠٠٠٠٠٠٠٠٠٠٠٠٠٠٠٠٠",
                "[pos: 0, rlim: 35, wlim: 8EiB, cap: 8EiB ] ‖À\\u0091٠٠٠٠٠٠ð?º⒈\\u0091٠٠٠٠٠٠٠@º²ñ\\u009E⒈\\u0091٠٠٠٠٠٠⒏@‡٠٠٠٠٠٠٠٠٠٠٠٠٠٠٠٠٠٠٠٠٠٠٠٠٠٠٠٠٠٠٠٠٠٠٠٠٠٠٠٠٠٠٠٠٠٠٠٠٠٠٠٠٠٠٠٠٠٠٠٠٠٠٠٠",
                "[pos: 0, rlim: 3, wlim: 8EiB, cap: 8EiB ] ‖⒈⒉⒊‡٠٠٠٠٠٠٠٠٠٠٠٠٠٠٠٠٠٠٠٠٠٠٠٠٠٠٠٠٠٠٠٠٠٠٠٠٠٠٠٠٠٠٠٠٠٠٠٠٠٠٠٠٠٠٠٠٠٠٠٠٠٠٠٠",
                "[pos: 0, rlim: 27, wlim: 8EiB, cap: 8EiB ] ‖\\u0091٠٠٠٠٠٠ð?\\u0091٠٠٠٠٠٠٠@\\u0091٠٠٠٠٠٠⒏@‡٠٠٠٠٠٠٠٠٠٠٠٠٠٠٠٠٠٠٠٠٠٠٠٠٠٠٠٠٠٠٠٠٠٠٠٠٠٠٠٠٠٠٠٠٠٠٠٠٠٠٠٠٠٠٠٠٠٠٠٠٠٠٠٠");
        if (wire.getValueOut() instanceof BinaryWire.BinaryValueOut)
            checkAsText123(wire);
        else
            checkAsText123_0(wire);
        wire.write().float64(0);

        // ok as blank matches anything
        class Floater {
            double f;

            public void set(double d) {
                f = d;
            }
        }
        Floater n = new Floater();
        IntStream.rangeClosed(1, 3).forEach(e -> {
            wire.read().float64(n, Floater::set);
            assertEquals(e, n.f, 0.0);
        });
        assertEquals(0.0, wire.read().float64(), 0.0);

        assertEquals(0, bytes.readRemaining());
        // check it's safe to read too much.
        wire.read();
    }

    @Test
    public void text() {
        String name = "Long field name which is more than 32 characters, Bye";

        Wire wire = createWire();
        wire.write().text("Hello");
        wire.write(BWKey.field1).text("world");
        wire.write(() -> "Test").text(name);
        checkWire(wire, "[pos: 0, rlim: 80, wlim: 8EiB, cap: 8EiB ] ‖ÀåHelloÆfield1åworldÄTest¸5" + name + "‡٠٠٠٠٠٠٠٠٠٠٠٠٠٠٠٠٠٠٠٠٠٠٠٠٠٠٠٠٠٠٠٠٠٠٠٠٠٠٠٠٠٠٠٠٠٠٠٠٠٠٠٠٠٠٠٠٠٠٠٠٠٠٠٠",
                "[pos: 0, rlim: 80, wlim: 8EiB, cap: 8EiB ] ‖ÀåHelloÆfield1åworldÄTest¸5" + name + "‡٠٠٠٠٠٠٠٠٠٠٠٠٠٠٠٠٠٠٠٠٠٠٠٠٠٠٠٠٠٠٠٠٠٠٠٠٠٠٠٠٠٠٠٠٠٠٠٠٠٠٠٠٠٠٠٠٠٠٠٠٠٠٠٠",
                "[pos: 0, rlim: 80, wlim: 8EiB, cap: 8EiB ] ‖ÀåHelloÆfield1åworldÄTest¸5" + name + "‡٠٠٠٠٠٠٠٠٠٠٠٠٠٠٠٠٠٠٠٠٠٠٠٠٠٠٠٠٠٠٠٠٠٠٠٠٠٠٠٠٠٠٠٠٠٠٠٠٠٠٠٠٠٠٠٠٠٠٠٠٠٠٠٠",
                "[pos: 0, rlim: 75, wlim: 8EiB, cap: 8EiB ] ‖ÀåHelloº⒈åworldº²ñ\\u009E⒈¸5" + name + "‡٠٠٠٠٠٠٠٠٠٠٠٠٠٠٠٠٠٠٠٠٠٠٠٠٠٠٠٠٠٠٠٠٠٠٠٠٠٠٠٠٠٠٠٠٠٠٠٠٠٠٠٠٠٠٠٠٠٠٠٠٠٠٠٠",
                "[pos: 0, rlim: 75, wlim: 8EiB, cap: 8EiB ] ‖ÀåHelloº⒈åworldº²ñ\\u009E⒈¸5" + name + "‡٠٠٠٠٠٠٠٠٠٠٠٠٠٠٠٠٠٠٠٠٠٠٠٠٠٠٠٠٠٠٠٠٠٠٠٠٠٠٠٠٠٠٠٠٠٠٠٠٠٠٠٠٠٠٠٠٠٠٠٠٠٠٠٠",
                "[pos: 0, rlim: 67, wlim: 8EiB, cap: 8EiB ] ‖åHelloåworld¸5" + name + "‡٠٠٠٠٠٠٠٠٠٠٠٠٠٠٠٠٠٠٠٠٠٠٠٠٠٠٠٠٠٠٠٠٠٠٠٠٠٠٠٠٠٠٠٠٠٠٠٠٠٠٠٠٠٠٠٠٠٠٠٠٠٠٠٠",
                "[pos: 0, rlim: 67, wlim: 8EiB, cap: 8EiB ] ‖åHelloåworld¸5" + name + "‡٠٠٠٠٠٠٠٠٠٠٠٠٠٠٠٠٠٠٠٠٠٠٠٠٠٠٠٠٠٠٠٠٠٠٠٠٠٠٠٠٠٠٠٠٠٠٠٠٠٠٠٠٠٠٠٠٠٠٠٠٠٠٠٠");
        checkAsText(wire, "\"\": Hello\n" +
                        "field1: world\n" +
                        "Test: \"" + name + "\"\n",
                "\"\": Hello\n" +
                        "\"1\": world\n" +
                        "\"2603186\": \"" + name + "\"\n",
                "Hello\n" +
                        "world\n" +
                        "\"" + name + "\"\n");

        // ok as blank matches anything
        StringBuilder sb = new StringBuilder();
        Stream.of("Hello", "world", name).forEach(e -> {
            wire.read().textTo(sb);
            assertEquals(e, sb.toString());
        });

        assertEquals(0, bytes.readRemaining());
        // check it's safe to read too much.
        wire.read();
    }

    @Test
    public void type() {
        Wire wire = createWire();
        wire.write().typePrefix("MyType");
        wire.write(BWKey.field1).typePrefix("AlsoMyType");
        String name1 = "com.sun.java.swing.plaf.nimbus.InternalFrameInternalFrameTitlePaneInternalFrameTitlePaneMaximizeButtonWindowNotFocusedState";
        wire.write(() -> "Test").typePrefix(name1);
        checkWire(wire, "[pos: 0, rlim: 158, wlim: 8EiB, cap: 8EiB ] ‖À¶⒍MyTypeÆfield1¶⒑AlsoMyTypeÄTest¶{" + name1 + "‡٠٠٠٠٠٠٠٠٠٠٠٠٠٠٠٠٠٠٠٠٠٠٠٠٠٠٠٠٠٠٠٠٠٠٠٠٠٠٠٠٠٠٠٠٠٠٠٠٠٠٠٠٠٠٠٠٠٠٠٠٠٠٠٠",
                "[pos: 0, rlim: 158, wlim: 8EiB, cap: 8EiB ] ‖À¶⒍MyTypeÆfield1¶⒑AlsoMyTypeÄTest¶{" + name1 + "‡٠٠٠٠٠٠٠٠٠٠٠٠٠٠٠٠٠٠٠٠٠٠٠٠٠٠٠٠٠٠٠٠٠٠٠٠٠٠٠٠٠٠٠٠٠٠٠٠٠٠٠٠٠٠٠٠٠٠٠٠٠٠٠٠",
                "[pos: 0, rlim: 158, wlim: 8EiB, cap: 8EiB ] ‖À¶⒍MyTypeÆfield1¶⒑AlsoMyTypeÄTest¶{" + name1 + "‡٠٠٠٠٠٠٠٠٠٠٠٠٠٠٠٠٠٠٠٠٠٠٠٠٠٠٠٠٠٠٠٠٠٠٠٠٠٠٠٠٠٠٠٠٠٠٠٠٠٠٠٠٠٠٠٠٠٠٠٠٠٠٠٠",
                "[pos: 0, rlim: 153, wlim: 8EiB, cap: 8EiB ] ‖À¶⒍MyTypeº⒈¶⒑AlsoMyTypeº²ñ\\u009E⒈¶{" + name1 + "‡٠٠٠٠٠٠٠٠٠٠٠٠٠٠٠٠٠٠٠٠٠٠٠٠٠٠٠٠٠٠٠٠٠٠٠٠٠٠٠٠٠٠٠٠٠٠٠٠٠٠٠٠٠٠٠٠٠٠٠٠٠٠٠٠",
                "[pos: 0, rlim: 153, wlim: 8EiB, cap: 8EiB ] ‖À¶⒍MyTypeº⒈¶⒑AlsoMyTypeº²ñ\\u009E⒈¶{" + name1 + "‡٠٠٠٠٠٠٠٠٠٠٠٠٠٠٠٠٠٠٠٠٠٠٠٠٠٠٠٠٠٠٠٠٠٠٠٠٠٠٠٠٠٠٠٠٠٠٠٠٠٠٠٠٠٠٠٠٠٠٠٠٠٠٠٠",
                "[pos: 0, rlim: 145, wlim: 8EiB, cap: 8EiB ] ‖¶⒍MyType¶⒑AlsoMyType¶{" + name1 + "‡٠٠٠٠٠٠٠٠٠٠٠٠٠٠٠٠٠٠٠٠٠٠٠٠٠٠٠٠٠٠٠٠٠٠٠٠٠٠٠٠٠٠٠٠٠٠٠٠٠٠٠٠٠٠٠٠٠٠٠٠٠٠٠٠",
                "[pos: 0, rlim: 145, wlim: 8EiB, cap: 8EiB ] ‖¶⒍MyType¶⒑AlsoMyType¶{" + name1 + "‡٠٠٠٠٠٠٠٠٠٠٠٠٠٠٠٠٠٠٠٠٠٠٠٠٠٠٠٠٠٠٠٠٠٠٠٠٠٠٠٠٠٠٠٠٠٠٠٠٠٠٠٠٠٠٠٠٠٠٠٠٠٠٠٠");
        checkAsText(wire, "\"\": !MyType field1: !AlsoMyType Test: !" + name1 + " ",
                "\"\": !MyType \"1\": !AlsoMyType \"2603186\": !" + name1 + " ",
                "!MyType !AlsoMyType !" + name1 + " ");

        // ok as blank matches anything
        Stream.of("MyType", "AlsoMyType", name1).forEach(e -> {
            wire.read().typePrefix(e, (expected, actual) -> Assert.assertEquals(expected, actual.toString()));
        });

        assertEquals(0, bytes.readRemaining());
        // check it's safe to read too much.
        wire.read();
    }

    @Test
    public void testBool() {
        Wire wire = createWire();
        wire.write().bool(false)
                .write().bool(true)
                .write().bool(null);
        wire.read().bool(false, Assert::assertEquals)
                .read().bool(true, Assert::assertEquals)
                .read().bool(null, Assert::assertEquals);
    }

    @Test
    public void testFloat32() {
        Wire wire = createWire();
        wire.write().float32(0.0F)
                .write().float32(Float.NaN)
                .write().float32(Float.POSITIVE_INFINITY)
                .write().float32(Float.NEGATIVE_INFINITY)
                .write().float32(123456.0f);
        wire.read().float32(this, (o, t) -> assertEquals(0.0F, t, 0.0F))
                .read().float32(this, (o, t) -> assertTrue(Float.isNaN(t)))
                .read().float32(this, (o, t) -> assertEquals(Float.POSITIVE_INFINITY, t, 0.0F))
                .read().float32(this, (o, t) -> assertEquals(Float.NEGATIVE_INFINITY, t, 0.0F))
                .read().float32(this, (o, t) -> assertEquals(123456.0f, t, 0.0F));
    }

    @Test
    public void testTime() {
        Wire wire = createWire();
        LocalTime now = LocalTime.of(12, 54, 4, 612 * 1000000);
        wire.write().time(now)
                .write().time(LocalTime.MAX)
                .write().time(LocalTime.MIN);
        if (testId <= 4) {
            assertEquals("00000000 C0 B2 0C 31 32 3A 35 34  3A 30 34 2E 36 31 32 C0 ···12:54 :04.612·\n" +
                            "00000010 B2 12 32 33 3A 35 39 3A  35 39 2E 39 39 39 39 39 ··23:59: 59.99999\n" +
                            "00000020 39 39 39 39 C0 B2 05 30  30 3A 30 30             9999···0 0:00    \n",
                    bytes.toHexString());
        } else {
            assertEquals("00000000 B2 0C 31 32 3A 35 34 3A  30 34 2E 36 31 32 B2 12 ··12:54: 04.612··\n" +
                            "00000010 32 33 3A 35 39 3A 35 39  2E 39 39 39 39 39 39 39 23:59:59 .9999999\n" +
                            "00000020 39 39 B2 05 30 30 3A 30  30                      99··00:0 0       \n",
                    bytes.toHexString());
        }
        wire.read().time(now, Assert::assertEquals)
                .read().time(LocalTime.MAX, Assert::assertEquals)
                .read().time(LocalTime.MIN, Assert::assertEquals);
    }

    @Test
    public void testZonedDateTime() {
        Wire wire = createWire();
        ZonedDateTime now = ZonedDateTime.now();
        wire.write().zonedDateTime(now)
                .write().zonedDateTime(ZonedDateTime.of(LocalDateTime.MAX, ZoneId.systemDefault()))
                .write().zonedDateTime(ZonedDateTime.of(LocalDateTime.MIN, ZoneId.systemDefault()));
        wire.read().zonedDateTime(now, Assert::assertEquals)
                .read().zonedDateTime(ZonedDateTime.of(LocalDateTime.MAX, ZoneId.systemDefault()), Assert::assertEquals)
                .read().zonedDateTime(ZonedDateTime.of(LocalDateTime.MIN, ZoneId.systemDefault()), Assert::assertEquals);
    }

    @Test
    public void testDate() {
        Wire wire = createWire();
        LocalDate now = LocalDate.now();
        wire.write().date(now)
                .write().date(LocalDate.MAX)
                .write().date(LocalDate.MIN);
        wire.read().date(now, Assert::assertEquals)
                .read().date(LocalDate.MAX, Assert::assertEquals)
                .read().date(LocalDate.MIN, Assert::assertEquals);
    }

    @Test
    public void testUuid() {
        Wire wire = createWire();
        UUID uuid = UUID.randomUUID();
        wire.write().uuid(uuid)
                .write().uuid(new UUID(0, 0))
                .write().uuid(new UUID(Long.MAX_VALUE, Long.MAX_VALUE));
        wire.read().uuid(uuid, Assert::assertEquals)
                .read().uuid(new UUID(0, 0), Assert::assertEquals)
                .read().uuid(new UUID(Long.MAX_VALUE, Long.MAX_VALUE), Assert::assertEquals);
    }

    @Test
    public void testBytes() {
        Wire wire = createWire();
        byte[] allBytes = new byte[256];
        for (int i = 0; i < 256; i++)
            allBytes[i] = (byte) i;
        wire.write().bytes(NoBytesStore.NO_BYTES)
                .write().bytes(Bytes.wrapForRead("Hello".getBytes()))
                .write().bytes(Bytes.wrapForRead("quotable, text".getBytes()))
                .write()
                .bytes(allBytes);
//        System.out.println(bytes.toDebugString());
        NativeBytes allBytes2 = nativeBytes();
        wire.read().bytes(b -> assertEquals(0, b.readRemaining()))
                .read().bytes(b -> assertEquals("Hello", b.toString()))
                .read().bytes(b -> assertEquals("quotable, text", b.toString()))
                .read()
                .bytes(allBytes2);
        assertEquals(Bytes.wrapForRead(allBytes), allBytes2);
    }

    @Test
    public void testWriteMarshallable() {
        Wire wire = createWire();
        MyTypesCustom mtA = new MyTypesCustom();
        mtA.b = true;
        mtA.d = 123.456;
        mtA.i = -12345789;
        mtA.s = (short) 12345;
        mtA.text.append("Hello World");

        wire.write(() -> "A").marshallable(mtA);

        MyTypesCustom mtB = new MyTypesCustom();
        mtB.b = false;
        mtB.d = 123.4567;
        mtB.i = -123457890;
        mtB.s = (short) 1234;
        mtB.text.append("Bye now");
        wire.write(() -> "B").marshallable(mtB);

        //        System.out.println(wire.bytes().toDebugString(400));
        checkWire(wire, "[pos: 0, rlim: 144, wlim: 8EiB, cap: 8EiB ] ‖ÁA\\u0082C٠٠٠ÆB_FLAG±ÅS_NUM¢90ÅD_NUM\\u0091w¾\\u009F\\u001A/Ý^@ÅL_NUM٠ÅI_NUM¦C\\u009ECÿÄTEXTëHello WorldÁB\\u0082?٠٠٠ÆB_FLAG°ÅS_NUM¢Ò⒋ÅD_NUM\\u0091S⒌£\\u0092:Ý^@ÅL_NUM٠ÅI_NUM¦\\u009E.¤øÄTEXTçBye now‡٠٠٠٠٠٠٠٠٠٠٠٠٠٠٠٠٠٠٠٠٠٠٠٠٠٠٠٠٠٠٠٠٠٠٠٠٠٠٠٠٠٠٠٠٠٠٠٠٠٠٠٠٠٠٠٠٠٠٠٠٠٠٠٠",
                "[pos: 0, rlim: 144, wlim: 8EiB, cap: 8EiB ] ‖ÁA\\u0082C٠٠٠ÆB_FLAG±ÅS_NUM¢90ÅD_NUM\\u0091w¾\\u009F\\u001A/Ý^@ÅL_NUM٠ÅI_NUM¦C\\u009ECÿÄTEXTëHello WorldÁB\\u0082?٠٠٠ÆB_FLAG°ÅS_NUM¢Ò⒋ÅD_NUM\\u0091S⒌£\\u0092:Ý^@ÅL_NUM٠ÅI_NUM¦\\u009E.¤øÄTEXTçBye now‡٠٠٠٠٠٠٠٠٠٠٠٠٠٠٠٠٠٠٠٠٠٠٠٠٠٠٠٠٠٠٠٠٠٠٠٠٠٠٠٠٠٠٠٠٠٠٠٠٠٠٠٠٠٠٠٠٠٠٠٠٠٠٠٠",
                "[pos: 0, rlim: 160, wlim: 8EiB, cap: 8EiB ] ‖ÁA\\u0082K٠٠٠ÆB_FLAG±ÅS_NUM¥90ÅD_NUM\\u0091w¾\\u009F\\u001A/Ý^@ÅL_NUM§٠٠٠٠٠٠٠٠ÅI_NUM¦C\\u009ECÿÄTEXTëHello WorldÁB\\u0082G٠٠٠ÆB_FLAG°ÅS_NUM¥Ò⒋ÅD_NUM\\u0091S⒌£\\u0092:Ý^@ÅL_NUM§٠٠٠٠٠٠٠٠ÅI_NUM¦\\u009E.¤øÄTEXTçBye now‡٠٠٠٠٠٠٠٠٠٠٠٠٠٠٠٠٠٠٠٠٠٠٠٠٠٠٠٠٠٠٠٠٠٠٠٠٠٠٠٠٠٠٠٠٠٠٠٠٠٠٠٠٠٠٠٠٠٠٠٠٠٠٠٠",
                "[pos: 0, rlim: 96, wlim: 8EiB, cap: 8EiB ] ‖ºA\\u0082+٠٠٠º٠±º⒈¢90º⒉\\u0091w¾\\u009F\\u001A/Ý^@º⒊٠º⒋¦C\\u009ECÿº⒌ëHello WorldºB\\u0082'٠٠٠º٠°º⒈¢Ò⒋º⒉\\u0091S⒌£\\u0092:Ý^@º⒊٠º⒋¦\\u009E.¤øº⒌çBye now‡٠٠٠٠٠٠٠٠٠٠٠٠٠٠٠٠٠٠٠٠٠٠٠٠٠٠٠٠٠٠٠٠٠٠٠٠٠٠٠٠٠٠٠٠٠٠٠٠٠٠٠٠٠٠٠٠٠٠٠٠٠٠٠٠",
                "[pos: 0, rlim: 112, wlim: 8EiB, cap: 8EiB ] ‖ºA\\u00823٠٠٠º٠±º⒈¥90º⒉\\u0091w¾\\u009F\\u001A/Ý^@º⒊§٠٠٠٠٠٠٠٠º⒋¦C\\u009ECÿº⒌ëHello WorldºB\\u0082/٠٠٠º٠°º⒈¥Ò⒋º⒉\\u0091S⒌£\\u0092:Ý^@º⒊§٠٠٠٠٠٠٠٠º⒋¦\\u009E.¤øº⒌çBye now‡٠٠٠٠٠٠٠٠٠٠٠٠٠٠٠٠٠٠٠٠٠٠٠٠٠٠٠٠٠٠٠٠٠٠٠٠٠٠٠٠٠٠٠٠٠٠٠٠٠٠٠٠٠٠٠٠٠٠٠٠٠٠٠٠",
                "[pos: 0, rlim: 68, wlim: 8EiB, cap: 8EiB ] ‖\\u0082\\u001F٠٠٠±¢90\\u0091w¾\\u009F\\u001A/Ý^@٠¦C\\u009ECÿëHello World\\u0082\\u001B٠٠٠°¢Ò⒋\\u0091S⒌£\\u0092:Ý^@٠¦\\u009E.¤øçBye now‡٠٠٠٠٠٠٠٠٠٠٠٠٠٠٠٠٠٠٠٠٠٠٠٠٠٠٠٠٠٠٠٠٠٠٠٠٠٠٠٠٠٠٠٠٠٠٠٠٠٠٠٠٠٠٠٠٠٠٠٠٠٠٠٠",
                "[pos: 0, rlim: 84, wlim: 8EiB, cap: 8EiB ] ‖\\u0082'٠٠٠±¥90\\u0091w¾\\u009F\\u001A/Ý^@§٠٠٠٠٠٠٠٠¦C\\u009ECÿëHello World\\u0082#٠٠٠°¥Ò⒋\\u0091S⒌£\\u0092:Ý^@§٠٠٠٠٠٠٠٠¦\\u009E.¤øçBye now‡٠٠٠٠٠٠٠٠٠٠٠٠٠٠٠٠٠٠٠٠٠٠٠٠٠٠٠٠٠٠٠٠٠٠٠٠٠٠٠٠٠٠٠٠٠٠٠٠٠٠٠٠٠٠٠٠٠٠٠٠٠٠٠٠");
        MyTypesCustom mt2 = new MyTypesCustom();
        wire.read(() -> "A").marshallable(mt2);
        assertEquals(mt2, mtA);

        wire.read(() -> "B").marshallable(mt2);
        assertEquals(mt2, mtB);
    }

    @Test
    public void writeNull() {
        Wire wire = createWire();
        wire.write().object(null);
        wire.write().object(null);
        wire.write().object(null);
        wire.write().object(null);

        Object o = wire.read().object(Object.class);
        assertEquals(null, o);
        String s = wire.read().object(String.class);
        assertEquals(null, s);
        RetentionPolicy rp = wire.read().object(RetentionPolicy.class);
        assertEquals(null, rp);
        Circle c = wire.read().object(Circle.class);
        assertEquals(null, c);
    }

    @Test
    public void testLongString() {
        Wire wire = createWire();
        char[] chars = new char[128];
        for (int i = 0; i < Character.MAX_VALUE; i++) {
            if (!Character.isValidCodePoint(i))
                continue;
            wire.clear();
            Arrays.fill(chars, (char) i);
            String s = new String(chars);
            wire.writeDocument(false, w -> w.write(() -> "message").text(s));

//            System.out.println(Wires.fromSizePrefixedBlobs(wire.bytes()));
            wire.readDocument(null, w -> w.read(() -> "message").text(s, Assert::assertEquals));
        }
    }

    @Test
    public void testArrays() {
        Wire wire = createWire();

        Object[] noObjects = {};
        wire.write("a").object(noObjects);

        System.out.println(wire.asText());
        Object[] object = wire.read()
                .object(Object[].class);
        assertEquals(0, object.length);

        Object[] threeObjects = {"abc", "def", "ghi"};
        wire.write("b").object(threeObjects);
        System.out.println(wire.asText());

        Object[] object2 = wire.read()
                .object(Object[].class);
        assertEquals(3, object2.length);
        assertEquals("[abc, def, ghi]", Arrays.toString(object2));
    }

    @Test
    @Ignore("TODO FIX")
    public void testArrays2() {
        Wire wire = createWire();
        Object[] a1 = new Object[0];
        wire.write("empty").object(a1);
        Object[] a2 = {1L};
        wire.write("one").object(a2);
        Object[] a3 = {"Hello", 123, 10.1};
        wire.write("three").object(Object[].class, a3);

        Object o1 = wire.read().object(Object[].class);
        assertArrayEquals(a1, (Object[]) o1);
        Object o2 = wire.read().object(Object[].class);
        assertArrayEquals(a2, (Object[]) o2);
        Object o3 = wire.read().object(Object[].class);
        assertArrayEquals(a3, (Object[]) o3);
    }

    @Test
    public void testUsingEvents() throws Exception {

        final Wire w = WireType.BINARY.apply(Bytes.elasticByteBuffer());

        try (DocumentContext dc = w.writingDocument(false)) {
            dc.wire().writeEventName("hello1").typedMarshallable(new DTO("world1"));
            dc.wire().writeEventName("hello2").typedMarshallable(new DTO("world2"));
            dc.wire().writeEventName("hello3").typedMarshallable(new DTO("world3"));
        }

        try (DocumentContext dc = w.readingDocument()) {

            System.out.println(Wires.fromSizePrefixedBlobs(dc));

            StringBuilder sb = Wires.acquireStringBuilder();

            ValueIn valueIn1 = dc.wire().readEventName(sb);
            Assert.assertTrue("hello1".contentEquals(sb));
<<<<<<< HEAD
            valueIn1.skipValue();
=======

            // the test will pass if you uncomment this, which I dont want to do
             valueIn1.typedMarshallable();
>>>>>>> 72bab57a

            ValueIn valueIn2 = dc.wire().readEventName(sb);
            Assert.assertTrue("hello2".contentEquals(sb));

<<<<<<< HEAD
            Assert.assertEquals("world2", o.text);
        }
    }

=======
            valueIn2.skipValue(); // if you change this to typed marshable it works

            ValueIn valueIn3 = dc.wire().readEventName(sb);
            Assert.assertTrue("hello3".contentEquals(sb));



            DTO o = valueIn3.typedMarshallable();

            Assert.assertEquals("world3", o.text);
>>>>>>> 72bab57a

    enum BWKey implements WireKey {
        field1(1), field2(2), field3(3);
        private final int code;

        BWKey(int code) {
            this.code = code;
        }

        @Override
        public int code() {
            return code;
        }
    }

    private static class DTO extends AbstractMarshallable {
        String text;

        DTO(String text) {
            this.text = text;
        }
    }
}<|MERGE_RESOLUTION|>--- conflicted
+++ resolved
@@ -771,34 +771,15 @@
 
             ValueIn valueIn1 = dc.wire().readEventName(sb);
             Assert.assertTrue("hello1".contentEquals(sb));
-<<<<<<< HEAD
             valueIn1.skipValue();
-=======
-
-            // the test will pass if you uncomment this, which I dont want to do
-             valueIn1.typedMarshallable();
->>>>>>> 72bab57a
 
             ValueIn valueIn2 = dc.wire().readEventName(sb);
             Assert.assertTrue("hello2".contentEquals(sb));
 
-<<<<<<< HEAD
             Assert.assertEquals("world2", o.text);
         }
     }
 
-=======
-            valueIn2.skipValue(); // if you change this to typed marshable it works
-
-            ValueIn valueIn3 = dc.wire().readEventName(sb);
-            Assert.assertTrue("hello3".contentEquals(sb));
-
-
-
-            DTO o = valueIn3.typedMarshallable();
-
-            Assert.assertEquals("world3", o.text);
->>>>>>> 72bab57a
 
     enum BWKey implements WireKey {
         field1(1), field2(2), field3(3);
