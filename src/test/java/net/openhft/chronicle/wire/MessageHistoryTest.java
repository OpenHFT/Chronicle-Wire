/*
 * Copyright 2016-2022 chronicle.software
 *
 *       https://chronicle.software
 *
 * Licensed under the Apache License, Version 2.0 (the "License");
 * you may not use this file except in compliance with the License.
 * You may obtain a copy of the License at
 *
 *       http://www.apache.org/licenses/LICENSE-2.0
 *
 * Unless required by applicable law or agreed to in writing, software
 * distributed under the License is distributed on an "AS IS" BASIS,
 * WITHOUT WARRANTIES OR CONDITIONS OF ANY KIND, either express or implied.
 * See the License for the specific language governing permissions and
 * limitations under the License.
 */

package net.openhft.chronicle.wire;

import net.openhft.chronicle.bytes.Bytes;
import net.openhft.chronicle.bytes.HexDumpBytes;
import net.openhft.chronicle.bytes.MethodReader;
import net.openhft.chronicle.core.io.IORuntimeException;
import org.junit.Test;

import static net.openhft.chronicle.bytes.MethodReader.MESSAGE_HISTORY_METHOD_ID;
import static org.junit.Assert.*;

public class MessageHistoryTest extends WireTestCommon {

    // Test to check if clearing and retrieving the MessageHistory works correctly.
    @Test
    public void checkHistoryGetClear() {
        // Retrieve the current message history.
        MessageHistory mg = MessageHistory.get();
        assertNotNull(mg);

        // Reset the message history.
        MessageHistory.set(null);

        // Retrieve a new instance of message history.
        MessageHistory mg2 = MessageHistory.get();
        assertNotNull(mg2);

        // Ensure that the two message histories are not the same instance.
        assertNotSame(mg, mg2);
    }

    // Test the deep copy functionality of the VanillaMessageHistory.
    @Test
    public void checkDeepCopy() {
        // Initialize a new history and add sources and timings.
        VanillaMessageHistory history = new VanillaMessageHistory();
        initExampleMessageHistory(history);
        VanillaMessageHistory history2 = history.deepCopy();

        // Check if the original and copied histories are equal.
        assertEquals(history, history2);
    }

    // Test to check if an exception is thrown when history exceeds maximum size.
    @Test
    public void checkHistoryMaxSizeException() {
        VanillaMessageHistory container1 = new VanillaMessageHistory();
        container1.addSourceDetails(true);
        VanillaMessageHistory container2 = new VanillaMessageHistory();
        container2.addSourceDetails(true);

        // Copy data between containers until reaching the message history length limit.
        for (int i = 0; i < VanillaMessageHistory.MESSAGE_HISTORY_LENGTH / 2; i++) {
            Wires.copyTo(container1, container2);
            Wires.copyTo(container2, container1);
        }

        // Attempt to copy again and expect an exception.
        try {
            Wires.copyTo(container1, container2);
            fail();
        } catch (IllegalStateException e) {
            // Expected exception, all good.
        }
    }

    // Test the serialization of bytes in the VanillaMessageHistory.
    @Test
    public void checkSerialiseBytes() {

<<<<<<< HEAD
        VanillaMessageHistory.USE_BYTES_MARSHALLABLE = true;

        // Initialize a new history and add sources and timings.
=======
>>>>>>> 6c82326a
        VanillaMessageHistory history = new SetTimeMessageHistory();
        initExampleMessageHistory(history);
        BinaryWire bw = new BinaryWire(Bytes.elasticHeapByteBuffer());
        history.writeMarshallable(bw);

        // Deserialize the bytes to a new history instance.
        VanillaMessageHistory history2 = new SetTimeMessageHistory();
        history2.historyWallClock(false);
        history2.readMarshallable(bw);

        // Ensure the deserialized history matches the expected format.
        assertEquals("VanillaMessageHistory { " +
                "sources: [1=0xff,2=0xfff], " +
                "timings: [1000000000000000000,1000000000000010000,120962203520100], " +
                "addSourceDetails=false }", history2.toString());

        // Adjust the read position and add source details.
        bw.bytes().readPosition(0);
        history2.addSourceDetails(true);

        // Create a source context for deserialization.
        SourceContext sc = new SourceContext() {
            @Override
            public int sourceId() {
                return 3;
            }

            @Override
            public long index() throws IORuntimeException {
                return 0xffff;
            }
        };
        bw.parent(sc);
        history2.readMarshallable(bw);

        // Ensure the deserialized history with source details matches the expected format.
        assertEquals("VanillaMessageHistory { " +
                "sources: [1=0xff,2=0xfff,3=0xffff], " +
                "timings: [1000000000000000000,1000000000000010000,120962203520100,120962203520100], " +
                "addSourceDetails=true }", history2.toString());
    }

    // Test the toString() representation of the VanillaMessageHistory.
    @Test
    public void checkToString() {
        try {
            System.setProperty("history.wall.clock", "true");
            VanillaMessageHistory history = new SetTimeMessageHistory();
            history.addSourceDetails(true);
            history.historyWallClock(true);
            initExampleMessageHistory(history);
            assertEquals(2, history.sources());
            assertEquals(2, history.timings());

        // Serialize the message history into hex dump bytes.
            BinaryWire bw = new BinaryWire(new HexDumpBytes());
            bw.writeEventName(MethodReader.HISTORY).marshallable(history);
            assertEquals("" +
                            "b9 07 68 69 73 74 6f 72 79                      # history: (event)\n" +
                            "81 4b 00                                        # SetTimeMessageHistory\n" +
                            "c7 73 6f 75 72 63 65 73                         # sources:\n" +
                            "82 16 00 00 00                                  # sequence\n" +
                            "                                                # source id & index\n" +
                            "a1 01 af ff 00 00 00 00 00 00 00                # 1\n" +
                            "                                                # source id & index\n" +
                            "a1 02 af ff 0f 00 00 00 00 00 00                # 2\n" +
                            "c7 74 69 6d 69 6e 67 73                         # timings:\n" +
                            "82 1b 00 00 00                                  # sequence\n" +
                            "                                                # timing in nanos\n" +
                            "a7 00 00 64 a7 b3 b6 e0 0d                      # 1000000000000000000\n" +
                            "                                                # timing in nanos\n" +
                            "a7 10 27 64 a7 b3 b6 e0 0d                      # 1000000000000010000\n" +
                            "a7 64 0c 2c b5 03 6e 00 00                      # 120962203520100\n",
                    bw.bytes().toHexString());

        // Release the bytes from the wire.
            bw.bytes().releaseLast();

            assertEquals("VanillaMessageHistory { sources: [1=0xff,2=0xfff], timings: [ 2001-09-09T01:46:40, 2001-09-09T01:46:40.00001 ], addSourceDetails=true }",
                    history.toString());
            assertEquals(2, history.sources());
            assertEquals(2, history.timings());

            BinaryWire bw2 = new BinaryWire(new HexDumpBytes());
            history.useBytesMarshallable(true);
            bw2.writeEventName(MethodReader.HISTORY).marshallable(history);
            assertEquals("" +
                            "b9 07 68 69 73 74 6f 72 79                      # history: (event)\n" +
                            "81 33 00 86                                     # SetTimeMessageHistory\n" +
                            "02 01 00 00 00 02 00 00 00 ff 00 00 00 00 00 00 # sources\n" +
                            "00 ff 0f 00 00 00 00 00 00 03 00 00 64 a7 b3 b6 # timings\n" +
                            "e0 0d 10 27 64 a7 b3 b6 e0 0d 64 0c 2c b5 03 6e\n" +
                            "00 00\n",
                    bw2.bytes().toHexString());
            bw2.bytes().releaseLast();


            // check direct and on heap memory serialize the same.
            Wire wire1 = new BinaryWire(Bytes.allocateElasticOnHeap());
            Wire wire2 = new BinaryWire(Bytes.allocateElasticDirect());
            history.writeMarshallable(wire1);
            history.writeMarshallable(wire2);
            String hexString1 = wire1.bytes().toHexString();
            String hexString2 = wire2.bytes().toHexString();
            assertEquals(hexString1, hexString2);
            VanillaMessageHistory mh1 = new SetTimeMessageHistory();
            mh1.historyWallClock(true);
            mh1.addSourceDetails(false);
            mh1.readMarshallable(wire1);
            assertTrue(mh1.toString().startsWith("VanillaMessageHistory { sources: [1=0xff,2=0xfff], timings: [ 2001-09-09T01:46:40, 2001-09-09T01:46:40.00001,"));
            VanillaMessageHistory mh2 = new SetTimeMessageHistory();
            mh2.historyWallClock(true);
            mh2.addSourceDetails(false);
            mh2.readMarshallable(wire2);
            assertTrue(mh2.toString().startsWith("VanillaMessageHistory { sources: [1=0xff,2=0xfff], timings: [ 2001-09-09T01:46:40, 2001-09-09T01:46:40.00001,"));
        } finally {
            System.clearProperty("history.wall.clock");
        }
    }

    // Tests the readMarshallable functionality using different configurations.
    @Test
    public void testReadMarshallable() {
        try {
            System.setProperty("history.wall.clock", "true");
            SetTimeMessageHistory vmh = new SetTimeMessageHistory();
            vmh.addSource(1, 2);
            vmh.addTiming(1111);
            vmh.addTiming(2222);

        // Serialize the message history to hex dump bytes.
            HexDumpBytes bytes = new HexDumpBytes();
            Wire wire = new BinaryWire(bytes);
            vmh.useBytesMarshallable(false);
            wire.writeEventName(MethodReader.HISTORY).object(SetTimeMessageHistory.class, vmh);

<<<<<<< HEAD
        // Change the nanoTime and serialize with a different configuration.
            vmh.nanoTime = 120962203520000L;
            VanillaMessageHistory.USE_BYTES_MARSHALLABLE = true;
=======
            vmh.nanoTime = 120962203520100L;
            vmh.useBytesMarshallable(true);
>>>>>>> 6c82326a
            wire.writeEventId(MESSAGE_HISTORY_METHOD_ID).object(SetTimeMessageHistory.class, vmh);

        assertEquals("" +
                        "b9 07 68 69 73 74 6f 72 79                      # history: (event)\n" +
                            "81 34 00                                        # SetTimeMessageHistory\n" +
                            "c7 73 6f 75 72 63 65 73                         # sources:\n" +
                            "82 0b 00 00 00                                  # sequence\n" +
                            "                                                # source id & index\n" +
                            "a1 01 af 02 00 00 00 00 00 00 00                # 1\n" +
                            "c7 74 69 6d 69 6e 67 73                         # timings:\n" +
                            "82 0f 00 00 00                                  # sequence\n" +
                            "                                                # timing in nanos\n" +
                            "a5 57 04                                        # 1111\n" +
                            "                                                # timing in nanos\n" +
                            "a5 ae 08                                        # 2222\n" +
                            "a7 64 0c 2c b5 03 6e 00 00 ba 80 00             # 120962203520100\n" +
                            "81 27 00 86                                     # SetTimeMessageHistory\n" +
                            "01 01 00 00 00 02 00 00 00 00 00 00 00          # sources\n" +
                            "03 57 04 00 00 00 00 00 00 ae 08 00 00 00 00 00 # timings\n" +
                            "00 64 0c 2c b5 03 6e 00 00\n",
                    bytes.toHexString());

        // Add additional timing to the original history.
            vmh.addTiming(120962203520100L);

            VanillaMessageHistory vmh2 = new VanillaMessageHistory();

        // Deserialize the bytes back to a message history and assert its content.
            wire.read().object(vmh2, VanillaMessageHistory.class);
            assertEquals(vmh.toString(), vmh2.toString());

            VanillaMessageHistory vmh3 = new VanillaMessageHistory();

        // Deserialize the bytes again to another message history and assert its content.
            wire.read().object(vmh3, VanillaMessageHistory.class);
            assertEquals(vmh.toString(), vmh3.toString());
        } finally {
            System.clearProperty("history.wall.clock");
        }
    }

    @Test
    public void testWriteHistory() {
        try {
            final SetTimeMessageHistory history = new SetTimeMessageHistory();
            initExampleMessageHistory(history);
            MessageHistory.set(history);

            final Bytes<?> bytes = Bytes.allocateElasticOnHeap();
            final Wire wire = new BinaryWire(bytes);
            try (DocumentContext dc = wire.writingDocument()) {
                MessageHistory.writeHistory(dc);
            }

            assertEquals("00000000 57 00 00 00 b9 07 68 69  73 74 6f 72 79 81 4b 00 W·····hi story·K·",
                    bytes.toHexString().split("\n")[0]);

            System.setProperty("history.as.method_id", "true");
            final SetTimeMessageHistory history2 = new SetTimeMessageHistory();
            history2.historyMethodId(true);
            initExampleMessageHistory(history2);
            MessageHistory.set(history2);

            wire.reset();
            try (DocumentContext dc = wire.writingDocument()) {
                MessageHistory.writeHistory(dc);
            }

            assertEquals("00000000 51 00 00 00 ba 80 00 81  4b 00 c7 73 6f 75 72 63 Q······· K··sourc",
                    bytes.toHexString().split("\n")[0]);

        } finally {
            System.clearProperty("history.as.method_id");
            MessageHistory.set(null);
        }
    }

    private static void initExampleMessageHistory(VanillaMessageHistory history) {
        history.addSource(1, 0xff);
        history.addSource(2, 0xfff);
        history.addTiming(1_000_000_000_000_000_000L);
        history.addTiming(1_000_000_000_000_010_000L);
    }

    // Customized version of VanillaMessageHistory that simulates changing time.
    static class SetTimeMessageHistory extends VanillaMessageHistory {
        long nanoTime = 120962203520100L;

        @Override
        protected long nanoTime() {
            return nanoTime;
        }
    }
}<|MERGE_RESOLUTION|>--- conflicted
+++ resolved
@@ -86,12 +86,8 @@
     @Test
     public void checkSerialiseBytes() {
 
-<<<<<<< HEAD
-        VanillaMessageHistory.USE_BYTES_MARSHALLABLE = true;
 
         // Initialize a new history and add sources and timings.
-=======
->>>>>>> 6c82326a
         VanillaMessageHistory history = new SetTimeMessageHistory();
         initExampleMessageHistory(history);
         BinaryWire bw = new BinaryWire(Bytes.elasticHeapByteBuffer());
@@ -222,23 +218,18 @@
             vmh.addTiming(1111);
             vmh.addTiming(2222);
 
-        // Serialize the message history to hex dump bytes.
+            // Serialize the message history to hex dump bytes.
             HexDumpBytes bytes = new HexDumpBytes();
             Wire wire = new BinaryWire(bytes);
             vmh.useBytesMarshallable(false);
             wire.writeEventName(MethodReader.HISTORY).object(SetTimeMessageHistory.class, vmh);
 
-<<<<<<< HEAD
-        // Change the nanoTime and serialize with a different configuration.
-            vmh.nanoTime = 120962203520000L;
-            VanillaMessageHistory.USE_BYTES_MARSHALLABLE = true;
-=======
+            // Change the nanoTime and serialize with a different configuration.
             vmh.nanoTime = 120962203520100L;
             vmh.useBytesMarshallable(true);
->>>>>>> 6c82326a
             wire.writeEventId(MESSAGE_HISTORY_METHOD_ID).object(SetTimeMessageHistory.class, vmh);
 
-        assertEquals("" +
+            assertEquals("" +
                         "b9 07 68 69 73 74 6f 72 79                      # history: (event)\n" +
                             "81 34 00                                        # SetTimeMessageHistory\n" +
                             "c7 73 6f 75 72 63 65 73                         # sources:\n" +
@@ -258,18 +249,18 @@
                             "00 64 0c 2c b5 03 6e 00 00\n",
                     bytes.toHexString());
 
-        // Add additional timing to the original history.
+            // Add additional timing to the original history.
             vmh.addTiming(120962203520100L);
 
             VanillaMessageHistory vmh2 = new VanillaMessageHistory();
 
-        // Deserialize the bytes back to a message history and assert its content.
+            // Deserialize the bytes back to a message history and assert its content.
             wire.read().object(vmh2, VanillaMessageHistory.class);
             assertEquals(vmh.toString(), vmh2.toString());
 
             VanillaMessageHistory vmh3 = new VanillaMessageHistory();
 
-        // Deserialize the bytes again to another message history and assert its content.
+            // Deserialize the bytes again to another message history and assert its content.
             wire.read().object(vmh3, VanillaMessageHistory.class);
             assertEquals(vmh.toString(), vmh3.toString());
         } finally {
