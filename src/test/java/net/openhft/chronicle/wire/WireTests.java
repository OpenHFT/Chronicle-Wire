--- conflicted
+++ resolved
@@ -37,13 +37,10 @@
 import java.util.Collection;
 import java.util.Date;
 
-<<<<<<< HEAD
 import static org.junit.Assert.assertEquals;
 import static org.junit.Assert.assertNull;
 import static org.junit.Assume.assumeFalse;
-=======
 import static org.junit.Assert.*;
->>>>>>> afd14a4f
 import static org.junit.Assume.assumeTrue;
 
 @SuppressWarnings("rawtypes")
@@ -65,7 +62,6 @@
     @NotNull
     @Parameterized.Parameters(name = "{index}: {0} padding: {1}")
     public static Collection<Object[]> data() {
-<<<<<<< HEAD
         Object[][] list = {
                 {WireType.BINARY, true},
                 {WireType.BINARY, false},
@@ -73,15 +69,6 @@
                 {WireType.JSON, false}
         };
         return Arrays.asList(list);
-=======
-
-        @NotNull final List<Object[]> list = new ArrayList<>();
-        list.add(new Object[]{WireType.BINARY, true});
-        list.add(new Object[]{WireType.BINARY, false});
-        list.add(new Object[]{WireType.TEXT, false});
-        // list.add(new Object[]{WireType.RAW});
-        return list;
->>>>>>> afd14a4f
     }
 
     @Test
