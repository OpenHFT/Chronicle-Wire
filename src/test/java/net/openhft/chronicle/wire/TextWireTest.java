--- conflicted
+++ resolved
@@ -476,11 +476,7 @@
         wire.flip();
         System.out.println(wire.bytes());
         wire.read().float32(t -> assertEquals(0.0F, t, 0.0F))
-<<<<<<< HEAD
-                .read().float32(t-> assertTrue(Float.isNaN(t)))
-=======
                 .read().float32(t -> assertTrue(Float.isNaN(t)))
->>>>>>> 1e18144d
                 .read().float32(t -> assertEquals(Float.POSITIVE_INFINITY, t, 0.0F))
                 .read().float32(t -> assertEquals(Float.NEGATIVE_INFINITY, t, 0.0F))
                 .read().float32(t -> assertEquals(123456.0f, t, 0.0F));
