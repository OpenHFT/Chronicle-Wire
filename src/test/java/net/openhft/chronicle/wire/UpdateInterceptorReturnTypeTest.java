/*
 * Copyright 2016-2022 chronicle.software
 *
 *       https://chronicle.software
 *
 * Licensed under the Apache License, Version 2.0 (the "License");
 * you may not use this file except in compliance with the License.
 * You may obtain a copy of the License at
 *
 *       http://www.apache.org/licenses/LICENSE-2.0
 *
 * Unless required by applicable law or agreed to in writing, software
 * distributed under the License is distributed on an "AS IS" BASIS,
 * WITHOUT WARRANTIES OR CONDITIONS OF ANY KIND, either express or implied.
 * See the License for the specific language governing permissions and
 * limitations under the License.
 */

package net.openhft.chronicle.wire;

import net.openhft.chronicle.bytes.Bytes;
import org.junit.After;
import org.junit.Before;
import org.junit.Test;
import org.junit.runner.RunWith;
import org.junit.runners.Parameterized;

import java.lang.reflect.Proxy;
import java.util.Arrays;
import java.util.Collection;

import static net.openhft.chronicle.wire.VanillaMethodWriterBuilder.DISABLE_PROXY_REFLECTION;
import static net.openhft.chronicle.wire.VanillaMethodWriterBuilder.DISABLE_WRITER_PROXY_CODEGEN;
import static net.openhft.chronicle.wire.WireType.BINARY;
import static org.junit.Assume.assumeFalse;
import static org.junit.jupiter.api.Assertions.assertEquals;
import static org.junit.jupiter.api.Assertions.assertSame;

@RunWith(Parameterized.class)
public class UpdateInterceptorReturnTypeTest extends WireTestCommon {

    // Parameterized value to determine if proxy code generation is disabled
    @Parameterized.Parameter
    public boolean disableProxyCodegen;

    // Data set for parameterized tests, providing true and false values for 'disableProxyCodegen'
    @Parameterized.Parameters(name = DISABLE_WRITER_PROXY_CODEGEN + "={0}")
    public static Collection<Object[]> data() {
        return Arrays.asList(new Object[]{false}, new Object[]{true});
    }

    // Creates and returns a new Wire instance with allocated memory
    static Wire createWire() {
        final Wire wire = BINARY.apply(Bytes.allocateElasticOnHeap());
        return wire;
    }

    // Before each test execution, set the appropriate system property and
    // expect a specific exception if proxy code generation is disabled
    @Before
    public void setUp() {
        System.setProperty(DISABLE_WRITER_PROXY_CODEGEN, String.valueOf(disableProxyCodegen));
        System.setProperty(DISABLE_PROXY_REFLECTION, String.valueOf(!disableProxyCodegen));
        if (disableProxyCodegen)
            expectException("Falling back to proxy method writer");
    }

<<<<<<< HEAD
=======
    // After each test execution, clean up by clearing the system property
    @After
    public void cleanUp() {
        System.clearProperty(DISABLE_WRITER_PROXY_CODEGEN);
    }

    // Test to verify behavior with an interceptor on a method that has no return type
>>>>>>> 20e77821
    @Test
    public void testUpdateInterceptorNoReturnType() {

        final Wire wire = createWire();
        wire
                .methodWriterBuilder(NoReturnType.class)
                .updateInterceptor((methodName, t) -> true)
                .build()
                .x("hello world");
        assertEquals("" +
                        "--- !!data #binary\n" +
                        "x: hello world\n",
                Wires.fromSizePrefixedBlobs(wire));
    }

    // Test to verify behavior with an interceptor on a method that has an integer return type
    @Test
    public void testUpdateInterceptorWithIntReturnType() {
        final Wire wire = createWire();
        int value = wire
                .methodWriterBuilder(WithIntReturnType.class)
                .updateInterceptor((methodName, t) -> true)
                .build()
                .x("hello world");
        assertEquals(0, value);
        assertEquals("" +
                        "--- !!data #binary\n" +
                        "x: hello world\n",
                Wires.fromSizePrefixedBlobs(wire));
    }

    // Test to verify behavior with an interceptor on a method that has an object return type
    @Test
    public void testUpdateInterceptorWithObjectReturnType() {
        final Wire wire = createWire();
        final WithObjectReturnType mw = wire
                .methodWriterBuilder(WithObjectReturnType.class)
                .updateInterceptor((methodName, t) -> true)
                .build();
        Object value = mw.x("hello world");
        assertSame(mw, value);
        assertEquals(disableProxyCodegen, Proxy.isProxyClass(mw.getClass()));
        assumeFalse(disableProxyCodegen);

        // Here, data is written but is on hold until the end of the message is written.
        // WireDumper no longer scans data that is written but not ready
        assertEquals("" +
                        "--- !!not-ready-data\n" +
                        "...\n" +
                        "# 15 bytes remaining\n",
                Wires.fromSizePrefixedBlobs(wire));

        mw.y("good byte");
        assertEquals("" +
                        "--- !!data #binary\n" +
                        "x: hello world\n" +
                        "y: good byte\n",
                Wires.fromSizePrefixedBlobs(wire));
    }

    // Test to verify the behavior of an interceptor on a method from the LadderByQtyListener interface
    @Test
    public void testUpdateInterceptorWithLadderByQtyListener() {
        final Wire wire = createWire();
        wire
                .methodWriterBuilder(LadderByQtyListener.class)
                .updateInterceptor((methodName, t) -> true)
                .build()
                .ladderByQty("a ladder");
        assertEquals("" +
                        "--- !!data #binary\n" +
                        "ladderByQty: a ladder\n",
                Wires.fromSizePrefixedBlobs(wire));
    }

    // Interface that represents a listener for 'LadderByQty' updates
    public interface LadderByQtyListener {
        // Declares an action to perform when a ladder update is received
        void ladderByQty(String ladder);

        // Default method to provide a shorthand for 'ladderByQty' with an additional argument
        default void lbq(String name, String ladder) {
            ladderByQty(ladder);
        }

        // Default method to potentially ignore certain methods based on the first argument.
        // The current implementation does not ignore any method, but this can be customized.
        default boolean ignoreMethodBasedOnFirstArg(String methodName, String ladderDefinitionName) {
            return false;
        }
    }

    // Interface that represents an action without any return type
    interface NoReturnType {
        void x(String x);
    }

    // Interface that represents an action with an integer return type
    interface WithIntReturnType {
        int x(String x);
    }

    // Interface that represents an action with an object return type
    interface WithObjectReturnType {
        Object x(String x);

        void y(String y);
    }

    // Interface that represents an action with a 'Void' return type
    // Note: 'Void' is different from 'void'. 'Void' can be used when you need a generic type
    // that represents "no return value", while 'void' is a basic keyword indicating the absence of a return value.
    interface WithObjectVoidReturnType {
        Void x(String x);
    }
}<|MERGE_RESOLUTION|>--- conflicted
+++ resolved
@@ -65,8 +65,6 @@
             expectException("Falling back to proxy method writer");
     }
 
-<<<<<<< HEAD
-=======
     // After each test execution, clean up by clearing the system property
     @After
     public void cleanUp() {
@@ -74,7 +72,6 @@
     }
 
     // Test to verify behavior with an interceptor on a method that has no return type
->>>>>>> 20e77821
     @Test
     public void testUpdateInterceptorNoReturnType() {
 
