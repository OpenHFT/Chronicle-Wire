--- conflicted
+++ resolved
@@ -28,10 +28,7 @@
  * This is the GenerateMethodDelegate class, extending AbstractClassGenerator with GMDMetaData.
  * The class is responsible for generating method delegates using the provided metadata.
  */
-<<<<<<< HEAD
 @Deprecated(/* to be moved in x.27 */)
-=======
->>>>>>> 2e707ce5
 public class GenerateMethodDelegate extends AbstractClassGenerator<GenerateMethodDelegate.GMDMetaData> {
     public GenerateMethodDelegate() {
         super(new GMDMetaData());
