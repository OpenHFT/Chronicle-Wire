--- conflicted
+++ resolved
@@ -288,17 +288,6 @@
         return new TextWire(bytes).addTimeStamps(true);
     }
 
-<<<<<<< HEAD
-    /**
-     * @deprecated Use {@link #acquireStringBuilderScoped()} instead
-     */
-    @Deprecated(/* To be removed in x.26 */)
-    public static StringBuilder acquireStringBuilder() {
-            return new StringBuilder();
-    }
-
-=======
->>>>>>> a749dff6
     public static ScopedResource<StringBuilder> acquireStringBuilderScoped() {
         return STRING_BUILDER_SCOPED_RESOURCE_POOL.get();
     }
