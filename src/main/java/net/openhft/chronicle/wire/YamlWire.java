/*
 * Copyright 2016-2020 chronicle.software
 *
 * https://chronicle.software
 *
 * Licensed under the Apache License, Version 2.0 (the "License");
 * you may not use this file except in compliance with the License.
 * You may obtain a copy of the License at
 *
 *       http://www.apache.org/licenses/LICENSE-2.0
 *
 * Unless required by applicable law or agreed to in writing, software
 * distributed under the License is distributed on an "AS IS" BASIS,
 * WITHOUT WARRANTIES OR CONDITIONS OF ANY KIND, either express or implied.
 * See the License for the specific language governing permissions and
 * limitations under the License.
 */
package net.openhft.chronicle.wire;

import net.openhft.chronicle.bytes.*;
import net.openhft.chronicle.bytes.ref.*;
import net.openhft.chronicle.bytes.util.Compression;
import net.openhft.chronicle.core.Jvm;
import net.openhft.chronicle.core.Maths;
import net.openhft.chronicle.core.io.IORuntimeException;
import net.openhft.chronicle.core.io.IOTools;
import net.openhft.chronicle.core.pool.ClassLookup;
import net.openhft.chronicle.core.util.*;
import net.openhft.chronicle.core.values.*;
import org.jetbrains.annotations.NotNull;
import org.jetbrains.annotations.Nullable;

import java.io.Externalizable;
import java.io.IOException;
import java.io.Serializable;
import java.lang.reflect.Array;
import java.lang.reflect.Type;
import java.nio.BufferUnderflowException;
import java.time.LocalDate;
import java.time.LocalDateTime;
import java.time.LocalTime;
import java.time.ZonedDateTime;
import java.time.format.DateTimeParseException;
import java.util.*;
import java.util.function.*;

import static java.nio.charset.StandardCharsets.ISO_8859_1;
import static net.openhft.chronicle.bytes.BytesStore.empty;
import static net.openhft.chronicle.bytes.NativeBytes.nativeBytes;

/**
 * YAML Based wire format
 */
@SuppressWarnings({"rawtypes", "unchecked"})
public class YamlWire extends AbstractWire implements Wire {
    public static final BytesStore TYPE = BytesStore.from("!type ");
    static final String SEQ_MAP = "!seqmap";
    static final String NULL = "!null \"\"";
    static final BitSet STARTS_QUOTE_CHARS = new BitSet();
    static final BitSet QUOTE_CHARS = new BitSet();
    static final BytesStore COMMA_SPACE = BytesStore.from(", ");
    static final BytesStore COMMA_NEW_LINE = BytesStore.from(",\n");
    static final BytesStore NEW_LINE = BytesStore.from("\n");
    static final BytesStore EMPTY_AFTER_COMMENT = BytesStore.from(""); // not the same as EMPTY so we can check this value.
    static final BytesStore EMPTY = BytesStore.from("");
    static final BytesStore SPACE = BytesStore.from(" ");
    static final BytesStore END_FIELD = NEW_LINE;
    static final char[] HEXADECIMAL = "0123456789ABCDEF".toCharArray();

    static {
        IOTools.unmonitor(TYPE);
        for (char ch : "?%&@`0123456789+- ',#:{}[]|>!\\".toCharArray())
            STARTS_QUOTE_CHARS.set(ch);
        for (char ch : "?,#:{}[]|>\\".toCharArray())
            QUOTE_CHARS.set(ch);
        // make sure it has loaded.
        WireInternal.INTERNER.valueCount();
    }

    private final TextValueOut valueOut = createValueOut();
    private final TextValueIn valueIn = createValueIn();
    private final StringBuilder sb = new StringBuilder();
    private final YamlTokeniser yt;
    private DefaultValueIn defaultValueIn;
    private WriteDocumentContext writeContext;
    private ReadDocumentContext readContext;

    public YamlWire(@NotNull Bytes bytes, boolean use8bit) {
        super(bytes, use8bit);
        yt = new YamlTokeniser(bytes);
        defaultValueIn = new DefaultValueIn(this);
    }

    public YamlWire(@NotNull Bytes bytes) {
        this(bytes, false);
    }

    @NotNull
    public static YamlWire fromFile(String name) throws IOException {
        return new YamlWire(BytesUtil.readFile(name), true);
    }

    @NotNull
    public static YamlWire from(@NotNull String text) {
        return new YamlWire(Bytes.from(text));
    }

    public static String asText(@NotNull Wire wire) {
        assert wire.startUse();
        try {
            long pos = wire.bytes().readPosition();
            @NotNull YamlWire tw = new YamlWire(nativeBytes());
            wire.copyTo(tw);
            wire.bytes().readPosition(pos);
            return tw.toString();
        } finally {
            assert wire.endUse();
        }
    }

    public static <ACS extends Appendable & CharSequence> void unescape(@NotNull ACS sb) {
        int end = 0;
        int length = sb.length();
        for (int i = 0; i < length; i++) {
            char ch = sb.charAt(i);
            if (ch == '\\' && i < length - 1) {
                char ch3 = sb.charAt(++i);
                switch (ch3) {
                    case '0':
                        ch = 0;
                        break;
                    case 'a':
                        ch = 7;
                        break;
                    case 'b':
                        ch = '\b';
                        break;
                    case 't':
                        ch = '\t';
                        break;
                    case 'n':
                        ch = '\n';
                        break;
                    case 'v':
                        ch = 0xB;
                        break;
                    case 'f':
                        ch = 0xC;
                        break;
                    case 'r':
                        ch = '\r';
                        break;
                    case 'e':
                        ch = 0x1B;
                        break;
                    case 'N':
                        ch = 0x85;
                        break;
                    case '_':
                        ch = 0xA0;
                        break;
                    case 'x':
                        ch = (char)
                                (Character.getNumericValue(sb.charAt(++i)) * 16 +
                                        Character.getNumericValue(sb.charAt(++i)));
                        break;
                    case 'u':
                        ch = (char)
                                (Character.getNumericValue(sb.charAt(++i)) * 4096 +
                                        Character.getNumericValue(sb.charAt(++i)) * 256 +
                                        Character.getNumericValue(sb.charAt(++i)) * 16 +
                                        Character.getNumericValue(sb.charAt(++i)));
                        break;
                    default:
                        ch = ch3;
                }
            }
            AppendableUtil.setCharAt(sb, end++, ch);
        }
        if (length != sb.length())
            throw new IllegalStateException("Length changed from " + length + " to " + sb.length() + " for " + sb);
        AppendableUtil.setLength(sb, end);
    }

    @Override
    public boolean hintReadInputOrder() {
        // TODO Fix YamlTextWireTest for false.
        return true;
    }

    @Override
    @NotNull
    public <T> T methodWriter(@NotNull Class<T> tClass, Class... additional) {
        VanillaMethodWriterBuilder<T> builder = new VanillaMethodWriterBuilder<>(tClass,
                WireType.YAML,
                () -> newTextMethodWriterInvocationHandler(tClass));
        for (Class aClass : additional)
            builder.addInterface(aClass);
        builder.marshallableOut(this);
        return builder.build();
    }

    @NotNull
    TextMethodWriterInvocationHandler newTextMethodWriterInvocationHandler(Class... interfaces) {
        for (Class<?> anInterface : interfaces) {
            Comment c = anInterface.getAnnotation(Comment.class);
            if (c != null)
                writeComment(c.value());
        }
        return new TextMethodWriterInvocationHandler(this);
    }

    @Override
    @NotNull
    public <T> MethodWriterBuilder<T> methodWriterBuilder(@NotNull Class<T> tClass) {
        VanillaMethodWriterBuilder<T> builder = new VanillaMethodWriterBuilder<>(tClass,
                WireType.YAML,
                () -> newTextMethodWriterInvocationHandler(tClass));
        builder.marshallableOut(this);
        return builder;
    }

    @Override
    public @NotNull VanillaMethodReaderBuilder methodReaderBuilder() {
        return super.methodReaderBuilder().wireType(WireType.YAML);
    }

    @NotNull
    @Override
    public DocumentContext writingDocument(boolean metaData) {
        if (writeContext == null)
            useBinaryDocuments();
        writeContext.start(metaData);
        return writeContext;
    }

    @Override
    public DocumentContext acquireWritingDocument(boolean metaData) {
        if (writeContext != null && writeContext.isOpen())
            return writeContext;
        return writingDocument(metaData);
    }

    @NotNull
    @Override
    public DocumentContext readingDocument() {
        initReadContext();
        return readContext;
    }

    protected void initReadContext() {
        if (readContext == null)
            useBinaryDocuments();
        readContext.start();
    }

    @NotNull
    public YamlWire useBinaryDocuments() {
        readContext = new BinaryReadDocumentContext(this, false);
        writeContext = new BinaryWriteDocumentContext(this);
        return this;
    }

    @NotNull
    public YamlWire useTextDocuments() {
        readContext = new TextReadDocumentContext(this);
        writeContext = new TextWriteDocumentContext(this);
        return this;
    }

    @NotNull
    @Override
    public DocumentContext readingDocument(long readLocation) {
        final long readPosition = bytes().readPosition();
        final long readLimit = bytes().readLimit();
        bytes().readPosition(readLocation);
        initReadContext();
        readContext.closeReadLimit(readLimit);
        readContext.closeReadPosition(readPosition);
        return readContext;
    }

    @NotNull
    protected TextValueOut createValueOut() {
        return new TextValueOut();
    }

    @NotNull
    protected TextValueIn createValueIn() {
        return new TextValueIn();
    }

    public String toString() {
        if (bytes.readRemaining() > (1024 * 1024)) {
            final long l = bytes.readLimit();
            try {
                bytes.readLimit(bytes.readPosition() + (1024 * 1024));
                return bytes + "..";
            } finally {
                bytes.readLimit(l);
            }
        } else
            return bytes.toString();
    }

    @Override
    public void copyTo(@NotNull WireOut wire) {
        if (wire instanceof YamlWire) {
            wire.bytes().write(bytes, bytes().readPosition(), bytes().readLimit());
        } else {
            // TODO: implement copying
            throw new UnsupportedOperationException("Not implemented yet. Can only copy TextWire format to the same format");
        }
    }

    @Override
    public long readEventNumber() {
        final StringBuilder stringBuilder = acquireStringBuilder();
        readField(stringBuilder);
        try {
            return StringUtils.parseInt(stringBuilder, 10);
        } catch (NumberFormatException ignored) {
            return Long.MIN_VALUE;
        }
    }

    @NotNull
    @Override
    public ValueIn read() {
        readField(acquireStringBuilder());
        switch (yt.current()) {
            case NONE:
            case MAPPING_END:
                return defaultValueIn;
            default:
                return valueIn;
        }
    }

    @NotNull
    private StringBuilder acquireStringBuilder() {
        StringUtils.setCount(sb, 0);
        return sb;
    }

    @NotNull
    protected StringBuilder readField(@NotNull StringBuilder sb) {
        startEventIfTop();
        sb.setLength(0);
        if (yt.current() == YamlToken.MAPPING_KEY) {
            yt.next();
            if (yt.current() == YamlToken.TEXT) {
                sb.append(yt.text());
                yt.next();
            } else {
                throw new IllegalStateException(yt.toString());
            }
        } else {
            return sb;
        }
        unescape(sb);
        return sb;
    }

    @Nullable
    @Override
    public <K> K readEvent(@NotNull Class<K> expectedClass) {
        startEventIfTop();
        if (yt.current() == YamlToken.MAPPING_KEY) {
            YamlToken next = yt.next();
            if (next == YamlToken.TEXT) {
                sb.setLength(0);
                sb.append(yt.text());
                yt.next();
                unescape(sb);
                return toExpected(expectedClass, sb);
            }
        }
        throw new UnsupportedOperationException(yt.toString());
    }

    @Override
    public boolean isNotEmptyAfterPadding() {
        consumePadding();
        switch (yt.current()) {
            case MAPPING_END:
            case DOCUMENT_END:
            case SEQUENCE_END:
            case NONE:
                return false;
            default:
                return true;
        }
    }

    @Nullable
    private <K> K toExpected(Class<K> expectedClass, StringBuilder sb) {
        return ObjectUtils.convertTo(expectedClass, WireInternal.INTERNER.intern(sb));
    }

    @Override
    public void consumePadding() {
        while (true) {
            switch (yt.current()) {
                case COMMENT:
                case DIRECTIVE:
                case DIRECTIVES_END:
                    yt.next();
                    break;
                default:
                    return;
            }
        }
    }

    @Override
    @NotNull
    public String readingPeekYaml() {
        return "todo";
    }

    @NotNull
    @Override
    public ValueIn read(@NotNull WireKey key) {
        return read(key.name().toString());
    }

    @NotNull
    @Override
    public ValueIn read(String keyName) {
        startEventIfTop();

        // check the keys we have already seen first.
        YamlKeys keys = yt.keys();
        int count = keys.count();
        if (count > 0) {
            long pos = yt.lastKeyPosition();
            long[] offsets = keys.offsets();
            int contextSize = yt.contextSize();
            for (int i = 0; i < count; i++) {
                yt.revertToContext(contextSize);
                YamlToken next = yt.rereadAndNext(offsets[i]);
                assert next == YamlToken.MAPPING_KEY;
                if (checkForMatch(keyName)) {
                    keys.removeIndex(i);
                    return valueIn;
                }
            }
            yt.revertToContext(contextSize);
            bytes.readPosition(pos);
            yt.next();
        }

        int minIndent = yt.topContext().indent;
        // go through remaining keys
        while (yt.current() == YamlToken.MAPPING_KEY) {
            long lastKeyPosition = yt.lastKeyPosition();
            if (checkForMatch(keyName))
                return valueIn;

            keys.push(lastKeyPosition);
            valueIn.consumeAny(minIndent);
        }

        return defaultValueIn;
    }

    public String dumpContext() {
        Bytes b = Bytes.allocateElasticOnHeap(128);
        YamlWire yw = new YamlWire(b);
        yw.valueOut.list(yt.contexts, YamlTokeniser.YTContext.class);
        return b.toString();
    }

    private boolean checkForMatch(@NotNull String keyName) {
        YamlToken next = yt.next();

        if (next == YamlToken.TEXT) {
            sb.setLength(0);
            sb.append(yt.text());
            yt.next();
        } else {
            throw new IllegalStateException(next.toString());
        }

        unescape(sb);
        return (sb.length() == 0 || StringUtils.isEqual(sb, keyName));
    }

    @NotNull
    @Override
    public ValueIn read(@NotNull StringBuilder name) {
        startEventIfTop();
        readField(name);
        return valueIn;
    }

    @NotNull
    @Override
    public ValueIn getValueIn() {
        return valueIn;
    }

    @NotNull
    @Override
    public Wire readComment(@NotNull StringBuilder s) {
        sb.setLength(0);
        if (yt.current() == YamlToken.COMMENT) {
            // Skip the initial '#'
            YamlToken next = yt.next();
            sb.append(yt.text());
        }
        return this;
    }

    @Override
    public void clear() {
        yt.reset();
        bytes.clear();
        valueIn.resetState();
        valueOut.resetState();
    }

    @NotNull
    @Override
    public Bytes<?> bytes() {
        return bytes;
    }

    @NotNull
    @Override
    public ValueOut write() {
        return valueOut.write();
    }

    @NotNull
    @Override
    public ValueOut write(@NotNull WireKey key) {
        return valueOut.write(key);
    }

    @NotNull
    @Override
    public ValueOut write(@NotNull CharSequence name) {
        return valueOut.write(name);
    }

    @Override
    public ValueOut writeEvent(Class expectedType, Object eventKey) {
        if (eventKey instanceof WireKey)
            return writeEventName((WireKey) eventKey);
        if (eventKey instanceof CharSequence)
            return writeEventName((CharSequence) eventKey);
        boolean wasLeft = valueOut.swapLeaf(true);
        try {
            return valueOut.write(expectedType, eventKey);
        } finally {
            valueOut.swapLeaf(wasLeft);
        }
    }

    @NotNull
    @Override
    public WireOut dropDefault(boolean dropDefault) {
        valueOut.dropDefault = dropDefault;
        return this;
    }

    @NotNull
    @Override
    public ValueOut getValueOut() {
        return valueOut;
    }

    @NotNull
    @Override
    public Wire writeComment(@NotNull CharSequence s) {
        valueOut.writeComment(s);
        return this;
    }

    @NotNull
    @Override
    public WireOut addPadding(int paddingToAdd) {
        for (int i = 0; i < paddingToAdd; i++)
            bytes.writeUnsignedByte((bytes.writePosition() & 63) == 0 ? '\n' : ' ');
        return this;
    }

    void escape(@NotNull CharSequence s) {
        @NotNull Quotes quotes = needsQuotes(s);
        if (quotes == Quotes.NONE) {
            escape0(s, quotes);
            return;
        }
        bytes.writeUnsignedByte(quotes.q);
        escape0(s, quotes);
        bytes.writeUnsignedByte(quotes.q);
    }

    protected void escape0(@NotNull CharSequence s, @NotNull Quotes quotes) {
        for (int i = 0; i < s.length(); i++) {
            char ch = s.charAt(i);
            switch (ch) {
                case '\0':
                    bytes.appendUtf8("\\0");
                    break;
                case 7:
                    bytes.appendUtf8("\\a");
                    break;
                case '\b':
                    bytes.appendUtf8("\\b");
                    break;
                case '\t':
                    bytes.appendUtf8("\\t");
                    break;
                case '\n':
                    bytes.appendUtf8("\\n");
                    break;
                case 0xB:
                    bytes.appendUtf8("\\v");
                    break;
                case 0xC:
                    bytes.appendUtf8("\\f");
                    break;
                case '\r':
                    bytes.appendUtf8("\\r");
                    break;
                case 0x1B:
                    bytes.appendUtf8("\\e");
                    break;
                case '"':
                    if (ch == quotes.q) {
                        bytes.writeUnsignedByte('\\').writeUnsignedByte(ch);
                    } else {
                        bytes.writeUnsignedByte(ch);
                    }
                    break;
                case '\'':
                    if (ch == quotes.q) {
                        bytes.writeUnsignedByte('\\').writeUnsignedByte(ch);
                    } else {
                        bytes.writeUnsignedByte(ch);
                    }
                    break;
                case '\\':
                    bytes.writeUnsignedByte('\\').writeUnsignedByte(ch);
                    break;
                case 0x85:
                    bytes.appendUtf8("\\N");
                    break;
                case 0xA0:
                    bytes.appendUtf8("\\_");
                    break;
                default:
                    if (ch > 255)
                        appendU4(ch);
                    else if (ch < ' ' || ch > 127)
                        appendX2(ch);
                    else
                        bytes.appendUtf8(ch);
                    break;
            }
        }
    }

    private void appendX2(char ch) {
        bytes.append('\\');
        bytes.append('x');
        bytes.append(HEXADECIMAL[(ch >> 4) & 0xF]);
        bytes.append(HEXADECIMAL[ch & 0xF]);
    }

    private void appendU4(char ch) {
        bytes.append('\\');
        bytes.append('u');
        bytes.append(HEXADECIMAL[ch >> 12]);
        bytes.append(HEXADECIMAL[(ch >> 8) & 0xF]);
        bytes.append(HEXADECIMAL[(ch >> 4) & 0xF]);
        bytes.append(HEXADECIMAL[ch & 0xF]);
    }

    @NotNull
    protected Quotes needsQuotes(@NotNull CharSequence s) {
        @NotNull Quotes quotes = Quotes.NONE;
        if (s.length() == 0)
            return Quotes.DOUBLE;

        if (STARTS_QUOTE_CHARS.get(s.charAt(0)) ||
                Character.isWhitespace(s.charAt(s.length() - 1)))
            return Quotes.DOUBLE;
        for (int i = 0; i < s.length(); i++) {
            char ch = s.charAt(i);
            if (QUOTE_CHARS.get(ch) || ch < ' ' || ch > 127)
                return Quotes.DOUBLE;
            if (ch == '"')
                quotes = Quotes.SINGLE;
        }
        return quotes;
    }

    @NotNull
    @Override
    public LongValue newLongReference() {
        return new TextLongReference();
    }

    @NotNull
    @Override
    public BooleanValue newBooleanReference() {
        return new TextBooleanReference();
    }

    @Override
    public boolean useSelfDescribingMessage(@NotNull CommonMarshallable object) {
        return true;
    }

    @NotNull
    @Override
    public IntValue newIntReference() {
        return new TextIntReference();
    }

    @NotNull
    @Override
    public LongArrayValues newLongArrayReference() {
        return new TextLongArrayReference();
    }

    @Override
    public @NotNull IntArrayValues newIntArrayReference() {
        return new TextIntArrayReference();
    }

    public void append(@NotNull CharSequence cs) {
        if (use8bit)
            bytes.append8bit(cs);
        else
            bytes.appendUtf8(cs);
    }

    public void append(@NotNull CharSequence cs, int offset, int length) {
        if (use8bit)
            bytes.append8bit(cs, offset, offset + length);
        else
            bytes.appendUtf8(cs, offset, length);
    }

    @NotNull
    private Map readMap(Class valueType) {
        Map map = new LinkedHashMap();
        if (yt.current() == YamlToken.MAPPING_START) {
            while (yt.next() == YamlToken.MAPPING_KEY) {
                if (yt.next() == YamlToken.TEXT) {
                    String key = yt.text();
                    Object o;
                    if (yt.next() == YamlToken.TEXT) {
                        o = ObjectUtils.convertTo(valueType, yt.text());
                    } else {
                        throw new UnsupportedOperationException(yt.toString());
                    }
                    map.put(key, o);
                } else {
                    throw new UnsupportedOperationException(yt.toString());
                }
            }
        } else {
            throw new UnsupportedOperationException(yt.toString());
        }
        return map;
    }

    private void writeObject(Object o, int indentation) {
        writeTwo('-', ' ');
        indentation(indentation - 2);
        valueOut.object(o);
    }

    private void indentation(int indentation) {
        while (indentation-- > 0)
            bytes.writeUnsignedByte(' ');
    }

    @Override
    public void writeStartEvent() {
        valueOut.prependSeparator();
        writeTwo('?', ' ');
    }

    @Override
    public void writeEndEvent() {
        valueOut.endEvent();
    }

    void writeTwo(char ch1, char ch2) {
        bytes.writeUnsignedByte(ch1);
        bytes.writeUnsignedByte(ch2);
    }

    @Override
    public void startEvent() {
        consumePadding();
        if (yt.current() == YamlToken.MAPPING_START) {
            yt.next(Integer.MAX_VALUE);
            return;
        }
        throw new UnsupportedOperationException(yt.toString());
    }

    void startEventIfTop() {
        consumePadding();
        if (yt.contextSize() == 3)
            if (yt.current() == YamlToken.MAPPING_START)
                yt.next();
    }

    @Override
    public boolean isEndEvent() {
        consumePadding();
        return yt.current() == YamlToken.MAPPING_END;
    }

    @Override
    public void endEvent() {
        int minIndent = yt.topContext().indent;
        switch (yt.current()) {
            case MAPPING_KEY:
            case MAPPING_END:
            case DOCUMENT_END:
            case NONE:
                break;
            case SEQUENCE_END:
                yt.next();
                break;
            default:
                valueIn.consumeAny(minIndent);
                break;
        }
        if (yt.current() == YamlToken.NONE) {
            yt.next(Integer.MIN_VALUE);
        } else {
            while (yt.current() == YamlToken.MAPPING_KEY) {
                yt.next();
                valueIn.consumeAny(minIndent);
            }
        }
        if (yt.current() == YamlToken.MAPPING_END || yt.current() == YamlToken.DOCUMENT_END) {
            yt.next(Integer.MIN_VALUE);
            return;
        }
        throw new UnsupportedOperationException(yt.toString());
    }

    public void reset() {
        bytes.readPosition(0);
        yt.reset();
    }

    class TextValueOut implements ValueOut, CommentAnnotationNotifier {
        protected boolean hasCommentAnnotation = false;

        protected int indentation = 0;
        @NotNull
        protected List<BytesStore> seps = new ArrayList<>(4);
        @NotNull
        protected BytesStore sep = BytesStore.empty();
        protected boolean leaf = false;
        protected boolean dropDefault = false;
        @Nullable
        private String eventName;

        @Override
        public ClassLookup classLookup() {
            return YamlWire.this.classLookup();
        }

        @Override
        public void hasPrecedingComment(boolean hasCommentAnnotation) {
            this.hasCommentAnnotation = hasCommentAnnotation;
        }

        @Override
        public void resetState() {
            indentation = 0;
            seps.clear();
            sep = empty();
            leaf = false;
            dropDefault = false;
            eventName = null;
            yt.reset();
        }

        void prependSeparator() {
            append(sep);
            if (sep.endsWith('\n') || sep == EMPTY_AFTER_COMMENT)
                indent();
            sep = BytesStore.empty();
        }

        @Override
        public boolean swapLeaf(boolean isLeaf) {
            if (isLeaf == leaf)
                return leaf;
            leaf = isLeaf;
            if (!isLeaf && sep.startsWith(','))
                elementSeparator();
            return !leaf;
        }

        @NotNull
        @Override
        public WireOut wireOut() {
            return YamlWire.this;
        }

        private void indent() {
            for (int i = 0; i < indentation; i++) {
                bytes.writeUnsignedShort(' ' * 257);
            }
        }

        public void elementSeparator() {
            if (indentation == 0) {
                if (leaf) {
                    sep = COMMA_SPACE;
                } else {
                    sep = BytesStore.empty();
                    bytes.writeUnsignedByte('\n');
                }
            } else {
                sep = leaf ? COMMA_SPACE : COMMA_NEW_LINE;
            }
        }

        @NotNull
        @Override
        public WireOut bool(@Nullable Boolean flag) {
            if (dropDefault) {
                if (flag == null)
                    return wireOut();
                writeSavedEventName();
            }
            prependSeparator();
            append(flag == null ? nullOut() : flag ? "true" : "false");
            elementSeparator();
            return wireOut();
        }

        @NotNull
        public String nullOut() {
            return "!" + NULL;
        }

        @NotNull
        @Override
        public WireOut text(@Nullable CharSequence s) {
            if (dropDefault) {
                if (s == null)
                    return wireOut();
                writeSavedEventName();
            }
            prependSeparator();
            if (s == null) {
                append(nullOut());
            } else {
                escape(s);
            }
            elementSeparator();
            return wireOut();
        }

        @NotNull
        @Override
        public WireOut bytes(@Nullable BytesStore fromBytes) {
            if (dropDefault) {
                if (fromBytes == null)
                    return wireOut();
                writeSavedEventName();
            }
            if (isText(fromBytes))
                return text(fromBytes);

            int length = Maths.toInt32(fromBytes.readRemaining());
            @NotNull byte[] byteArray = new byte[length];
            fromBytes.copyTo(byteArray);

            return bytes(byteArray);
        }

        @NotNull
        @Override
        public WireOut rawBytes(@NotNull byte[] value) {
            if (dropDefault) {
                writeSavedEventName();
            }
            prependSeparator();
            bytes.write(value);
            elementSeparator();
            return wireOut();
        }

        @NotNull
        @Override
        public WireOut rawText(CharSequence value) {
            if (dropDefault) {
                writeSavedEventName();
            }
            prependSeparator();
            bytes.write(value);
            elementSeparator();
            return wireOut();
        }

        private boolean isText(@Nullable BytesStore fromBytes) {

            if (fromBytes == null)
                return true;
            for (long i = fromBytes.readPosition(); i < fromBytes.readLimit(); i++) {
                int ch = fromBytes.readUnsignedByte(i);
                if ((ch < ' ' && ch != '\t') || ch >= 127)
                    return false;
            }
            return true;
        }

        @NotNull
        @Override
        public ValueOut writeLength(long remaining) {
            throw new UnsupportedOperationException();
        }

        @NotNull
        @Override
        public WireOut bytes(byte[] byteArray) {
            if (dropDefault) {
                writeSavedEventName();
            }
            return bytes("!binary", byteArray);
        }

        @NotNull
        @Override
        public WireOut bytes(@NotNull String type, byte[] byteArray) {
            if (dropDefault) {
                writeSavedEventName();
            }
            prependSeparator();
            typePrefix(type);
            append(Base64.getEncoder().encodeToString(byteArray));
            elementSeparator();

            return YamlWire.this;
        }

        @NotNull
        @Override
        public WireOut bytes(@NotNull String type, @Nullable BytesStore bytesStore) {
            if (dropDefault) {
                writeSavedEventName();
            }
            prependSeparator();
            typePrefix(type);
            append(Base64.getEncoder().encodeToString(bytesStore.toByteArray()));
            append(END_FIELD);
            elementSeparator();

            return YamlWire.this;
        }

        @NotNull
        @Override
        public WireOut int8(byte i8) {
            if (dropDefault) {
                if (i8 == 0)
                    return wireOut();
                writeSavedEventName();
            }
            prependSeparator();
            bytes.append(i8);
            elementSeparator();
            return wireOut();
        }

        @NotNull
        @Override
        public WireOut uint8checked(int u8) {
            if (dropDefault) {
                if (u8 == 0)
                    return wireOut();
                writeSavedEventName();
            }

            prependSeparator();
            bytes.append(u8);
            elementSeparator();

            return YamlWire.this;
        }

        @NotNull
        @Override
        public WireOut int16(short i16) {
            if (dropDefault) {
                if (i16 == 0)
                    return wireOut();
                writeSavedEventName();
            }
            prependSeparator();
            bytes.append(i16);
            elementSeparator();

            return YamlWire.this;
        }

        @NotNull
        @Override
        public WireOut uint16checked(int u16) {
            if (dropDefault) {
                if (u16 == 0)
                    return wireOut();
                writeSavedEventName();
            }
            prependSeparator();
            bytes.append(u16);
            elementSeparator();

            return YamlWire.this;
        }

        @NotNull
        @Override
        public WireOut utf8(int codepoint) {
            if (dropDefault) {
                if (codepoint == 0)
                    return wireOut();
                writeSavedEventName();
            }
            prependSeparator();
            final StringBuilder stringBuilder = acquireStringBuilder();
            stringBuilder.appendCodePoint(codepoint);
            text(stringBuilder);
            sep = empty();
            return YamlWire.this;
        }

        @NotNull
        @Override
        public WireOut int32(int i32) {
            if (dropDefault) {
                if (i32 == 0)
                    return wireOut();
                writeSavedEventName();
            }
            prependSeparator();
            bytes.append(i32);
            elementSeparator();

            return YamlWire.this;
        }

        @NotNull
        @Override
        public WireOut uint32checked(long u32) {
            if (dropDefault) {
                if (u32 == 0)
                    return wireOut();
                writeSavedEventName();
            }
            prependSeparator();
            bytes.append(u32);
            elementSeparator();

            return YamlWire.this;
        }

        @NotNull
        @Override
        public WireOut int64(long i64) {
            if (dropDefault) {
                if (i64 == 0)
                    return wireOut();
                writeSavedEventName();
            }
            prependSeparator();
            bytes.append(i64);
            elementSeparator();
            return YamlWire.this;
        }

        @NotNull
        @Override
        public WireOut int128forBinding(long i64x0, long i64x1, TwoLongValue longValue) {
            throw new UnsupportedOperationException(yt.toString());
        }

        @NotNull
        @Override
        public WireOut int64_0x(long i64) {
            if (dropDefault) {
                if (i64 == 0)
                    return wireOut();
                writeSavedEventName();
            }
            prependSeparator();
            bytes.writeUnsignedByte('0')
                    .writeUnsignedByte('x')
                    .appendBase16(i64);
            elementSeparator();

            return YamlWire.this;
        }

        @NotNull
        @Override
        public WireOut int64array(long capacity) {
            if (dropDefault) {
                writeSavedEventName();
            }
            TextLongArrayReference.write(bytes, capacity);
            return YamlWire.this;
        }

        @NotNull
        @Override
        public WireOut int64array(long capacity, @NotNull LongArrayValues values) {
            if (dropDefault) {
                writeSavedEventName();
            }
            long pos = bytes.writePosition();
            TextLongArrayReference.write(bytes, capacity);
            ((Byteable) values).bytesStore(bytes, pos, bytes.writePosition() - pos);
            return YamlWire.this;
        }

        @NotNull
        @Override
        public WireOut float32(float f) {
            if (dropDefault) {
                if (f == 0)
                    return wireOut();
                writeSavedEventName();
            }
            prependSeparator();
            double af = Math.abs(f);
            if (af >= 1e-3 && af < 1e6)
                bytes.append(f);
            else
                bytes.append(floatToString(f));
            elementSeparator();

            return YamlWire.this;
        }

        @NotNull
        @Override
        public WireOut float64(double d) {
            if (dropDefault) {
                if (d == 0)
                    return wireOut();
                writeSavedEventName();
            }
            prependSeparator();
            double ad = Math.abs(d);
            if (ad >= 1e-7 && ad < 1e15) {
                if ((int) (ad / 1e6) * 1e6 == ad) {
                    bytes.append((int) (d / 1e6)).append("E6");
                } else if ((int) (ad / 1e3) * 1e3 == ad) {
                    bytes.append((int) (d / 1e3)).append("E3");
                } else if (ad < 1e-3) {
                    double d7 = Math.round(d * 1e16) / 1e9;
                    double ad7 = Math.abs(d7);
                    if (ad7 < 1e1)
                        bytes.append(d7).append("E-7");
                    else if (ad7 < 1e2)
                        bytes.append(d7 / 1e1).append("E-6");
                    else if (ad7 < 1e3)
                        bytes.append(d7 / 1e2).append("E-5");
                    else if (ad7 < 1e4)
                        bytes.append(d7 / 1e3).append("E-4");
                    else
                        bytes.append(d7 / 1e4).append("E-3");
                } else {
                    bytes.append(d);
                }
            } else {
                bytes.append(doubleToString(d));
            }
            elementSeparator();

            return YamlWire.this;
        }

        protected String doubleToString(double d) {
            return Double.toString(d);
        }

        protected String floatToString(float f) {
            return Float.toString(f);
        }

        @NotNull
        @Override
        public WireOut time(LocalTime localTime) {
            return asText(localTime);
        }

        @NotNull
        @Override
        public WireOut zonedDateTime(@Nullable ZonedDateTime zonedDateTime) {
            if (dropDefault) {
                if (zonedDateTime == null)
                    return wireOut();
                writeSavedEventName();
            }
            final String s = zonedDateTime.toString();
            return s.endsWith("]") ? text(s) : asText(s);
        }

        @NotNull
        @Override
        public WireOut date(LocalDate localDate) {
            return asText(localDate);
        }

        @NotNull
        @Override
        public WireOut dateTime(LocalDateTime localDateTime) {
            return asText(localDateTime);
        }

        @NotNull
        private WireOut asText(@Nullable Object stringable) {
            if (dropDefault) {
                if (stringable == null)
                    return wireOut();
                writeSavedEventName();
            }
            if (stringable == null) {
                nu11();
            } else {
                prependSeparator();
                append(stringable.toString());
                elementSeparator();
            }

            return YamlWire.this;
        }

        @NotNull
        @Override
        public ValueOut optionalTyped(Class aClass) {
            return typePrefix(aClass);
        }

        @NotNull
        @Override
        public ValueOut typePrefix(@NotNull CharSequence typeName) {
            if (dropDefault) {
                writeSavedEventName();
            }
            prependSeparator();
            bytes.writeUnsignedByte('!');
            append(typeName);
            bytes.writeUnsignedByte(' ');
            sep = BytesStore.empty();
            return this;
        }

        @NotNull
        @Override
        public WireOut typeLiteral(@NotNull BiConsumer<Class, Bytes> typeTranslator, Class type) {
            if (dropDefault) {
                if (type == null)
                    return wireOut();
                writeSavedEventName();
            }
            prependSeparator();
            append(TYPE);
            typeTranslator.accept(type, bytes);
            elementSeparator();
            return YamlWire.this;
        }

        @NotNull
        @Override
        public WireOut typeLiteral(@Nullable CharSequence type) {
            if (dropDefault) {
                if (type == null)
                    return wireOut();
                writeSavedEventName();
            }
            if (type == null)
                return nu11();
            prependSeparator();
            append(TYPE);
            escape(type);
            elementSeparator();
            return YamlWire.this;
        }

        @NotNull
        @Override
        public WireOut uuid(@NotNull UUID uuid) {
            return asText(uuid);
        }

        @NotNull
        @Override
        public WireOut int32forBinding(int value) {
            if (dropDefault) {
                writeSavedEventName();
            }
            prependSeparator();
            TextIntReference.write(bytes, value);
            elementSeparator();
            return YamlWire.this;
        }

        @NotNull
        @Override
        public WireOut int32forBinding(int value, @NotNull IntValue intValue) {
            if (dropDefault) {
                writeSavedEventName();
            }
            if (!(intValue instanceof TextIntReference))
                throw new IllegalArgumentException();
            prependSeparator();
            long offset = bytes.writePosition();
            TextIntReference.write(bytes, value);
            long length = bytes.writePosition() - offset;
            ((Byteable) intValue).bytesStore(bytes, offset, length);
            elementSeparator();
            return wireOut();
        }

        @NotNull
        @Override
        public WireOut int64forBinding(long value) {
            if (dropDefault) {
                writeSavedEventName();
            }
            prependSeparator();
            TextLongReference.write(bytes, value);
            elementSeparator();
            return wireOut();
        }

        @NotNull
        @Override
        public WireOut int64forBinding(long value, @NotNull LongValue longValue) {
            if (dropDefault) {
                writeSavedEventName();
            }
            if (!(longValue instanceof TextLongReference))
                throw new IllegalArgumentException();
            prependSeparator();
            long offset = bytes.writePosition();
            TextLongReference.write(bytes, value);
            long length = bytes.writePosition() - offset;
            ((Byteable) longValue).bytesStore(bytes, offset, length);
            elementSeparator();
            return wireOut();
        }

        @NotNull
        @Override
        public WireOut boolForBinding(final boolean value, @NotNull final BooleanValue longValue) {
            if (dropDefault) {
                writeSavedEventName();
            }
            if (!(longValue instanceof TextBooleanReference))
                throw new IllegalArgumentException();
            prependSeparator();
            long offset = bytes.writePosition();
            TextBooleanReference.write(value, bytes, offset);
            long length = bytes.writePosition() - offset;
            ((Byteable) longValue).bytesStore(bytes, offset, length);
            elementSeparator();
            return wireOut();
        }

        @NotNull
        @Override
        public <T> WireOut sequence(T t, @NotNull BiConsumer<T, ValueOut> writer) {
            startBlock('[');
            boolean leaf = this.leaf;
            if (!leaf)
                newLine();
            else
                bytes.writeUnsignedByte(' ');
            long pos = bytes.writePosition();
            writer.accept(t, this);
            if (!leaf)
                addNewLine(pos);

            popState();
            if (!leaf)
                indent();
            else
                addSpace(pos);
            endBlock(this.leaf, ']');
            return wireOut();
        }

        public void startBlock(char c) {
            if (dropDefault) {
                writeSavedEventName();
            }
            if (!sep.isEmpty()) {
                append(sep);
                indent();
                sep = EMPTY;
            }
            pushState();
            bytes.writeUnsignedByte(c);
        }

        @NotNull
        @Override
        public <T, K> WireOut sequence(T t, K kls, @NotNull TriConsumer<T, K, ValueOut> writer) {
            boolean leaf = this.leaf;
            startBlock('[');
            if (leaf)
                sep = SPACE;
            else
                newLine();
            long pos = bytes.readPosition();
            writer.accept(t, kls, this);
            if (leaf)
                addSpace(pos);
            else
                addNewLine(pos);

            popState();
            if (!leaf)
                indent();
            endBlock(this.leaf, ']');
            return wireOut();
        }

        public void endBlock(boolean leaf, char c) {
            bytes.writeUnsignedByte(c);
            sep = leaf ? COMMA_SPACE : COMMA_NEW_LINE;
        }

        protected void addNewLine(long pos) {
            if (bytes.writePosition() > pos + 1)
                bytes.writeUnsignedByte('\n');
        }

        protected void addSpace(long pos) {
            if (bytes.writePosition() > pos + 1)
                bytes.writeUnsignedByte(' ');
        }

        protected void newLine() {
            sep = NEW_LINE;
        }

        protected void popState() {
            sep = seps.remove(seps.size() - 1);
            indentation--;
            leaf = false;
            dropDefault = false;
        }

        protected void pushState() {
            indentation++;
            seps.add(sep);
            sep = EMPTY;
        }

        @NotNull
        @Override
        public WireOut marshallable(@NotNull WriteMarshallable object) {
            WireMarshaller wm = WireMarshaller.WIRE_MARSHALLER_CL.get(object.getClass());
            boolean wasLeaf0 = leaf;
            if (indentation > 1 && wm.isLeaf())
                leaf = true;

            if (dropDefault) {
                writeSavedEventName();
            }
            if (bytes.writePosition() == 0) {
                object.writeMarshallable(YamlWire.this);
                if (bytes.writePosition() == 0)
                    bytes.append("{}");
                return YamlWire.this;
            }
            boolean wasLeaf = leaf;
            startBlock('{');

            if (wasLeaf)
                afterOpen();
            else
                newLine();

            object.writeMarshallable(YamlWire.this);
            @Nullable BytesStore popSep = null;
            if (wasLeaf) {
                if (sep.endsWith(' '))
                    append(" ");
                leaf = false;
                popState();
            } else if (seps.size() > 0) {
                popSep = seps.get(seps.size() - 1);
                popState();
                sep = NEW_LINE;
            }
            if (sep.startsWith(',')) {
                append(sep, 1, sep.length() - 1);
                if (!wasLeaf)
                    indent();

            } else {
                prependSeparator();
            }
            endBlock(leaf, '}');

            leaf = wasLeaf0;

            if (popSep != null)
                sep = popSep;
            if (indentation == 0) {
                afterClose();

            } else {
                elementSeparator();
            }
            return YamlWire.this;
        }

        @NotNull
        @Override
        public WireOut marshallable(@NotNull Serializable object) {
            if (dropDefault) {
                writeSavedEventName();
            }
            if (bytes.writePosition() == 0) {
                writeSerializable(object);
                return YamlWire.this;
            }
            boolean wasLeaf = leaf;
            if (!wasLeaf)
                pushState();

            prependSeparator();
            bytes.writeUnsignedByte(object instanceof Externalizable ? '[' : '{');
            if (wasLeaf)
                afterOpen();
            else
                newLine();

            writeSerializable(object);
            @Nullable BytesStore popSep = null;
            if (wasLeaf) {
                leaf = false;
            } else if (seps.size() > 0) {
                popSep = seps.get(seps.size() - 1);
                popState();
                sep = NEW_LINE;
            }
            if (sep.startsWith(',')) {
                append(sep, 1, sep.length() - 1);
                if (!wasLeaf)
                    indent();

            } else {
                prependSeparator();
            }
            bytes.writeUnsignedByte(object instanceof Externalizable ? ']' : '}');
            if (popSep != null)
                sep = popSep;
            if (indentation == 0) {
                afterClose();

            } else {
                elementSeparator();
            }
            return YamlWire.this;
        }

        private void writeSerializable(@NotNull Serializable object) {
            try {
                if (object instanceof Externalizable)
                    ((Externalizable) object).writeExternal(objectOutput());
                else
                    Wires.writeMarshallable(object, YamlWire.this);
            } catch (IOException e) {
                throw new IORuntimeException(e);
            }
        }

        protected void afterClose() {
            newLine();
            append(sep);
            sep = EMPTY;
        }

        protected void afterOpen() {
            sep = SPACE;
        }

        @NotNull
        @Override
        public WireOut map(@NotNull final Map map) {
            if (dropDefault) {
                writeSavedEventName();
            }
            marshallable(map, Object.class, Object.class, false);
            return YamlWire.this;
        }

        protected void endField() {
            sep = END_FIELD;
        }

        protected void fieldValueSeperator() {
            writeTwo(':', ' ');
        }

        @NotNull
        public ValueOut write() {
            if (dropDefault) {
                eventName = "";
            } else {
                append(sep);
                writeTwo('"', '"');
                endEvent();
            }
            return this;
        }

        @NotNull
        public ValueOut write(@NotNull WireKey key) {
            if (dropDefault) {
                eventName = key.name().toString();
            } else {
                write(key.name());
            }
            return this;
        }

        @NotNull
        public ValueOut write(@NotNull CharSequence name) {
            if (dropDefault) {
                eventName = name.toString();
            } else {
                prependSeparator();
                escape(name);
                fieldValueSeperator();
            }
            return this;
        }

        @NotNull
        public ValueOut write(Class expectedType, @NotNull Object objectKey) {
            if (dropDefault) {
                if (expectedType != String.class)
                    throw new UnsupportedOperationException(yt.toString());
                eventName = objectKey.toString();
            } else {
                prependSeparator();
                writeStartEvent();
                object(expectedType, objectKey);
                endEvent();
            }
            return this;
        }

        private void writeSavedEventName() {
            if (eventName == null)
                return;
            prependSeparator();
            escape(eventName);
            fieldValueSeperator();
            eventName = null;
        }

        public void endEvent() {
            if (bytes.readByte(bytes.writePosition() - 1) <= ' ')
                bytes.writeSkip(-1);
            fieldValueSeperator();
            sep = empty();
        }

        public void writeComment(@NotNull CharSequence s) {

            if (hasCommentAnnotation) {
                if (!sep.endsWith('\n'))
                    return;
                sep = COMMA_SPACE;
            } else
                prependSeparator();

            append(sep);

            if (hasCommentAnnotation)
                writeTwo('\t', '\t');

            writeTwo('#', ' ');

            append(s);
            bytes.writeUnsignedByte('\n');
            sep = EMPTY_AFTER_COMMENT;
        }
    }

    class TextValueIn implements ValueIn {
        @Override
        public ClassLookup classLookup() {
            return YamlWire.this.classLookup();
        }

        @Override
        public void resetState() {
            yt.reset();
        }

        @Nullable
        @Override
        public String text() {
            @Nullable CharSequence cs = textTo0(acquireStringBuilder());
            return cs == null ? null : WireInternal.INTERNER.intern(cs);
        }

        @Nullable
        @Override
        public StringBuilder textTo(@NotNull StringBuilder sb) {
            sb.setLength(0);
            @Nullable CharSequence cs = textTo0(sb);
            if (cs == null)
                return null;
            if (cs != sb) {
                sb.setLength(0);
                sb.append(cs);
            }
            return sb;
        }

        @Nullable
        @Override
        public Bytes textTo(@NotNull Bytes bytes) {
            bytes.clear();
            if (yt.current() == YamlToken.TEXT) {
                bytes.clear();
                bytes.append(yt.text());
                yt.next();
            } else {
                throw new UnsupportedOperationException(yt.toString());
            }
            return bytes;
        }

        @NotNull
        @Override
        public BracketType getBracketType() {
            switch (yt.current()) {
                default:
                    throw new UnsupportedOperationException(yt.toString());
                case MAPPING_START:
                    return BracketType.MAP;
                case SEQUENCE_START:
                    return BracketType.SEQ;
                case MAPPING_KEY:
                case SEQUENCE_ENTRY:
                case STREAM_START:
                case TEXT:
                    return BracketType.NONE;
            }
        }

        @Nullable
        Bytes textTo0(@NotNull Bytes a) {
            consumePadding();
            if (yt.current() == YamlToken.TEXT) {
                a.append(yt.text());
            } else {
                throw new UnsupportedOperationException(yt.toString());
            }
            return a;
        }

        @Nullable
        StringBuilder textTo0(@NotNull StringBuilder a) {
            consumePadding();
            if (yt.current() == YamlToken.SEQUENCE_ENTRY)
                yt.next();
            if (yt.current() == YamlToken.TEXT) {
                a.append(yt.text());
                unescape(a);
                yt.next();
            } else if (yt.current() == YamlToken.TAG) {
                if (yt.isText("!null")) {
                    yt.next();
                    yt.next();
                    return null;
                }
                throw new UnsupportedOperationException(yt.toString());
            }
            return a;
        }

        @NotNull
        @Override
        public WireIn bytesMatch(@NotNull BytesStore compareBytes, BooleanConsumer consumer) {
            throw new UnsupportedOperationException(yt.toString());
        }

        @NotNull
        @Override
        public WireIn bytes(@NotNull BytesOut toBytes) {
            toBytes.clear();
            return bytes(b -> toBytes.write((BytesStore) b));
        }

        @Nullable
        @Override
        public WireIn bytesSet(@NotNull PointerBytesStore toBytes) {
            return bytes(bytes -> {
                long capacity = bytes.readRemaining();
                Bytes<Void> bytes2 = Bytes.allocateDirect(capacity);
                bytes2.write((BytesStore) bytes);
                toBytes.set(bytes2.addressForRead(bytes2.start()), capacity);
            });
        }

        @Override
        @NotNull
        public WireIn bytes(@NotNull ReadBytesMarshallable bytesConsumer) {
            consumePadding();
            // TODO needs to be made much more efficient.
            @NotNull StringBuilder sb = acquireStringBuilder();
            if (yt.current() == YamlToken.TAG) {
                bytes.readSkip(1);
                yt.text(sb);
                yt.next();
                if (yt.current() != YamlToken.TEXT)
                    throw new UnsupportedOperationException(yt.toString());
                @Nullable byte[] uncompressed = Compression.uncompress(sb, yt, t -> {
                    @NotNull StringBuilder sb2 = acquireStringBuilder();
                    t.text(sb2);
                    return Base64.getDecoder().decode(sb2.toString());
                });
                if (uncompressed != null) {
                    Bytes<byte[]> bytes = Bytes.wrapForRead(uncompressed);
                    bytesConsumer.readMarshallable(bytes);
                    bytes.releaseLast();

                } else if (StringUtils.isEqual(sb, "!null")) {
                    bytesConsumer.readMarshallable(null);
                    yt.next();

                } else {
                    throw new IORuntimeException("Unsupported type=" + sb);
                }
            } else {
                textTo(sb);
                Bytes<byte[]> bytes = Bytes.wrapForRead(sb.toString().getBytes(ISO_8859_1));
                bytesConsumer.readMarshallable(bytes);
                bytes.releaseLast();
            }
            return YamlWire.this;
        }

        @Override
        public byte @NotNull [] bytes() {
            consumePadding();
            throw new UnsupportedOperationException(yt.toString());
        }

        @NotNull
        @Override
        public WireIn wireIn() {
            return YamlWire.this;
        }

        @Override
        public long readLength() {
            return readLengthMarshallable();
        }

        @NotNull
        @Override
        public WireIn skipValue() {
            consumeAny(yt.topContext().indent);
            return YamlWire.this;
        }

        protected long readLengthMarshallable() {
            long start = bytes.readPosition();
            try {
                consumeAny(yt.topContext().indent);
                return bytes.readPosition() - start;
            } finally {
                bytes.readPosition(start);
            }
        }

        protected void consumeAny(int minIndent) {
            consumePadding();
            int indent2 = Math.max(yt.topContext().indent, minIndent);
            switch (yt.current()) {
                case SEQUENCE_ENTRY:
                case TAG:
                    yt.next(minIndent);
                    consumeAny(minIndent);
                    break;
                case MAPPING_START:
                    consumeMap(indent2);
                    break;
                case SEQUENCE_START:
                    consumeSeq(indent2);
                    break;
                case MAPPING_KEY:
                    yt.next(minIndent);
                    consumeAny(minIndent);
                    if (yt.current() != YamlToken.MAPPING_KEY && yt.current() != YamlToken.MAPPING_END)
                        consumeAny(minIndent);
                    break;
                case SEQUENCE_END:
                case MAPPING_END:
                    yt.next(minIndent);
                    break;
                case TEXT:
                    yt.next(minIndent);
                    break;
                case STREAM_START:
                case DOCUMENT_END:
                    break;
                default:
                    throw new UnsupportedOperationException(yt.toString());
            }
        }

        private void consumeSeq(int minIndent) {
            assert yt.current() == YamlToken.SEQUENCE_START;
            yt.next(minIndent);
            while (true) {
                switch (yt.current()) {
                    case SEQUENCE_ENTRY:
                        yt.next(minIndent);
                        consumeAny(minIndent);
                        break;

                    case SEQUENCE_END:
                        yt.next(minIndent);
                        return;

                    default:
                        throw new IllegalStateException(yt.toString());
                }
            }
        }

        private void consumeMap(int minIndent) {
            // consume MAPPING_START
            yt.next(minIndent);
            while (yt.current() == YamlToken.MAPPING_KEY) {
                yt.next(minIndent); // consume KEY
                consumeAny(minIndent); // consume the key
                consumeAny(minIndent); // consume the value
            }
            if (yt.current() == YamlToken.NONE)
                yt.next(Integer.MIN_VALUE);
            if (yt.current() == YamlToken.MAPPING_END)
                yt.next(minIndent);
        }

        @NotNull
        @Override
        public <T> WireIn bool(T t, @NotNull ObjBooleanConsumer<T> tFlag) {
            consumePadding();

            final StringBuilder stringBuilder = acquireStringBuilder();
            if (textTo(stringBuilder) == null) {
                tFlag.accept(t, null);
                return YamlWire.this;
            }

            Boolean flag = stringBuilder.length() == 0 ? null : StringUtils.isEqual(stringBuilder, "true");
            tFlag.accept(t, flag);
            return YamlWire.this;
        }

        @NotNull
        @Override
        public <T> WireIn int8(@NotNull T t, @NotNull ObjByteConsumer<T> tb) {
            consumePadding();
            tb.accept(t, (byte) getALong());
            return YamlWire.this;
        }

        @NotNull
        @Override
        public <T> WireIn uint8(@NotNull T t, @NotNull ObjShortConsumer<T> ti) {
            consumePadding();
            ti.accept(t, (short) getALong());
            return YamlWire.this;
        }

        @NotNull
        @Override
        public <T> WireIn int16(@NotNull T t, @NotNull ObjShortConsumer<T> ti) {
            consumePadding();
            ti.accept(t, (short) getALong());
            return YamlWire.this;
        }

        @NotNull
        @Override
        public <T> WireIn uint16(@NotNull T t, @NotNull ObjIntConsumer<T> ti) {
            consumePadding();
            ti.accept(t, (int) getALong());
            return YamlWire.this;
        }

        @NotNull
        @Override
        public <T> WireIn int32(@NotNull T t, @NotNull ObjIntConsumer<T> ti) {
            consumePadding();
            ti.accept(t, (int) getALong());
            return YamlWire.this;
        }

        long getALong() {
            if (yt.current() == YamlToken.TEXT) {
                String text = yt.text();
                long l;
                if (text.startsWith("0x") || text.startsWith("0X")) {
                    l = Long.parseLong(text.substring(2), 16);
                } else {
                    l = Long.parseLong(text);
                }
                yt.next();
                return l;
            }
            throw new UnsupportedOperationException(yt.toString());
        }

        @NotNull
        @Override
        public <T> WireIn uint32(@NotNull T t, @NotNull ObjLongConsumer<T> tl) {
            consumePadding();
            tl.accept(t, getALong());
            return YamlWire.this;
        }

        @NotNull
        @Override
        public <T> WireIn int64(@NotNull T t, @NotNull ObjLongConsumer<T> tl) {
            consumePadding();
            tl.accept(t, getALong());
            return YamlWire.this;
        }

        @NotNull
        @Override
        public <T> WireIn float32(@NotNull T t, @NotNull ObjFloatConsumer<T> tf) {
            consumePadding();
            tf.accept(t, (float) getADouble());
            return YamlWire.this;
        }

        public double getADouble() {
            if (yt.current() == YamlToken.TEXT) {
                double v = Double.parseDouble(yt.text());
                yt.next();
                return v;
            } else {
                throw new UnsupportedOperationException("yt:" + yt.current());
            }
        }

        @NotNull
        @Override
        public <T> WireIn float64(@NotNull T t, @NotNull ObjDoubleConsumer<T> td) {
            consumePadding();
            td.accept(t, getADouble());
            return YamlWire.this;
        }

        @NotNull
        @Override
        public <T> WireIn time(@NotNull T t, @NotNull BiConsumer<T, LocalTime> setLocalTime) {
            consumePadding();
            final StringBuilder stringBuilder = acquireStringBuilder();
            textTo(stringBuilder);
            setLocalTime.accept(t, LocalTime.parse(WireInternal.INTERNER.intern(stringBuilder)));
            return YamlWire.this;
        }

        @NotNull
        @Override
        public <T> WireIn zonedDateTime(@NotNull T t, @NotNull BiConsumer<T, ZonedDateTime> tZonedDateTime) {
            consumePadding();
            final StringBuilder stringBuilder = acquireStringBuilder();
            textTo(stringBuilder);
            tZonedDateTime.accept(t, ZonedDateTime.parse(WireInternal.INTERNER.intern(stringBuilder)));
            return YamlWire.this;
        }

        @NotNull
        @Override
        public <T> WireIn date(@NotNull T t, @NotNull BiConsumer<T, LocalDate> tLocalDate) {
            consumePadding();
            final StringBuilder stringBuilder = acquireStringBuilder();
            textTo(stringBuilder);
            tLocalDate.accept(t, LocalDate.parse(WireInternal.INTERNER.intern(stringBuilder)));
            return YamlWire.this;
        }

        @NotNull
        @Override
        public <T> WireIn uuid(@NotNull T t, @NotNull BiConsumer<T, UUID> tuuid) {
            consumePadding();
            final StringBuilder stringBuilder = acquireStringBuilder();
            textTo(stringBuilder);
            tuuid.accept(t, UUID.fromString(WireInternal.INTERNER.intern(stringBuilder)));
            return YamlWire.this;
        }

        @NotNull
        @Override
        public <T> WireIn int64array(@Nullable LongArrayValues values, T t, @NotNull BiConsumer<T, LongArrayValues> setter) {
            consumePadding();
            if (!(values instanceof TextLongArrayReference)) {
                values = new TextLongArrayReference();
            }
            @NotNull Byteable b = (Byteable) values;
            long length = TextLongArrayReference.peakLength(bytes, bytes.readPosition());
            b.bytesStore(bytes, bytes.readPosition(), length);
            bytes.readSkip(length);
            setter.accept(t, values);
            return YamlWire.this;
        }

        @NotNull
        @Override
        public WireIn int64(@NotNull LongValue value) {
            throw new UnsupportedOperationException(yt.toString());
        }

        @NotNull
        @Override
        public WireIn int32(@NotNull IntValue value) {
            throw new UnsupportedOperationException(yt.toString());
        }

        @Override
        public WireIn bool(@NotNull final BooleanValue value) {
            throw new UnsupportedOperationException(yt.toString());
        }

        @NotNull
        @Override
        public <T> WireIn int64(@Nullable LongValue value, T t, @NotNull BiConsumer<T, LongValue> setter) {
            if (!(value instanceof TextLongReference)) {
                setter.accept(t, value = new TextLongReference());
            }
            return int64(value);
        }

        @NotNull
        @Override
        public <T> WireIn int32(@Nullable IntValue value, T t, @NotNull BiConsumer<T, IntValue> setter) {
            throw new UnsupportedOperationException(yt.toString());
        }

        @Override
        public <T> boolean sequence(@NotNull T t, @NotNull BiConsumer<T, ValueIn> tReader) {
            consumePadding();
            if (yt.current() == YamlToken.SEQUENCE_START) {
                int minIndent = yt.secondTopContext().indent;
                yt.next(Integer.MAX_VALUE);
                tReader.accept(t, YamlWire.this.valueIn);
                if (yt.current() == YamlToken.NONE)
                    yt.next(minIndent);
                if (yt.current() == YamlToken.SEQUENCE_END)
                    yt.next(minIndent);

            } else if (yt.current() == YamlToken.TEXT) {
                tReader.accept(t, YamlWire.this.valueIn);

            } else {
                throw new UnsupportedOperationException(yt.toString());
            }
            return true;
        }

        public <T> boolean sequence(List<T> list, @NotNull List<T> buffer, Supplier<T> bufferAdd, Reader reader0) {
            return sequence(list, buffer, bufferAdd);
        }

        @Override
        public <T> boolean sequence(@NotNull List<T> list, @NotNull List<T> buffer, @NotNull Supplier<T> bufferAdd) {
            throw new UnsupportedOperationException(yt.toString());
        }

        @NotNull
        @Override
        public <T, K> WireIn sequence(@NotNull T t, K kls, @NotNull TriConsumer<T, K, ValueIn> tReader) {
            throw new UnsupportedOperationException(yt.toString());
        }

        @Override
        public boolean hasNext() {
            consumePadding();
            switch (yt.current()) {
                case SEQUENCE_END:
                case STREAM_END:
                case DOCUMENT_END:
                case MAPPING_END:
                case NONE:
                    return false;
                default:
                    return true;
            }
        }

        @Override
        public boolean hasNextSequenceItem() {
            switch (yt.current()) {
                case TEXT:
                case SEQUENCE_ENTRY:
                    return true;
            }
            return false;
        }

        @Override
        public <T> T applyToMarshallable(@NotNull Function<WireIn, T> marshallableReader) {
            throw new UnsupportedOperationException(yt.toString());
        }

        @NotNull
        @Override
        public <T> ValueIn typePrefix(T t, @NotNull BiConsumer<T, CharSequence> ts) {
            consumePadding();
            if (yt.current() == YamlToken.TAG) {
                ts.accept(t, yt.text());
                yt.next();

            } else {
                ts.accept(t, "java.lang.Object");
            }
            return this;
        }

        @Override
        public Class typePrefix() {
            if (yt.current() != YamlToken.TAG)
                return null;
            final StringBuilder stringBuilder = acquireStringBuilder();
            yt.text(stringBuilder);
<<<<<<< HEAD
            yt.next();
            return classLookup().forName(stringBuilder);
=======
            try {
                yt.next();
                return classLookup().forName(stringBuilder);
            } catch (ClassNotFoundRuntimeException e) {
                Jvm.warn().on(getClass(), "Unable to find " + stringBuilder + " " + e);
                return null;
            }
>>>>>>> afd14a4f
        }

        @Override
        public Object typePrefixOrObject(Class tClass) {
            consumePadding();
            switch (yt.current()) {
                case TAG: {
                    Class<?> type = typePrefix();
                    return type;
                }
                default:
                    return null;
/*

                case MAPPING_START:
                    if (tClass == null || tClass == Object.class || tClass == Map.class) {
                        return readMap();
                    }
                    return marshallable(ObjectUtils.newInstance(tClass), SerializationStrategies.MARSHALLABLE);

                case SEQUENCE_START:
                    if (tClass == null || tClass == Object.class || tClass == List.class)
                        return readList(Object.class);
                    if (tClass == Set.class)
                        return readSet(tClass);
                    break;
                case TEXT:
                    return text();
*/
            }
        }

        @Override
        public boolean isTyped() {
            consumePadding();
            int code = bytes.peekUnsignedByte();
            return code == '!';
        }

        @NotNull
        String stringForCode(int code) {
            return code < 0 ? "Unexpected end of input" : "'" + (char) code + "'";
        }

        @NotNull
        @Override
        public <T> WireIn typeLiteralAsText(T t, @NotNull BiConsumer<T, CharSequence> classNameConsumer)
                throws IORuntimeException, BufferUnderflowException {
            throw new UnsupportedOperationException(yt.toString());
        }

        @Override
        public Type typeLiteral(BiFunction<CharSequence, ClassNotFoundException, Type> unresolvedHandler) {
            if (yt.current() == YamlToken.TAG) {
                if (yt.text().equals("type")) {
                    if (yt.next() == YamlToken.TEXT) {
                        Class aClass = classLookup().forName(yt.text());
                        yt.next();
                        return aClass;
                    }
                }
            }
            throw new UnsupportedOperationException(yt.toString());
        }

        @Nullable
        @Override
        public Object marshallable(@NotNull Object object, @NotNull SerializationStrategy strategy)
                throws BufferUnderflowException, IORuntimeException {
            if (isNull()) {
                consumeAny(yt.topContext().indent);
                return null;
            }

            consumePadding();
            if (yt.current() == YamlToken.SEQUENCE_ENTRY) {
                yt.next();
                consumePadding();
            }
            switch (yt.current()) {
                case TAG:
                    typePrefix(null, (o, x) -> { /* sets acquireStringBuilder(); */});
                    break;

                case SEQUENCE_START:
                    Jvm.warn().on(getClass(), "Expected a {} but was blank for type " + object.getClass());
                    consumeAny(yt.secondTopContext().indent);
                    return object;

                case MAPPING_START:
                    wireIn().startEvent();

                    object = strategy.readUsing(null, object, this, BracketType.MAP);

                    try {
                        wireIn().endEvent();
                    } catch (UnsupportedOperationException uoe) {
                        throw new IORuntimeException("Unterminated { while reading marshallable " +
                                object + ",code='" + yt.current() + "', bytes=" + Bytes.toString(bytes, 1024)
                        );
                    }
                    return object;

                default:
                    break;
            }
            throw new UnsupportedOperationException(yt.toString());
        }

        @NotNull
        public Demarshallable demarshallable(@NotNull Class clazz) {
            consumePadding();
            switch (yt.current()) {
                case TAG:
                    yt.next();
                case MAPPING_START:
                    break;
                default:
                    throw new IORuntimeException("Unsupported type " + yt.current());
            }

            final long len = readLengthMarshallable();

            final long limit = bytes.readLimit();
            final long position = bytes.readPosition();

            final long newLimit = position - 1 + len;
            Demarshallable object;
            try {
                // ensure that you can read past the end of this marshable object

                bytes.readLimit(newLimit);
                bytes.readSkip(1); // skip the {
                consumePadding();

                object = Demarshallable.newInstance(clazz, YamlWire.this);
            } finally {
                bytes.readLimit(limit);
                bytes.readPosition(newLimit);
            }

            consumePadding();
            if (yt.current() != YamlToken.MAPPING_END)
                throw new IORuntimeException("Unterminated { while reading marshallable " +
                        object + ",code='" + yt.current() + "', bytes=" + Bytes.toString(bytes, 1024)
                );
            yt.next();
            return object;
        }

        @Override
        @Nullable
        public <T> T typedMarshallable() {
            return (T) objectWithInferredType(null, SerializationStrategies.ANY_NESTED, null);
        }

        @Nullable
        private <K, V> Map<K, V> map(@NotNull final Class<K> kClass,
                                     @NotNull final Class<V> vClass,
                                     @Nullable Map<K, V> usingMap) {
            consumePadding();
            if (usingMap == null)
                usingMap = new LinkedHashMap<>();
            else
                usingMap.clear();

            @NotNull StringBuilder sb = acquireStringBuilder();
            switch (yt.current()) {
                case TAG:
                    return typedMap(kClass, vClass, usingMap, sb);
                case MAPPING_START:
                    return marshallableAsMap(kClass, vClass, usingMap);
                case SEQUENCE_START:
                    return readAllAsMap(kClass, vClass, usingMap);
                default:
                    throw new IORuntimeException("Unexpected code " + yt.current());
            }
        }

        @Nullable
        private <K, V> Map<K, V> typedMap(@NotNull Class<K> kClazz, @NotNull Class<V> vClass, @NotNull Map<K, V> usingMap, @NotNull StringBuilder sb) {
            yt.text(sb);
            yt.next();
            if (("!null").contentEquals(sb)) {
                text();
                return null;

            } else if (SEQ_MAP.contentEquals(sb)) {
                consumePadding();
                if (yt.current() != YamlToken.SEQUENCE_START)
                    throw new IORuntimeException("Unsupported start of sequence : " + yt.current());
                do {
                    marshallable(r -> {
                        @Nullable final K k = r.read(() -> "key")
                                .object(kClazz);
                        @Nullable final V v = r.read(() -> "value")
                                .object(vClass);
                        usingMap.put(k, v);
                    });
                } while (hasNextSequenceItem());
                return usingMap;

            } else {
                throw new IORuntimeException("Unsupported type :" + sb);
            }
        }

        @Override
        public boolean bool() {
            consumePadding();
            final StringBuilder stringBuilder = acquireStringBuilder();
            if (textTo(stringBuilder) == null)
                throw new NullPointerException("value is null");

            if (ObjectUtils.isTrue(stringBuilder))
                return true;
            if (ObjectUtils.isFalse(stringBuilder))
                return false;
            Jvm.debug().on(getClass(), "Unable to parse '" + stringBuilder + "' as a boolean flag, assuming false");
            return false;
        }

        @Override
        public byte int8() {
            long l = int64();
            if (l > Byte.MAX_VALUE || l < Byte.MIN_VALUE)
                throw new IllegalStateException("value=" + l + ", is greater or less than Byte.MAX_VALUE/MIN_VALUE");
            return (byte) l;
        }

        @Override
        public short int16() {
            long l = int64();
            if (l > Short.MAX_VALUE || l < Short.MIN_VALUE)
                throw new IllegalStateException("value=" + l + ", is greater or less than Short.MAX_VALUE/MIN_VALUE");
            return (short) l;
        }

        @Override
        public int int32() {
            long l = int64();
            if (l > Integer.MAX_VALUE || l < Integer.MIN_VALUE)
                throw new IllegalStateException("value=" + l + ", is greater or less than Integer.MAX_VALUE/MIN_VALUE");
            return (int) l;
        }

        @Override
        public int uint16() {
            long l = int64();
            if (l > Integer.MAX_VALUE || l < 0)
                throw new IllegalStateException("value=" + l + ", is greater or less than Integer" +
                        ".MAX_VALUE/ZERO");
            return (int) l;
        }

        @Override
        public long int64() {
            consumePadding();
            valueIn.skipType();
            if (yt.current() != YamlToken.TEXT) {
                Jvm.warn().on(getClass(), "Unable to read " + valueIn.object() + " as a long.");
                return 0;
            }

            return getALong();
        }

        @Override
        public double float64() {
            consumePadding();
            valueIn.skipType();
            if (yt.current() != YamlToken.TEXT) {
                Jvm.warn().on(getClass(), "Unable to read " + valueIn.object() + " as a long.");
                return 0;
            }
            return getADouble();
        }

        void skipType() {
            consumePadding();
            if (yt.current() == YamlToken.TAG) {
                yt.next();
                consumePadding();
            }
        }

        @Override
        public float float32() {

            double d = float64();
            if ((double) (((float) d)) != d)
                throw new IllegalStateException("value=" + d + " can not be represented as a float");

            return (float) d;
        }

        /**
         * @return true if !!null "", if {@code true} reads the !!null "" up to the next STOP, if
         * {@code false} no  data is read  ( data is only peaked if {@code false} )
         */
        @Override
        public boolean isNull() {
            consumePadding();

            if (yt.current() == YamlToken.TAG && yt.isText("!null")) {
                consumeAny(0);
                return true;
            }

            return false;
        }

        @Override
        public Object objectWithInferredType(Object using, @NotNull SerializationStrategy strategy, Class type) {
            consumePadding();
            if (yt.current() == YamlToken.SEQUENCE_ENTRY)
                yt.next();
            @Nullable Object o = objectWithInferredType0(using, strategy, type);
            consumePadding();
            return o;
        }

        @Nullable
        Object objectWithInferredType0(Object using, @NotNull SerializationStrategy strategy, Class type) {
            if (yt.current() == YamlToken.TAG) {
                Class aClass = typePrefix();
                if (type == null || type == Object.class || type.isInterface())
                    type = aClass;
            }

            switch (yt.current()) {
                case MAPPING_START:
                    if (type != null) {
                        if (type == SortedMap.class && !(using instanceof SortedMap))
                            using = new TreeMap();
                        if (type == Object.class || Map.class.isAssignableFrom(type) || using instanceof Map)
                            return map(Object.class, Object.class, (Map) using);
                    }
                    return valueIn.object(using, type);

                case SEQUENCE_START:
                    return readSequence(type);

                case TEXT:
                    Object o = valueIn.readNumberOrText();
                    return ObjectUtils.convertTo(type, o);

                default:
                    throw new UnsupportedOperationException("Cannot determine what to do with " + yt.current());
            }
        }

        @Nullable
        protected Object readNumberOrText() {
            char bq = yt.blockQuote();
            @Nullable String s = text();
            if (s == null
                    || bq != 0
                    || s.length() < 1
                    || s.length() > 40
                    || "0123456789.+-".indexOf(s.charAt(0)) < 0)
                return s;
            String ss = s;
            if (s.indexOf('_') >= 0)
                ss = s.replace("_", "");
            try {
                return Long.decode(ss);
            } catch (NumberFormatException fallback) {
                // fallback
            }
            try {
                return Double.parseDouble(ss);
            } catch (NumberFormatException fallback) {
                // fallback
            }
            try {
                if (s.length() == 7 && s.charAt(1) == ':')
                    return LocalTime.parse('0' + s);
                if (s.length() == 8 && s.charAt(2) == ':')
                    return LocalTime.parse(s);
            } catch (DateTimeParseException fallback) {
                // fallback
            }
            try {
                if (s.length() == 10)
                    return LocalDate.parse(s);
            } catch (DateTimeParseException fallback) {
                // fallback
            }
            try {
                if (s.length() >= 22)
                    return ZonedDateTime.parse(s);
            } catch (DateTimeParseException fallback) {
                // fallback
            }
            return s;
        }

        @NotNull
        private Object readSequence(@NotNull Class clazz) {
            @NotNull Collection coll =
                    clazz == SortedSet.class ? new TreeSet<>() :
                            clazz == Set.class ? new LinkedHashSet<>() :
                                    new ArrayList<>();
            readCollection(coll);
            if (clazz.isArray()) {
                Object o = Array.newInstance(clazz.getComponentType(), coll.size());
                if (clazz.getComponentType().isPrimitive()) {
                    Iterator iter = coll.iterator();
                    for (int i = 0; i < coll.size(); i++)
                        Array.set(o, i, iter.next());
                    return o;
                }
                return coll.toArray((Object[]) o);
            }
            return coll;
        }

        private void readCollection(Collection list) {
            sequence(list, (l, v) -> {
                while (v.hasNextSequenceItem()) {
                    l.add(v.object());
                }
            });
        }

        @Override
        public String toString() {
            return YamlWire.this.toString();
        }
    }
}<|MERGE_RESOLUTION|>--- conflicted
+++ resolved
@@ -2354,10 +2354,6 @@
                 return null;
             final StringBuilder stringBuilder = acquireStringBuilder();
             yt.text(stringBuilder);
-<<<<<<< HEAD
-            yt.next();
-            return classLookup().forName(stringBuilder);
-=======
             try {
                 yt.next();
                 return classLookup().forName(stringBuilder);
@@ -2365,7 +2361,6 @@
                 Jvm.warn().on(getClass(), "Unable to find " + stringBuilder + " " + e);
                 return null;
             }
->>>>>>> afd14a4f
         }
 
         @Override
