--- conflicted
+++ resolved
@@ -1063,7 +1063,6 @@
     }
 
     @Override
-<<<<<<< HEAD
     public boolean hasMetaDataPrefix() {
         if (yt.current() == YamlToken.TAG
                 && yt.isText("!meta-data")) {
@@ -1071,7 +1070,7 @@
             return true;
         }
         return false;
-=======
+    }
     public boolean readDocument(@Nullable ReadMarshallable metaDataConsumer, @Nullable ReadMarshallable dataConsumer) {
         valueIn.resetState();
         return super.readDocument(metaDataConsumer, dataConsumer);
@@ -1081,7 +1080,6 @@
     public boolean readDocument(long position, @Nullable ReadMarshallable metaDataConsumer, @Nullable ReadMarshallable dataConsumer) {
         valueIn.resetState();
         return super.readDocument(position, metaDataConsumer, dataConsumer);
->>>>>>> 522d34ae
     }
 
     class TextValueOut implements ValueOut, CommentAnnotationNotifier {
