/*
 * Copyright 2016-2020 chronicle.software
 *
 * https://chronicle.software
 *
 * Licensed under the Apache License, Version 2.0 (the "License");
 * you may not use this file except in compliance with the License.
 * You may obtain a copy of the License at
 *
 *       http://www.apache.org/licenses/LICENSE-2.0
 *
 * Unless required by applicable law or agreed to in writing, software
 * distributed under the License is distributed on an "AS IS" BASIS,
 * WITHOUT WARRANTIES OR CONDITIONS OF ANY KIND, either express or implied.
 * See the License for the specific language governing permissions and
 * limitations under the License.
 */
package net.openhft.chronicle.wire;

import net.openhft.chronicle.bytes.*;
import net.openhft.chronicle.bytes.ref.*;
import net.openhft.chronicle.bytes.util.Compression;
import net.openhft.chronicle.core.Jvm;
import net.openhft.chronicle.core.Maths;
import net.openhft.chronicle.core.io.IORuntimeException;
import net.openhft.chronicle.core.io.IOTools;
import net.openhft.chronicle.core.pool.ClassLookup;
import net.openhft.chronicle.core.util.*;
import net.openhft.chronicle.core.values.*;
import org.jetbrains.annotations.NotNull;
import org.jetbrains.annotations.Nullable;

import java.io.Externalizable;
import java.io.IOException;
import java.io.Serializable;
import java.lang.reflect.Array;
import java.lang.reflect.InvocationTargetException;
import java.lang.reflect.Method;
import java.lang.reflect.Type;
import java.nio.BufferUnderflowException;
import java.time.LocalDate;
import java.time.LocalDateTime;
import java.time.LocalTime;
import java.time.ZonedDateTime;
import java.time.format.DateTimeParseException;
import java.util.*;
import java.util.function.*;

import static java.nio.charset.StandardCharsets.ISO_8859_1;
import static net.openhft.chronicle.bytes.BytesStore.empty;

/**
 * YAML Based wire format
 */
@SuppressWarnings({"rawtypes", "unchecked"})
public class YamlWire extends AbstractWire implements Wire {
    public static final BytesStore TYPE = BytesStore.from("!type ");
    static final String SEQ_MAP = "!seqmap";
    static final String BINARY_TAG = "!binary";
    static final String DATA_TAG = "!data";
    static final String NULL = "!null \"\"";
    static final BitSet STARTS_QUOTE_CHARS = new BitSet();
    static final BitSet QUOTE_CHARS = new BitSet();
    static final BytesStore COMMA_SPACE = BytesStore.from(", ");
    static final BytesStore COMMA_NEW_LINE = BytesStore.from(",\n");
    static final BytesStore NEW_LINE = BytesStore.from("\n");
    static final BytesStore EMPTY_AFTER_COMMENT = BytesStore.from(""); // not the same as EMPTY so we can check this value.
    static final BytesStore EMPTY = BytesStore.from("");
    static final BytesStore SPACE = BytesStore.from(" ");
    static final BytesStore END_FIELD = NEW_LINE;
    static final char[] HEXADECIMAL = "0123456789ABCDEF".toCharArray();

    static {
        IOTools.unmonitor(TYPE);
        for (char ch : "?%&*@`0123456789+- ',#:{}[]|>!\\".toCharArray())
            STARTS_QUOTE_CHARS.set(ch);
        for (char ch : "?,#:{}[]|>\\".toCharArray())
            QUOTE_CHARS.set(ch);
        // make sure it has loaded.
        WireInternal.INTERNER.valueCount();
    }

    private final TextValueOut valueOut = createValueOut();
    private final TextValueIn valueIn = createValueIn();
    private final StringBuilder sb = new StringBuilder();
    private final YamlTokeniser yt;
    private final Map<String, Object> anchorValues = new HashMap<>();
    private DefaultValueIn defaultValueIn;
    private WriteDocumentContext writeContext;
    private ReadDocumentContext readContext;
    private boolean addTimeStamps = false;
    private boolean trimFirstCurly = true;

    public YamlWire(@NotNull Bytes<?> bytes, boolean use8bit) {
        super(bytes, use8bit);
        yt = new YamlTokeniser(bytes);
        defaultValueIn = new DefaultValueIn(this);
    }

    public YamlWire(@NotNull Bytes<?> bytes) {
        this(bytes, false);
    }

    @NotNull
    public static YamlWire fromFile(String name) throws IOException {
        return new YamlWire(BytesUtil.readFile(name), true);
    }

    @NotNull
    public static YamlWire from(@NotNull String text) {
        return new YamlWire(Bytes.from(text));
    }

    public static String asText(@NotNull Wire wire) {
        assert wire.startUse();
        try {
            long pos = wire.bytes().readPosition();
            @NotNull Wire tw = Wire.newYamlWireOnHeap();
            wire.copyTo(tw);
            wire.bytes().readPosition(pos);
            return tw.toString();
        } finally {
            assert wire.endUse();
        }
    }

    private static <ACS extends Appendable & CharSequence> void unescape(@NotNull ACS sb,
                                                                         char blockQuote) {
        int end = 0;
        int length = sb.length();
        boolean skip = false;
        for (int i = 0; i < length; i++) {
            if (skip) {
                skip = false;
                continue;
            }

            char ch = sb.charAt(i);
            if (blockQuote == '\"' && ch == '\\' && i < length - 1) {
                char ch3 = sb.charAt(++i);
                switch (ch3) {
                    case '0':
                        ch = 0;
                        break;
                    case 'a':
                        ch = 7;
                        break;
                    case 'b':
                        ch = '\b';
                        break;
                    case 't':
                        ch = '\t';
                        break;
                    case 'n':
                        ch = '\n';
                        break;
                    case 'v':
                        ch = 0xB;
                        break;
                    case 'f':
                        ch = 0xC;
                        break;
                    case 'r':
                        ch = '\r';
                        break;
                    case 'e':
                        ch = 0x1B;
                        break;
                    case 'N':
                        ch = 0x85;
                        break;
                    case '_':
                        ch = 0xA0;
                        break;
                    case 'x':
                        ch = (char)
                                (Character.getNumericValue(sb.charAt(++i)) * 16 +
                                        Character.getNumericValue(sb.charAt(++i)));
                        break;
                    case 'u':
                        ch = (char)
                                (Character.getNumericValue(sb.charAt(++i)) * 4096 +
                                        Character.getNumericValue(sb.charAt(++i)) * 256 +
                                        Character.getNumericValue(sb.charAt(++i)) * 16 +
                                        Character.getNumericValue(sb.charAt(++i)));
                        break;
                    default:
                        ch = ch3;
                }
            }

            if (blockQuote == '\'' && ch == '\'' && i < length - 1) {
                char ch2 = sb.charAt(i + 1);
                if (ch2 == ch) {
                    skip = true;
                }
            }

            AppendableUtil.setCharAt(sb, end++, ch);
        }
        if (length != sb.length())
            throw new IllegalStateException("Length changed from " + length + " to " + sb.length() + " for " + sb);
        AppendableUtil.setLength(sb, end);
    }

    @Override
    public boolean isBinary() {
        return false;
    }

    @Override
    public boolean hintReadInputOrder() {
        // TODO Fix YamlTextWireTest for false.
        return true;
    }

    public boolean addTimeStamps() {
        return addTimeStamps;
    }

    public YamlWire addTimeStamps(boolean addTimeStamps) {
        this.addTimeStamps = addTimeStamps;
        return this;
    }

    @Override
    @NotNull
    public <T> T methodWriter(@NotNull Class<T> tClass, Class... additional) {
        VanillaMethodWriterBuilder<T> builder = new VanillaMethodWriterBuilder<>(tClass,
                WireType.YAML,
                () -> newTextMethodWriterInvocationHandler(tClass));
        for (Class aClass : additional)
            builder.addInterface(aClass);
        builder.marshallableOut(this);
        return builder.build();
    }

    @NotNull
    TextMethodWriterInvocationHandler newTextMethodWriterInvocationHandler(Class... interfaces) {
        for (Class<?> anInterface : interfaces) {
            Comment c = anInterface.getAnnotation(Comment.class);
            if (c != null)
                writeComment(c.value());
        }
        return new TextMethodWriterInvocationHandler(interfaces[0], this);
    }

    @Override
    @NotNull
    public <T> MethodWriterBuilder<T> methodWriterBuilder(@NotNull Class<T> tClass) {
        VanillaMethodWriterBuilder<T> builder = new VanillaMethodWriterBuilder<>(tClass,
                WireType.YAML,
                () -> newTextMethodWriterInvocationHandler(tClass));
        builder.marshallableOut(this);
        return builder;
    }

    @Override
    public @NotNull VanillaMethodReaderBuilder methodReaderBuilder() {
        return super.methodReaderBuilder().wireType(WireType.YAML);
    }

    @NotNull
    @Override
    public DocumentContext writingDocument(boolean metaData) {
        if (writeContext == null)
            useBinaryDocuments();
        writeContext.start(metaData);
        return writeContext;
    }

    @Override
    public DocumentContext acquireWritingDocument(boolean metaData) {
        if (writeContext != null && writeContext.isOpen())
            return writeContext;
        return writingDocument(metaData);
    }

    @NotNull
    @Override
    public DocumentContext readingDocument() {
        initReadContext();
        return readContext;
    }

    protected void initReadContext() {
        if (readContext == null)
            useBinaryDocuments();
        readContext.start();
    }

    @NotNull
    public YamlWire useBinaryDocuments() {
        readContext = new BinaryReadDocumentContext(this, false);
        writeContext = new BinaryWriteDocumentContext(this);
        return this;
    }

    @NotNull
    public YamlWire useTextDocuments() {
        readContext = new TextReadDocumentContext(this);
        writeContext = new TextWriteDocumentContext(this);
        return this;
    }

    @NotNull
    @Override
    public DocumentContext readingDocument(long readLocation) {
        final long readPosition = bytes().readPosition();
        final long readLimit = bytes().readLimit();
        bytes().readPosition(readLocation);
        initReadContext();
        readContext.closeReadLimit(readLimit);
        readContext.closeReadPosition(readPosition);
        return readContext;
    }

    @NotNull
    protected TextValueOut createValueOut() {
        return new TextValueOut();
    }

    @NotNull
    protected TextValueIn createValueIn() {
        return new TextValueIn();
    }

    public String toString() {
        if (bytes.readRemaining() > (1024 * 1024)) {
            final long l = bytes.readLimit();
            try {
                bytes.readLimit(bytes.readPosition() + (1024 * 1024));
                return bytes + "..";
            } finally {
                bytes.readLimit(l);
            }
        } else
            return bytes.toString();
    }

    @Override
    public void copyTo(@NotNull WireOut wire) {
        if (wire instanceof TextWire || wire instanceof YamlWire) {
            final Bytes<?> bytes0 = bytes();
            wire.bytes().write(this.bytes, yt.blockStart(), bytes0.readLimit() - yt.blockStart);
            this.bytes.readPosition(this.bytes.readLimit());
        } else {
            while (!isEmpty()) {
                copyOne(wire, true);
                yt.next();
            }
        }
    }

    private void copyOne(WireOut wire, boolean nested) {
        switch (yt.current()) {
            case NONE:
                break;
            case COMMENT:
                wire.writeComment(yt.text());
                break;
            case TAG:
                wire.getValueOut().typePrefix(yt.text());
                yt.next();
                copyOne(wire, true);
                yt.next();
                break;
            case DIRECTIVE:
                break;
            case DOCUMENT_END:
                break;
            case DIRECTIVES_END:
                yt.next();
                while (!isEmpty()) {
                    copyOne(wire, false);
                    yt.next();
                }
                break;
            case MAPPING_KEY:
                copyMappingKey(wire, nested);
                break;
            case MAPPING_END:
                return;
            case MAPPING_START: {
                if (nested) {
                    yt.next();
                    wire.getValueOut().marshallable(w -> {
                        while (yt.current() == YamlToken.MAPPING_KEY) {
                            copyMappingKey(wire, true);
                            yt.next();
                        }
                    });
                }
                break;
            }
            case SEQUENCE_END:
                break;
            case SEQUENCE_ENTRY:
                break;
            case SEQUENCE_START: {
                yt.next();
                YamlWire yw = this;
                wire.getValueOut().sequence(w -> {
                    while (yt.current() != YamlToken.SEQUENCE_END) {
                        yw.copyOne(w.wireOut(), true);
                        yw.yt.next();
                    }
                });
                break;
            }
            case TEXT:
                wire.getValueOut().text(yt.text());
                break;
            case LITERAL:
                wire.getValueOut().text(yt.text());
                break;
            case ANCHOR:
                break;
            case ALIAS:
                break;
            case RESERVED:
                break;
            case STREAM_END:
                break;
            case STREAM_START:
                break;
        }
    }

    private void copyMappingKey(WireOut wire, boolean nested) {
        yt.next();
        if (yt.current() == YamlToken.MAPPING_KEY)
            yt.next();
        if (yt.current() == YamlToken.TEXT) {
            if (nested) {
                wire.write(yt.text());
            } else {
                wire.writeEvent(String.class, yt.text());
            }
            yt.next();
        } else {
            throw new UnsupportedOperationException("Unable to copy key " + yt);
        }
        copyOne(wire, true);
    }

    @Override
    public long readEventNumber() {
        final StringBuilder stringBuilder = acquireStringBuilder();
        readField(stringBuilder);
        try {
            return StringUtils.parseInt(stringBuilder, 10);
        } catch (NumberFormatException ignored) {
            return Long.MIN_VALUE;
        }
    }

    @NotNull
    @Override
    public ValueIn read() {
        readField(acquireStringBuilder());
        switch (yt.current()) {
            case NONE:
            case MAPPING_END:
                return defaultValueIn;
            default:
                return valueIn;
        }
    }

    @NotNull
    private StringBuilder acquireStringBuilder() {
        StringUtils.setCount(sb, 0);
        return sb;
    }

    @NotNull
    protected StringBuilder readField(@NotNull StringBuilder sb) {
        startEventIfTop();
        if (yt.current() == YamlToken.MAPPING_KEY) {
            yt.next();
            if (yt.current() == YamlToken.TEXT) {
                String text = yt.text(); // May use sb so we need to reset it after
                sb.setLength(0);
                sb.append(text);
                unescape(sb, yt.blockQuote());
                yt.next();
            } else {
                throw new IllegalStateException(yt.toString());
            }
        } else {
            sb.setLength(0);
        }
        return sb;
    }

    @Nullable
    @Override
    public <K> K readEvent(@NotNull Class<K> expectedClass) {
        startEventIfTop();
        if (yt.current() == YamlToken.MAPPING_KEY) {
            YamlToken next = yt.next();
            if (next == YamlToken.MAPPING_KEY) {
                return readEvent(expectedClass);
            }
            if (next == YamlToken.TEXT) {
                sb.setLength(0);
                sb.append(yt.text());
                unescape(sb, yt.blockQuote);
                yt.next();
                return toExpected(expectedClass, sb);
            }
        }
        throw new UnsupportedOperationException(yt.toString());
    }

    @Override
    public boolean isNotEmptyAfterPadding() {
        consumePadding();
        switch (yt.current()) {
            case MAPPING_END:
            case DOCUMENT_END:
            case SEQUENCE_END:
            case NONE:
                return false;
            default:
                return true;
        }
    }

    @Nullable
    private <K> K toExpected(Class<K> expectedClass, StringBuilder sb) {
        return ObjectUtils.convertTo(expectedClass, WireInternal.INTERNER.intern(sb));
    }

    @Override
    public void consumePadding() {
        while (true) {
            switch (yt.current()) {
                case COMMENT:
                    commentListener.accept(yt.text());
                    // fall through
                case DIRECTIVE:
                case DIRECTIVES_END:
                    yt.next();
                    break;
                default:
                    return;
            }
        }
    }

    @Override
    @NotNull
    public String readingPeekYaml() {
        return "todo";
    }

    @NotNull
    @Override
    public ValueIn read(@NotNull WireKey key) {
        return read(key.name().toString());
    }

    @NotNull
    @Override
    public ValueIn read(String keyName) {
        startEventIfTop();

        // check the keys we have already seen first.
        YamlKeys keys = yt.keys();
        int count = keys.count();
        if (count > 0) {
            long pos = yt.lastKeyPosition();
            long[] offsets = keys.offsets();
            int contextSize = yt.contextSize();
            for (int i = 0; i < count; i++) {
                yt.revertToContext(contextSize);
                YamlToken next = yt.rereadAndNext(offsets[i]);
                assert next == YamlToken.MAPPING_KEY;
                if (checkForMatch(keyName)) {
                    keys.removeIndex(i);
                    return valueIn;
                }
            }
            yt.revertToContext(contextSize);
            bytes.readPosition(pos);
            yt.next();
        }

        int minIndent = yt.topContext().indent;
        // go through remaining keys
        while (yt.current() == YamlToken.MAPPING_KEY) {
            long lastKeyPosition = yt.lastKeyPosition();
            if (checkForMatch(keyName))
                return valueIn;

            keys.push(lastKeyPosition);
            valueIn.consumeAny(minIndent);
        }

        return defaultValueIn;
    }

    public String dumpContext() {
        Wire yw = Wire.newYamlWireOnHeap();
        yw.getValueOut().list(yt.contexts, YamlTokeniser.YTContext.class);
        return yw.toString();
    }

    private boolean checkForMatch(@NotNull String keyName) {
        YamlToken next = yt.next();

        if (next == YamlToken.TEXT) {
            sb.setLength(0);
            sb.append(yt.text());
            unescape(sb, yt.blockQuote());
            yt.next();
        } else {
            throw new IllegalStateException(next.toString());
        }

        return (sb.length() == 0 || StringUtils.isEqual(sb, keyName));
    }

    @NotNull
    @Override
    public ValueIn read(@NotNull StringBuilder name) {
        startEventIfTop();
        readField(name);
        return valueIn;
    }

    @NotNull
    @Override
    public ValueIn getValueIn() {
        return valueIn;
    }

    @NotNull
    @Override
    public Wire readComment(@NotNull StringBuilder s) {
        sb.setLength(0);
        if (yt.current() == YamlToken.COMMENT) {
            // Skip the initial '#'
            YamlToken next = yt.next();
            sb.append(yt.text());
        }
        return this;
    }

    @Override
    public void clear() {
        reset();
    }

    @NotNull
    @Override
    public Bytes<?> bytes() {
        return bytes;
    }

    @NotNull
    @Override
    public ValueOut write() {
        return valueOut.write();
    }

    @NotNull
    @Override
    public ValueOut write(@NotNull WireKey key) {
        return valueOut.write(key);
    }

    @NotNull
    @Override
    public ValueOut write(@NotNull CharSequence name) {
        return valueOut.write(name);
    }

    @Override
    public ValueOut writeEvent(Class expectedType, Object eventKey) {
        if (eventKey instanceof WireKey)
            return writeEventName((WireKey) eventKey);
        if (eventKey instanceof CharSequence)
            return writeEventName((CharSequence) eventKey);
        boolean wasLeft = valueOut.swapLeaf(true);
        try {
            return valueOut.write(expectedType, eventKey);
        } finally {
            valueOut.swapLeaf(wasLeft);
        }
    }

    @NotNull
    @Override
    public WireOut dropDefault(boolean dropDefault) {
        valueOut.dropDefault = dropDefault;
        return this;
    }

    @NotNull
    @Override
    public ValueOut getValueOut() {
        return valueOut;
    }

    @NotNull
    @Override
    public Wire writeComment(@NotNull CharSequence s) {
        valueOut.writeComment(s);
        return this;
    }

    @NotNull
    @Override
    public WireOut addPadding(int paddingToAdd) {
        for (int i = 0; i < paddingToAdd; i++)
            bytes.writeUnsignedByte((bytes.writePosition() & 63) == 0 ? '\n' : ' ');
        return this;
    }

    void escape(@NotNull CharSequence s) {
        @NotNull Quotes quotes = needsQuotes(s);
        if (quotes == Quotes.NONE) {
            escape0(s, quotes);
            return;
        }
        bytes.writeUnsignedByte(quotes.q);
        escape0(s, quotes);
        bytes.writeUnsignedByte(quotes.q);
    }

    protected void escape0(@NotNull CharSequence s, @NotNull Quotes quotes) {
        for (int i = 0; i < s.length(); i++) {
            char ch = s.charAt(i);
            switch (ch) {
                case '\0':
                    bytes.appendUtf8("\\0");
                    break;
                case 7:
                    bytes.appendUtf8("\\a");
                    break;
                case '\b':
                    bytes.appendUtf8("\\b");
                    break;
                case '\t':
                    bytes.appendUtf8("\\t");
                    break;
                case '\n':
                    bytes.appendUtf8("\\n");
                    break;
                case 0xB:
                    bytes.appendUtf8("\\v");
                    break;
                case 0xC:
                    bytes.appendUtf8("\\f");
                    break;
                case '\r':
                    bytes.appendUtf8("\\r");
                    break;
                case 0x1B:
                    bytes.appendUtf8("\\e");
                    break;
                case '"':
                    if (ch == quotes.q) {
                        bytes.writeUnsignedByte('\\').writeUnsignedByte(ch);
                    } else {
                        bytes.writeUnsignedByte(ch);
                    }
                    break;
                case '\'':
                    if (ch == quotes.q) {
                        bytes.writeUnsignedByte('\\').writeUnsignedByte(ch);
                    } else {
                        bytes.writeUnsignedByte(ch);
                    }
                    break;
                case '\\':
                    bytes.writeUnsignedByte('\\').writeUnsignedByte(ch);
                    break;
                case 0x85:
                    bytes.appendUtf8("\\N");
                    break;
                case 0xA0:
                    bytes.appendUtf8("\\_");
                    break;
                default:
                    if (ch > 255)
                        appendU4(ch);
                    else if (ch < ' ' || ch > 127)
                        appendX2(ch);
                    else
                        bytes.appendUtf8(ch);
                    break;
            }
        }
    }

    private void appendX2(char ch) {
        bytes.append('\\');
        bytes.append('x');
        bytes.append(HEXADECIMAL[(ch >> 4) & 0xF]);
        bytes.append(HEXADECIMAL[ch & 0xF]);
    }

    private void appendU4(char ch) {
        bytes.append('\\');
        bytes.append('u');
        bytes.append(HEXADECIMAL[ch >> 12]);
        bytes.append(HEXADECIMAL[(ch >> 8) & 0xF]);
        bytes.append(HEXADECIMAL[(ch >> 4) & 0xF]);
        bytes.append(HEXADECIMAL[ch & 0xF]);
    }

    @NotNull
    protected Quotes needsQuotes(@NotNull CharSequence s) {
        @NotNull Quotes quotes = Quotes.NONE;
        if (s.length() == 0)
            return Quotes.DOUBLE;

        if (STARTS_QUOTE_CHARS.get(s.charAt(0)) ||
                Character.isWhitespace(s.charAt(s.length() - 1)))
            return Quotes.DOUBLE;
        boolean hasSingleQuote = false;
        for (int i = 0; i < s.length(); i++) {
            char ch = s.charAt(i);
            if (QUOTE_CHARS.get(ch) || ch < ' ' || ch > 127)
                return Quotes.DOUBLE;
            if (ch == '\'')
                hasSingleQuote = true;
            if (ch == '"') {
                if (i < s.length() - 1 && s.charAt(i + 1) == '\'')
                    return Quotes.DOUBLE;
                quotes = Quotes.SINGLE;
            }
        }
        if (hasSingleQuote)
            return Quotes.NONE;
        return quotes;
    }

    protected void consumeDocumentStart() {
        if (bytes.readRemaining() > 4) {
            long pos = bytes.readPosition();
            if (bytes.readByte(pos) == '-' && bytes.readByte(pos + 1) == '-' && bytes.readByte(pos + 2) == '-')
                bytes.readSkip(3);

            pos = bytes.readPosition();
            @NotNull String word = bytes.parseUtf8(StopCharTesters.SPACE_STOP);
            switch (word) {
                case "!!data":
                case "!!data-not-ready":
                case "!!meta-data":
                case "!!meta-data-not-ready":
                    break;
                default:
                    bytes.readPosition(pos);
            }
        }

        if (yt.current() == YamlToken.NONE)
            yt.next();
    }

    @NotNull
    @Override
    public LongValue newLongReference() {
        return new TextLongReference();
    }

    @NotNull
    @Override
    public BooleanValue newBooleanReference() {
        return new TextBooleanReference();
    }

    @Override
    public boolean useSelfDescribingMessage(@NotNull CommonMarshallable object) {
        return true;
    }

    @NotNull
    @Override
    public IntValue newIntReference() {
        return new TextIntReference();
    }

    @NotNull
    @Override
    public LongArrayValues newLongArrayReference() {
        return new TextLongArrayReference();
    }

    @Override
    public @NotNull IntArrayValues newIntArrayReference() {
        return new TextIntArrayReference();
    }

    public void append(@NotNull CharSequence cs) {
        if (use8bit)
            bytes.append8bit(cs);
        else
            bytes.appendUtf8(cs);
    }

    public void append(@NotNull CharSequence cs, int offset, int length) {
        if (use8bit)
            bytes.append8bit(cs, offset, offset + length);
        else
            bytes.appendUtf8(cs, offset, length);
    }

    @NotNull
    private Map readMap(Class valueType) {
        Map map = new LinkedHashMap();
        if (yt.current() == YamlToken.MAPPING_START) {
            while (yt.next() == YamlToken.MAPPING_KEY) {
                if (yt.next() == YamlToken.TEXT) {
                    String key = yt.text();
                    Object o;
                    if (yt.next() == YamlToken.TEXT) {
                        o = ObjectUtils.convertTo(valueType, yt.text());
                    } else {
                        throw new UnsupportedOperationException(yt.toString());
                    }
                    map.put(key, o);
                } else {
                    throw new UnsupportedOperationException(yt.toString());
                }
            }
        } else {
            throw new UnsupportedOperationException(yt.toString());
        }
        return map;
    }

    /**
     * Please use {@code valueIn().object(o))} instead.
     */
    @Deprecated(/* To be removed in x.24 */)
    public void writeObject(Object o) {
        if (o instanceof Iterable) {
            for (Object o2 : (Iterable) o) {
                writeObject(o2, 2);
            }
        } else if (o instanceof Map) {
            for (@NotNull Map.Entry<Object, Object> entry : ((Map<Object, Object>) o).entrySet()) {
                write(() -> entry.getKey().toString()).object(entry.getValue());
            }
        } else if (o instanceof WriteMarshallable) {
            valueOut.typedMarshallable((WriteMarshallable) o);

        } else {
            valueOut.object(o);
        }
    }

    @Deprecated(/* To be removed in x.24 */)
    private void writeObject(Object o, int indentation) {
        writeTwo('-', ' ');
        indentation(indentation - 2);
        valueOut.object(o);
    }

    @Deprecated(/* To be removed in x.24 */)
    private void indentation(int indentation) {
        while (indentation-- > 0)
            bytes.writeUnsignedByte(' ');
    }

    @Override
    public void writeStartEvent() {
        valueOut.prependSeparator();
        writeTwo('?', ' ');
    }

    @Override
    public void writeEndEvent() {
        valueOut.endEvent();
    }

    void writeTwo(char ch1, char ch2) {
        bytes.writeUnsignedByte(ch1);
        bytes.writeUnsignedByte(ch2);
    }

    /**
     * @return whether the top level curly brackets is dropped
     */
    public boolean trimFirstCurly() {
        return trimFirstCurly;
    }

    /**
     * @param trimFirstCurly whether the top level curly brackets is dropped
     */
    public YamlWire trimFirstCurly(boolean trimFirstCurly) {
        this.trimFirstCurly = trimFirstCurly;
        return this;
    }

    @Override
    public void startEvent() {
        consumePadding();
        if (yt.current() == YamlToken.MAPPING_START) {
            yt.next(Integer.MAX_VALUE);
            return;
        }
        throw new UnsupportedOperationException(yt.toString());
    }

    void startEventIfTop() {
        consumePadding();
        if (yt.contextSize() == 3)
            if (yt.current() == YamlToken.MAPPING_START)
                yt.next();
    }

    @Override
    public boolean isEndEvent() {
        consumePadding();
        return yt.current() == YamlToken.MAPPING_END;
    }

    @Override
    public void endEvent() {
        int minIndent = yt.topContext().indent;

        switch (yt.current()) {
            case MAPPING_END:
            case DOCUMENT_END:
            case NONE:
                break;
            default:
                valueIn.consumeAny(minIndent);
                break;
        }
        if (yt.current() == YamlToken.NONE) {
            yt.next(Integer.MIN_VALUE);
        } else {
            while (yt.current() == YamlToken.MAPPING_KEY) {
                yt.next();
                valueIn.consumeAny(minIndent);
            }
        }
        if (yt.current() == YamlToken.MAPPING_END || yt.current() == YamlToken.DOCUMENT_END || yt.current() == YamlToken.NONE) {
            yt.next(Integer.MIN_VALUE);
            return;
        }
        throw new UnsupportedOperationException(yt.toString());
    }

    public void reset() {
        readContext.reset();
        writeContext.reset();
        bytes.clear();
        sb.setLength(0);
        yt.reset();
        valueIn.resetState();
        valueOut.resetState();
        anchorValues.clear();
    }

    @Override
    public boolean hasMetaDataPrefix() {
        if (yt.current() == YamlToken.TAG
                && yt.isText("!meta-data")) {
            yt.next();
            return true;
        }
        return false;
    }

    @Override
    public boolean readDocument(@Nullable ReadMarshallable metaDataConsumer, @Nullable ReadMarshallable dataConsumer) {
        valueIn.resetState();
        return super.readDocument(metaDataConsumer, dataConsumer);
    }

    @Override
    public boolean readDocument(long position, @Nullable ReadMarshallable metaDataConsumer, @Nullable ReadMarshallable dataConsumer) {
        valueIn.resetState();
        return super.readDocument(position, metaDataConsumer, dataConsumer);
    }

    @Override
    public boolean writingIsComplete() {
        return !writeContext.isNotComplete();
    }

    class TextValueOut implements ValueOut, CommentAnnotationNotifier {
        protected boolean hasCommentAnnotation = false;

        protected int indentation = 0;
        @NotNull
        protected List<BytesStore> seps = new ArrayList<>(4);
        @NotNull
        protected BytesStore sep = BytesStore.empty();
        protected boolean leaf = false;
        protected boolean dropDefault = false;
        @Nullable
        private String eventName;

        @Override
        public ClassLookup classLookup() {
            return YamlWire.this.classLookup();
        }

        @Override
        public void hasPrecedingComment(boolean hasCommentAnnotation) {
            this.hasCommentAnnotation = hasCommentAnnotation;
        }

        @Override
        public void resetState() {
            indentation = 0;
            seps.clear();
            sep = empty();
            leaf = false;
            dropDefault = false;
            eventName = null;
            yt.reset();
        }

        void prependSeparator() {
            append(sep);
            if (sep.endsWith('\n') || sep == EMPTY_AFTER_COMMENT)
                indent();
            sep = BytesStore.empty();
        }

        @Override
        public boolean swapLeaf(boolean isLeaf) {
            if (isLeaf == leaf)
                return leaf;
            leaf = isLeaf;
            if (!isLeaf && sep.startsWith(','))
                elementSeparator();
            return !leaf;
        }

        @NotNull
        @Override
        public WireOut wireOut() {
            return YamlWire.this;
        }

        private void indent() {
            BytesUtil.combineDoubleNewline(bytes);
            for (int i = 0; i < indentation; i++) {
                bytes.writeUnsignedShort(' ' * 257);
            }
        }

        public void elementSeparator() {
            if (indentation == 0) {
                if (leaf) {
                    sep = COMMA_SPACE;
                } else {
                    sep = BytesStore.empty();
                    bytes.writeUnsignedByte('\n');
                }
            } else {
                sep = leaf ? COMMA_SPACE : COMMA_NEW_LINE;
            }
            BytesUtil.combineDoubleNewline(bytes);
        }

        @NotNull
        @Override
        public WireOut bool(@Nullable Boolean flag) {
            if (dropDefault) {
                if (flag == null)
                    return wireOut();
                writeSavedEventName();
            }
            prependSeparator();
            append(flag == null ? nullOut() : flag ? "true" : "false");
            elementSeparator();
            return wireOut();
        }

        @NotNull
        public String nullOut() {
            return "!" + NULL;
        }

        @NotNull
        @Override
        public WireOut text(@Nullable CharSequence s) {
            if (dropDefault) {
                if (s == null)
                    return wireOut();
                writeSavedEventName();
            }
            prependSeparator();
            if (s == null) {
                append(nullOut());
            } else {
                escape(s);
            }
            elementSeparator();
            return wireOut();
        }

        @NotNull
        @Override
        public WireOut bytes(@Nullable BytesStore fromBytes) {
            if (dropDefault) {
                if (fromBytes == null)
                    return wireOut();
                writeSavedEventName();
            }
            if (isText(fromBytes))
                return text(fromBytes);

            int length = Maths.toInt32(fromBytes.readRemaining());
            @NotNull byte[] byteArray = new byte[length];
            fromBytes.copyTo(byteArray);

            return bytes(byteArray);
        }

        @NotNull
        @Override
        public WireOut rawBytes(@NotNull byte[] value) {
            if (dropDefault) {
                writeSavedEventName();
            }
            prependSeparator();
            bytes.write(value);
            elementSeparator();
            return wireOut();
        }

        @NotNull
        @Override
        public WireOut rawText(CharSequence value) {
            if (dropDefault) {
                writeSavedEventName();
            }
            prependSeparator();
            bytes.write(value);
            elementSeparator();
            return wireOut();
        }

        private boolean isText(@Nullable BytesStore fromBytes) {

            if (fromBytes == null)
                return true;
            for (long i = fromBytes.readPosition(); i < fromBytes.readLimit(); i++) {
                int ch = fromBytes.readUnsignedByte(i);
                if ((ch < ' ' && ch != '\t') || ch >= 127)
                    return false;
            }
            return true;
        }

        @NotNull
        @Override
        public ValueOut writeLength(long remaining) {
            throw new UnsupportedOperationException();
        }

        @NotNull
        @Override
        public WireOut bytes(byte[] byteArray) {
            if (dropDefault) {
                writeSavedEventName();
            }
            return bytes(BINARY_TAG, byteArray);
        }

        @NotNull
        @Override
        public WireOut bytes(@NotNull String type, byte[] byteArray) {
            if (dropDefault) {
                writeSavedEventName();
            }
            prependSeparator();
            typePrefix(type);
            if (getClass() != TextValueOut.class)
                bytes.append('"');
            append(Base64.getEncoder().encodeToString(byteArray));
            if (getClass() != TextValueOut.class)
                bytes.append('"');
            elementSeparator();
            endTypePrefix();

            return YamlWire.this;
        }

        @NotNull
        @Override
        public WireOut bytes(@NotNull String type, @Nullable BytesStore bytesStore) {
            if (bytesStore == null)
                return nu11();
            if (dropDefault) {
                writeSavedEventName();
            }
            prependSeparator();
            typePrefix(type);
            append(Base64.getEncoder().encodeToString(bytesStore.toByteArray()));
            endTypePrefix();
            append(END_FIELD);
            elementSeparator();

            return YamlWire.this;
        }

        @NotNull
        @Override
        public WireOut int8(byte i8) {
            if (dropDefault) {
                if (i8 == 0)
                    return wireOut();
                writeSavedEventName();
            }
            prependSeparator();
            bytes.append(i8);
            elementSeparator();
            return wireOut();
        }

        @NotNull
        @Override
        public WireOut uint8checked(int u8) {
            if (dropDefault) {
                if (u8 == 0)
                    return wireOut();
                writeSavedEventName();
            }

            prependSeparator();
            bytes.append(u8);
            elementSeparator();

            return YamlWire.this;
        }

        @NotNull
        @Override
        public WireOut int16(short i16) {
            if (dropDefault) {
                if (i16 == 0)
                    return wireOut();
                writeSavedEventName();
            }
            prependSeparator();
            bytes.append(i16);
            elementSeparator();

            return YamlWire.this;
        }

        @NotNull
        @Override
        public WireOut uint16checked(int u16) {
            if (dropDefault) {
                if (u16 == 0)
                    return wireOut();
                writeSavedEventName();
            }
            prependSeparator();
            bytes.append(u16);
            elementSeparator();

            return YamlWire.this;
        }

        @NotNull
        @Override
        public WireOut utf8(int codepoint) {
            if (dropDefault) {
                if (codepoint == 0)
                    return wireOut();
                writeSavedEventName();
            }
            prependSeparator();
            final StringBuilder stringBuilder = acquireStringBuilder();
            stringBuilder.appendCodePoint(codepoint);
            text(stringBuilder);
            sep = empty();
            return YamlWire.this;
        }

        @NotNull
        @Override
        public WireOut int32(int i32) {
            if (dropDefault) {
                if (i32 == 0)
                    return wireOut();
                writeSavedEventName();
            }
            prependSeparator();
            bytes.append(i32);
            elementSeparator();

            return YamlWire.this;
        }

        @NotNull
        @Override
        public WireOut uint32checked(long u32) {
            if (dropDefault) {
                if (u32 == 0)
                    return wireOut();
                writeSavedEventName();
            }
            prependSeparator();
            bytes.append(u32);
            elementSeparator();

            return YamlWire.this;
        }

        @NotNull
        @Override
        public WireOut int64(long i64) {
            if (dropDefault) {
                if (i64 == 0)
                    return wireOut();
                writeSavedEventName();
            }
            prependSeparator();
            bytes.append(i64);
            elementSeparator();
            // 2001 to 2100 best effort basis.
            boolean addTimeStamp = YamlWire.this.addTimeStamps && !leaf;
            if (addTimeStamp) {
                addTimeStamp(i64);
            }

            return YamlWire.this;
        }

        @NotNull
        @Override
        public WireOut int128forBinding(long i64x0, long i64x1, TwoLongValue longValue) {
            throw new UnsupportedOperationException(yt.toString());
        }

        public void addTimeStamp(long i64) {
            if ((long) 1e12 < i64 && i64 < (long) 4.111e12) {
                bytes.append(", # ");
                bytes.appendDateMillis(i64);
                bytes.append("T");
                bytes.appendTimeMillis(i64);
                sep = NEW_LINE;
            } else if ((long) 1e18 < i64 && i64 < (long) 4.111e18) {
                long millis = i64 / 1_000_000;
                long nanos = i64 % 1_000_000;
                bytes.append(", # ");
                bytes.appendDateMillis(millis);
                bytes.append("T");
                bytes.appendTimeMillis(millis);
                bytes.append((char) ('0' + nanos / 100000));
                bytes.append((char) ('0' + nanos / 100000 % 10));
                bytes.append((char) ('0' + nanos / 10000 % 10));
                bytes.append((char) ('0' + nanos / 1000 % 10));
                bytes.append((char) ('0' + nanos / 100 % 10));
                bytes.append((char) ('0' + nanos / 10 % 10));
                bytes.append((char) ('0' + nanos % 10));
                sep = NEW_LINE;
            }
        }

        @NotNull
        @Override
        public WireOut int64_0x(long i64) {
            if (dropDefault) {
                if (i64 == 0)
                    return wireOut();
                writeSavedEventName();
            }
            prependSeparator();
            bytes.writeUnsignedByte('0')
                    .writeUnsignedByte('x')
                    .appendBase16(i64);
            elementSeparator();

            return YamlWire.this;
        }

        @NotNull
        @Override
        public WireOut int64array(long capacity) {
            if (dropDefault) {
                writeSavedEventName();
            }
            TextLongArrayReference.write(bytes, capacity);
            return YamlWire.this;
        }

        @NotNull
        @Override
        public WireOut int64array(long capacity, @NotNull LongArrayValues values) {
            if (dropDefault) {
                writeSavedEventName();
            }
            long pos = bytes.writePosition();
            TextLongArrayReference.write(bytes, capacity);
            ((Byteable) values).bytesStore(bytes, pos, bytes.lengthWritten(pos));
            return YamlWire.this;
        }

        @NotNull
        @Override
        public WireOut float32(float f) {
            if (dropDefault) {
                if (f == 0)
                    return wireOut();
                writeSavedEventName();
            }
            prependSeparator();
            double af = Math.abs(f);
            if (af >= 1e-3 && af < 1e6)
                bytes.append(f);
            else
                bytes.append(floatToString(f));
            elementSeparator();

            return YamlWire.this;
        }

        @NotNull
        @Override
        public WireOut float64(double d) {
            if (dropDefault) {
                if (d == 0)
                    return wireOut();
                writeSavedEventName();
            }
            prependSeparator();
            double ad = Math.abs(d);
            if (ad >= 1e-7 && ad < 1e15) {
                if ((int) (ad / 1e6) * 1e6 == ad) {
                    bytes.append((int) (d / 1e6)).append("E6");
                } else if ((int) (ad / 1e3) * 1e3 == ad) {
                    bytes.append((int) (d / 1e3)).append("E3");
                } else if (ad < 1e-3) {
                    double d7 = Math.round(d * 1e16) / 1e9;
                    double ad7 = Math.abs(d7);
                    if (ad7 < 1e1)
                        bytes.append(d7).append("E-7");
                    else if (ad7 < 1e2)
                        bytes.append(d7 / 1e1).append("E-6");
                    else if (ad7 < 1e3)
                        bytes.append(d7 / 1e2).append("E-5");
                    else if (ad7 < 1e4)
                        bytes.append(d7 / 1e3).append("E-4");
                    else
                        bytes.append(d7 / 1e4).append("E-3");
                } else {
                    bytes.append(d);
                }
            } else {
                bytes.append(doubleToString(d));
            }
            elementSeparator();

            return YamlWire.this;
        }

        protected String doubleToString(double d) {
            return Double.toString(d);
        }

        protected String floatToString(float f) {
            return Float.toString(f);
        }

        @NotNull
        @Override
        public WireOut time(LocalTime localTime) {
            return asText(localTime);
        }

        @NotNull
        @Override
        public WireOut zonedDateTime(@Nullable ZonedDateTime zonedDateTime) {
            if (zonedDateTime == null)
                return nu11();
            if (dropDefault) {
                writeSavedEventName();
            }
            final String s = zonedDateTime.toString();
            return s.endsWith("]") ? text(s) : asText(s);
        }

        @NotNull
        @Override
        public WireOut date(LocalDate localDate) {
            return asText(localDate);
        }

        @NotNull
        @Override
        public WireOut dateTime(LocalDateTime localDateTime) {
            return asText(localDateTime);
        }

        @NotNull
        private WireOut asText(@Nullable Object stringable) {
            if (dropDefault) {
                if (stringable == null)
                    return wireOut();
                writeSavedEventName();
            }
            if (stringable == null) {
                nu11();
            } else {
                prependSeparator();
                final String s = stringable.toString();
                final Quotes quotes = needsQuotes(s);
                asTestQuoted(s, quotes);
                elementSeparator();
            }

            return YamlWire.this;
        }

        protected void asTestQuoted(String s, Quotes quotes) {
            if (quotes == Quotes.NONE) {
                append(s);
            } else {
                escape0(s, quotes);
            }
        }

        @NotNull
        @Override
        public ValueOut optionalTyped(Class aClass) {
            return typePrefix(aClass);
        }

        @NotNull
        @Override
        public ValueOut typePrefix(@NotNull CharSequence typeName) {
            if (dropDefault) {
                writeSavedEventName();
            }
            prependSeparator();
            bytes.writeUnsignedByte('!');
            append(typeName);
            bytes.writeUnsignedByte(' ');
            sep = BytesStore.empty();
            return this;
        }

        @NotNull
        @Override
        public WireOut typeLiteral(@NotNull BiConsumer<Class, Bytes<?>> typeTranslator, Class type) {
            if (dropDefault) {
                if (type == null)
                    return wireOut();
                writeSavedEventName();
            }
            prependSeparator();
            append(TYPE);
            typeTranslator.accept(type, bytes);
            elementSeparator();
            return YamlWire.this;
        }

        @NotNull
        @Override
        public WireOut typeLiteral(@Nullable CharSequence type) {
            if (dropDefault) {
                if (type == null)
                    return wireOut();
                writeSavedEventName();
            }
            if (type == null)
                return nu11();
            prependSeparator();
            append(TYPE);
            escape(type);
            elementSeparator();
            return YamlWire.this;
        }

        @NotNull
        @Override
        public WireOut uuid(@NotNull UUID uuid) {
            return asText(uuid);
        }

        @NotNull
        @Override
        public WireOut int32forBinding(int value) {
            if (dropDefault) {
                writeSavedEventName();
            }
            prependSeparator();
            TextIntReference.write(bytes, value);
            elementSeparator();
            return YamlWire.this;
        }

        @NotNull
        @Override
        public WireOut int32forBinding(int value, @NotNull IntValue intValue) {
            if (dropDefault) {
                writeSavedEventName();
            }
            if (!(intValue instanceof TextIntReference))
                throw new IllegalArgumentException();
            prependSeparator();
            long offset = bytes.writePosition();
            TextIntReference.write(bytes, value);
            long length = bytes.lengthWritten(offset);
            ((Byteable) intValue).bytesStore(bytes, offset, length);
            elementSeparator();
            return wireOut();
        }

        @NotNull
        @Override
        public WireOut int64forBinding(long value) {
            if (dropDefault) {
                writeSavedEventName();
            }
            prependSeparator();
            TextLongReference.write(bytes, value);
            elementSeparator();
            return wireOut();
        }

        @NotNull
        @Override
        public WireOut int64forBinding(long value, @NotNull LongValue longValue) {
            if (dropDefault) {
                writeSavedEventName();
            }
            if (!(longValue instanceof TextLongReference))
                throw new IllegalArgumentException();
            prependSeparator();
            long offset = bytes.writePosition();
            TextLongReference.write(bytes, value);
            long length = bytes.lengthWritten(offset);
            ((Byteable) longValue).bytesStore(bytes, offset, length);
            elementSeparator();
            return wireOut();
        }

        @NotNull
        @Override
        public WireOut boolForBinding(final boolean value, @NotNull final BooleanValue longValue) {
            if (dropDefault) {
                writeSavedEventName();
            }
            if (!(longValue instanceof TextBooleanReference))
                throw new IllegalArgumentException();
            prependSeparator();
            long offset = bytes.writePosition();
            TextBooleanReference.write(value, bytes, offset);
            long length = bytes.lengthWritten(offset);
            ((Byteable) longValue).bytesStore(bytes, offset, length);
            elementSeparator();
            return wireOut();
        }

        @NotNull
        @Override
        public <T> WireOut sequence(T t, @NotNull BiConsumer<T, ValueOut> writer) {
            startBlock('[');
            boolean leaf = this.leaf;
            if (!leaf)
                newLine();
            else
                bytes.writeUnsignedByte(' ');
            long pos = bytes.writePosition();
            writer.accept(t, this);
            if (!leaf)
                addNewLine(pos);

            popState();
            this.leaf = leaf;
            if (!leaf)
                indent();
            else
                addSpace(pos);
            endBlock(']');
            return wireOut();
        }

        public void startBlock(char c) {
            if (dropDefault) {
                writeSavedEventName();
            }
            if (sep.isEmpty()) {
                if (!seps.isEmpty())
                    sep = leaf ? COMMA_SPACE : COMMA_NEW_LINE;

            } else {
                append(sep);
                indent();
                sep = EMPTY;
            }
            pushState();
            bytes.writeUnsignedByte(c);
        }

        @NotNull
        @Override
        public <T, K> WireOut sequence(T t, K kls, @NotNull TriConsumer<T, K, ValueOut> writer) {
            boolean leaf = this.leaf;
            startBlock('[');
            if (leaf)
                sep = SPACE;
            else
                newLine();
            long pos = bytes.readPosition();
            writer.accept(t, kls, this);
            if (leaf)
                addSpace(pos);
            else
                addNewLine(pos);

            popState();
            if (!leaf)
                indent();
            endBlock(']');
            return wireOut();
        }

        protected void endBlock(char c) {
            BytesUtil.combineDoubleNewline(bytes);
            bytes.writeUnsignedByte(c);
            elementSeparator();
        }

        protected void addNewLine(long pos) {
            if (bytes.writePosition() > pos + 1)
                bytes.writeUnsignedByte('\n');
        }

        protected void addSpace(long pos) {
            if (bytes.writePosition() > pos + 1)
                bytes.writeUnsignedByte(' ');
        }

        protected void newLine() {
            sep = NEW_LINE;
        }

        protected void popState() {
            sep = seps.remove(seps.size() - 1);
            indentation--;
            leaf = false;
            dropDefault = false;
        }

        protected void pushState() {
            indentation++;
            seps.add(sep);
            sep = EMPTY;
        }

        @NotNull
        @Override
        public WireOut marshallable(@NotNull WriteMarshallable object) {
            WireMarshaller wm = WireMarshaller.WIRE_MARSHALLER_CL.get(object.getClass());
            boolean wasLeaf0 = leaf;
            if (indentation > 1 && wm.isLeaf())
                leaf = true;

            if (dropDefault) {
                writeSavedEventName();
            }
            if (trimFirstCurly && bytes.writePosition() == 0) {
                object.writeMarshallable(YamlWire.this);
                if (bytes.writePosition() == 0)
                    bytes.append("{}");
                return YamlWire.this;
            }
            boolean wasLeaf = leaf;
            startBlock('{');

            if (wasLeaf)
                afterOpen();
            else
                newLine();

            object.writeMarshallable(YamlWire.this);
            @Nullable BytesStore popSep = null;
            if (wasLeaf) {
                if (sep.endsWith(' '))
                    append(" ");
                leaf = false;
                popState();
            } else if (!seps.isEmpty()) {
                popSep = seps.get(seps.size() - 1);
                popState();
                newLine();
            }
            writeEndOfBlock(wasLeaf);
            endBlock('}');

            leaf = wasLeaf0;

            if (popSep != null)
                sep = popSep;

            elementSeparator();
            return YamlWire.this;
        }

        @NotNull
        @Override
        public WireOut marshallable(@NotNull Serializable object) {
            if (dropDefault) {
                writeSavedEventName();
            }
            if (bytes.writePosition() == 0) {
                writeSerializable(object);
                return YamlWire.this;
            }
            boolean wasLeaf = leaf;
            if (!wasLeaf)
                pushState();

            prependSeparator();
            bytes.writeUnsignedByte(object instanceof Externalizable ? '[' : '{');
            if (wasLeaf)
                afterOpen();
            else
                newLine();

            writeSerializable(object);
            @Nullable BytesStore popSep = null;
            if (wasLeaf) {
                leaf = false;
            } else if (seps.size() > 0) {
                popSep = seps.get(seps.size() - 1);
                popState();
                newLine();
            }
            writeEndOfBlock(wasLeaf);
            BytesUtil.combineDoubleNewline(bytes);
            bytes.writeUnsignedByte(object instanceof Externalizable ? ']' : '}');
            if (popSep != null)
                sep = popSep;
            if (indentation == 0) {
                afterClose();

            } else {
                elementSeparator();
            }
            return YamlWire.this;
        }

        private void writeEndOfBlock(boolean wasLeaf) {
            if (sep.startsWith(',')) {
                char ch = sep.charAt(1);
                if (bytes.peekUnsignedByte(bytes.readPosition() - 1) != ch)
                    append(sep, 1, sep.length() - 1);
                if (!wasLeaf)
                    indent();

            } else {
                prependSeparator();
            }
        }

        private void writeSerializable(@NotNull Serializable object) {
            try {
                if (object instanceof Externalizable)
                    ((Externalizable) object).writeExternal(objectOutput());
                else
                    Wires.writeMarshallable(object, YamlWire.this);
            } catch (IOException e) {
                throw new IORuntimeException(e);
            }
        }

        protected void afterClose() {
            newLine();
            append(sep);
            sep = EMPTY;
        }

        protected void afterOpen() {
            sep = SPACE;
        }

        @NotNull
        @Override
        public WireOut map(@NotNull final Map map) {
            if (dropDefault) {
                writeSavedEventName();
            }
            marshallable(map, Object.class, Object.class, false);
            return YamlWire.this;
        }

        protected void endField() {
            sep = END_FIELD;
        }

        protected void fieldValueSeperator() {
            writeTwo(':', ' ');
        }

        @NotNull
        public ValueOut write() {
            if (dropDefault) {
                eventName = "";
            } else {
                append(sep);
                writeTwo('"', '"');
                endEvent();
            }
            return this;
        }

        @NotNull
        public ValueOut write(@NotNull WireKey key) {
            if (dropDefault) {
                eventName = key.name().toString();
            } else {
                write(key.name());
            }
            return this;
        }

        @NotNull
        public ValueOut write(@NotNull CharSequence name) {
            if (dropDefault) {
                eventName = name.toString();
            } else {
                prependSeparator();
                escape(name);
                fieldValueSeperator();
            }
            return this;
        }

        @NotNull
        public ValueOut write(Class expectedType, @NotNull Object objectKey) {
            if (dropDefault) {
                if (expectedType != String.class)
                    throw new UnsupportedOperationException(yt.toString());
                eventName = objectKey.toString();
            } else {
                prependSeparator();
                writeStartEvent();
                object(expectedType, objectKey);
                endEvent();
            }
            return this;
        }

        private void writeSavedEventName() {
            if (eventName == null)
                return;
            prependSeparator();
            escape(eventName);
            fieldValueSeperator();
            eventName = null;
        }

        public void endEvent() {
            if (bytes.readByte(bytes.writePosition() - 1) <= ' ')
                bytes.writeSkip(-1);
            fieldValueSeperator();
            sep = empty();
        }

        public void writeComment(@NotNull CharSequence s) {

            if (hasCommentAnnotation) {
                if (!sep.endsWith('\n'))
                    return;
                sep = COMMA_SPACE;
            } else
                prependSeparator();

            append(sep);

            if (hasCommentAnnotation)
                writeTwo('\t', '\t');

            writeTwo('#', ' ');

            append(s);
            bytes.writeUnsignedByte('\n');
            sep = EMPTY_AFTER_COMMENT;
        }
    }

    class TextValueIn implements ValueIn {
        @Override
        public ClassLookup classLookup() {
            return YamlWire.this.classLookup();
        }

        @Override
        public void resetState() {
            yt.reset();
            anchorValues.clear();
        }

        @Nullable
        @Override
        public String text() {
            @Nullable CharSequence cs = textTo0(acquireStringBuilder());
            return cs == null ? null : WireInternal.INTERNER.intern(cs);
        }

        @Nullable
        @Override
        public StringBuilder textTo(@NotNull StringBuilder sb) {
            sb.setLength(0);
            @Nullable CharSequence cs = textTo0(sb);
            if (cs == null)
                return null;
            if (cs != sb) {
                sb.setLength(0);
                sb.append(cs);
            }
            return sb;
        }

        @Nullable
        @Override
        public Bytes<?> textTo(@NotNull Bytes<?> bytes) {
            bytes.clear();
            if (yt.current() == YamlToken.TEXT) {
                bytes.clear();
                bytes.append(yt.text());
                yt.next();
            } else {
                throw new UnsupportedOperationException(yt.toString());
            }
            return bytes;
        }

        @Override
        public BracketType getBracketType() {
            switch (yt.current()) {
                default:
                    throw new UnsupportedOperationException(yt.toString());
                case DIRECTIVES_END:
                case TAG:
                case COMMENT:
                    yt.next();
                    return getBracketType();
                case MAPPING_START:
                    return BracketType.MAP;
                case SEQUENCE_START:
                    return BracketType.SEQ;
                case NONE:
                case MAPPING_KEY:
                case SEQUENCE_ENTRY:
                case STREAM_START:
                case TEXT:
                case LITERAL:
                    return BracketType.NONE;
            }
        }

        @Nullable
        Bytes<?> textTo0(@NotNull Bytes<?> a) {
            consumePadding();
            if (yt.current() == YamlToken.TEXT) {
                a.append(yt.text());
            } else {
                throw new UnsupportedOperationException(yt.toString());
            }
            return a;
        }

        @Nullable
        StringBuilder textTo0(@NotNull StringBuilder a) {
            consumePadding();
            if (yt.current() == YamlToken.SEQUENCE_ENTRY)
                yt.next();
            if (yt.current() == YamlToken.TEXT || yt.current() == YamlToken.LITERAL) {
                a.append(yt.text());
                if (yt.current() == YamlToken.TEXT)
                    unescape(a, yt.blockQuote());
                yt.next();
            } else if (yt.current() == YamlToken.TAG) {
                if (yt.isText("!null")) {
                    yt.next();
                    yt.next();
                    return null;
                }

                if (yt.isText(BINARY_TAG)) {
                    yt.next();
                    final byte[] arr = (byte[]) decodeBinary(byte[].class);
                    for (byte b : arr) {
                        a.append((char) b);
                    }
                    return a;
                }

                throw new UnsupportedOperationException(yt.toString());
            }
            return a;
        }

        @NotNull
        @Override
        public WireIn bytesMatch(@NotNull BytesStore compareBytes, BooleanConsumer consumer) {
            throw new UnsupportedOperationException(yt.toString());
        }

        @NotNull
        @Override
        public WireIn bytes(@NotNull BytesOut<?> toBytes) {
            toBytes.clear();
            return bytes(b -> toBytes.write((BytesStore) b));
        }

        @Nullable
        @Override
        public WireIn bytesSet(@NotNull PointerBytesStore toBytes) {
            return bytes(bytes -> {
                long capacity = bytes.readRemaining();
                Bytes<Void> bytes2 = Bytes.allocateDirect(capacity);
                bytes2.write((BytesStore) bytes);
                toBytes.set(bytes2.addressForRead(bytes2.start()), capacity);
            });
        }

        @Override
        @NotNull
        public WireIn bytes(@NotNull ReadBytesMarshallable bytesConsumer) {
            consumePadding();
            // TODO needs to be made much more efficient.
            @NotNull StringBuilder sb = acquireStringBuilder();
            if (yt.current() == YamlToken.TAG) {
                bytes.readSkip(1);
                yt.text(sb);
                yt.next();
                if (yt.current() != YamlToken.TEXT)
                    throw new UnsupportedOperationException(yt.toString());
                @Nullable byte[] uncompressed = Compression.uncompress(sb, yt, t -> {
                    @NotNull StringBuilder sb2 = acquireStringBuilder();
                    t.text(sb2);
                    return Base64.getDecoder().decode(sb2.toString());
                });
                if (uncompressed != null) {
                    Bytes<byte[]> bytes = Bytes.wrapForRead(uncompressed);
                    bytesConsumer.readMarshallable(bytes);
                    bytes.releaseLast();

                } else if (StringUtils.isEqual(sb, "!null")) {
                    bytesConsumer.readMarshallable(null);
                    yt.next();

                } else {
                    throw new IORuntimeException("Unsupported type=" + sb);
                }
            } else {
                textTo(sb);
                Bytes<byte[]> bytes = Bytes.wrapForRead(sb.toString().getBytes(ISO_8859_1));
                bytesConsumer.readMarshallable(bytes);
                bytes.releaseLast();
            }
            return YamlWire.this;
        }

        @Override
        public byte @Nullable [] bytes(byte[] using) {
            return (byte[]) objectWithInferredType(using, SerializationStrategies.ANY_OBJECT, byte[].class);

        }

        @NotNull
        @Override
        public WireIn wireIn() {
            return YamlWire.this;
        }

        @Override
        public long readLength() {
            return readLengthMarshallable();
        }

        @NotNull
        @Override
        public WireIn skipValue() {
            consumeAny(yt.topContext().indent);
            return YamlWire.this;
        }

        protected long readLengthMarshallable() {
            long start = bytes.readPosition();
            try {
                consumeAny(yt.topContext().indent);
                return bytes.readPosition() - start;
            } finally {
                bytes.readPosition(start);
            }
        }

        protected void consumeAny(int minIndent) {
            consumePadding();
            int indent2 = Math.max(yt.topContext().indent, minIndent);
            switch (yt.current()) {
                case SEQUENCE_ENTRY:
                case TAG:
                    yt.next(minIndent);
                    consumeAny(minIndent);
                    break;
                case MAPPING_START:
                    consumeMap(indent2);
                    break;
                case SEQUENCE_START:
                    consumeSeq(indent2);
                    break;
                case MAPPING_KEY:
                    yt.next(minIndent);
                    consumeAny(minIndent);
                    if (yt.current() != YamlToken.MAPPING_KEY && yt.current() != YamlToken.MAPPING_END)
                        consumeAny(minIndent);
                    break;
                case SEQUENCE_END:
                    yt.next(minIndent);
                    break;
                case TEXT:
                    yt.next(minIndent);
                    break;
                case MAPPING_END:
                case STREAM_START:
                case DOCUMENT_END:
                case NONE:
                    break;
                default:
                    throw new UnsupportedOperationException(yt.toString());
            }
        }

        private void consumeSeq(int minIndent) {
            assert yt.current() == YamlToken.SEQUENCE_START;
            yt.next(minIndent);
            while (true) {
                switch (yt.current()) {
                    case SEQUENCE_ENTRY:
                        yt.next(minIndent);
                        consumeAny(minIndent);
                        break;

                    case SEQUENCE_END:
                        yt.next(minIndent);
                        return;

                    default:
                        throw new IllegalStateException(yt.toString());
                }
            }
        }

        private void consumeMap(int minIndent) {
            // consume MAPPING_START
            yt.next(minIndent);
            while (yt.current() == YamlToken.MAPPING_KEY) {
                yt.next(minIndent); // consume KEY
                consumeAny(minIndent); // consume the key
                consumeAny(minIndent); // consume the value
            }
            if (yt.current() == YamlToken.NONE)
                yt.next(Integer.MIN_VALUE);
            if (yt.current() == YamlToken.MAPPING_END)
                yt.next(minIndent);
        }

        @NotNull
        @Override
        public <T> WireIn bool(T t, @NotNull ObjBooleanConsumer<T> tFlag) {
            consumePadding();

            final StringBuilder stringBuilder = acquireStringBuilder();
            if (textTo(stringBuilder) == null) {
                tFlag.accept(t, null);
                return YamlWire.this;
            }

            Boolean flag = stringBuilder.length() == 0 ? null : StringUtils.isEqual(stringBuilder, "true");
            tFlag.accept(t, flag);
            return YamlWire.this;
        }

        @NotNull
        @Override
        public <T> WireIn int8(@NotNull T t, @NotNull ObjByteConsumer<T> tb) {
            consumePadding();
            tb.accept(t, (byte) getALong());
            return YamlWire.this;
        }

        @NotNull
        @Override
        public <T> WireIn uint8(@NotNull T t, @NotNull ObjShortConsumer<T> ti) {
            consumePadding();
            ti.accept(t, (short) getALong());
            return YamlWire.this;
        }

        @NotNull
        @Override
        public <T> WireIn int16(@NotNull T t, @NotNull ObjShortConsumer<T> ti) {
            consumePadding();
            ti.accept(t, (short) getALong());
            return YamlWire.this;
        }

        @NotNull
        @Override
        public <T> WireIn uint16(@NotNull T t, @NotNull ObjIntConsumer<T> ti) {
            consumePadding();
            ti.accept(t, (int) getALong());
            return YamlWire.this;
        }

        @NotNull
        @Override
        public <T> WireIn int32(@NotNull T t, @NotNull ObjIntConsumer<T> ti) {
            consumePadding();
            ti.accept(t, (int) getALong());
            return YamlWire.this;
        }

        long getALong() {
<<<<<<< HEAD
            if (yt.current() != YamlToken.TEXT) {
                throw new UnsupportedOperationException(yt.toString());
=======
            if (yt.current() == YamlToken.TEXT) {
                long l = yt.parseLong();
                yt.next();
                return l;
>>>>>>> 49318b11
            }
            String text = yt.text();
            long l;
            if (text.startsWith("0x") || text.startsWith("0X")) {
                l = Long.parseLong(text.substring(2), 16);
            } else {
                l = Long.parseLong(text);
            }
            yt.next();
            return l;

        }

        @NotNull
        @Override
        public <T> WireIn uint32(@NotNull T t, @NotNull ObjLongConsumer<T> tl) {
            consumePadding();
            tl.accept(t, getALong());
            return YamlWire.this;
        }

        @NotNull
        @Override
        public <T> WireIn int64(@NotNull T t, @NotNull ObjLongConsumer<T> tl) {
            consumePadding();
            tl.accept(t, getALong());
            return YamlWire.this;
        }

        @NotNull
        @Override
        public <T> WireIn float32(@NotNull T t, @NotNull ObjFloatConsumer<T> tf) {
            consumePadding();
            tf.accept(t, (float) getADouble());
            return YamlWire.this;
        }

        public double getADouble() {
            if (yt.current() == YamlToken.TEXT) {
                double v = yt.parseDouble();
                yt.next();
                return v;
            } else {
                throw new UnsupportedOperationException("yt:" + yt.current());
            }
        }

        @NotNull
        @Override
        public <T> WireIn float64(@NotNull T t, @NotNull ObjDoubleConsumer<T> td) {
            consumePadding();
            td.accept(t, getADouble());
            return YamlWire.this;
        }

        @NotNull
        @Override
        public <T> WireIn time(@NotNull T t, @NotNull BiConsumer<T, LocalTime> setLocalTime) {
            consumePadding();
            final StringBuilder stringBuilder = acquireStringBuilder();
            textTo(stringBuilder);
            setLocalTime.accept(t, LocalTime.parse(WireInternal.INTERNER.intern(stringBuilder)));
            return YamlWire.this;
        }

        @NotNull
        @Override
        public <T> WireIn zonedDateTime(@NotNull T t, @NotNull BiConsumer<T, ZonedDateTime> tZonedDateTime) {
            consumePadding();
            final StringBuilder stringBuilder = acquireStringBuilder();
            textTo(stringBuilder);
            tZonedDateTime.accept(t, ZonedDateTime.parse(WireInternal.INTERNER.intern(stringBuilder)));
            return YamlWire.this;
        }

        @NotNull
        @Override
        public <T> WireIn date(@NotNull T t, @NotNull BiConsumer<T, LocalDate> tLocalDate) {
            consumePadding();
            final StringBuilder stringBuilder = acquireStringBuilder();
            textTo(stringBuilder);
            tLocalDate.accept(t, LocalDate.parse(WireInternal.INTERNER.intern(stringBuilder)));
            return YamlWire.this;
        }

        @NotNull
        @Override
        public <T> WireIn uuid(@NotNull T t, @NotNull BiConsumer<T, UUID> tuuid) {
            consumePadding();
            final StringBuilder stringBuilder = acquireStringBuilder();
            textTo(stringBuilder);
            tuuid.accept(t, UUID.fromString(WireInternal.INTERNER.intern(stringBuilder)));
            return YamlWire.this;
        }

        @NotNull
        @Override
        public <T> WireIn int64array(@Nullable LongArrayValues values, T t, @NotNull BiConsumer<T, LongArrayValues> setter) {
            consumePadding();
            if (!(values instanceof TextLongArrayReference)) {
                values = new TextLongArrayReference();
            }
            @NotNull Byteable b = (Byteable) values;
            long length = TextLongArrayReference.peakLength(bytes, bytes.readPosition());
            b.bytesStore(bytes, bytes.readPosition(), length);
            bytes.readSkip(length);
            setter.accept(t, values);
            return YamlWire.this;
        }

        @NotNull
        @Override
        public WireIn int64(@NotNull LongValue value) {
            throw new UnsupportedOperationException(yt.toString());
        }

        @NotNull
        @Override
        public WireIn int32(@NotNull IntValue value) {
            throw new UnsupportedOperationException(yt.toString());
        }

        @Override
        public WireIn bool(@NotNull final BooleanValue value) {
            throw new UnsupportedOperationException(yt.toString());
        }

        @NotNull
        @Override
        public <T> WireIn int64(@Nullable LongValue value, T t, @NotNull BiConsumer<T, LongValue> setter) {
            if (!(value instanceof TextLongReference)) {
                setter.accept(t, value = new TextLongReference());
            }
            return int64(value);
        }

        @NotNull
        @Override
        public <T> WireIn int32(@Nullable IntValue value, T t, @NotNull BiConsumer<T, IntValue> setter) {
            throw new UnsupportedOperationException(yt.toString());
        }

        @Override
        public <T> boolean sequence(@NotNull T t, @NotNull BiConsumer<T, ValueIn> tReader) {
            consumePadding();
            if (isNull()) {
                return false;
            }
            if (yt.current() == YamlToken.SEQUENCE_START) {
                int minIndent = yt.secondTopContext().indent;
                yt.next(Integer.MAX_VALUE);
                tReader.accept(t, YamlWire.this.valueIn);
                if (yt.current() == YamlToken.NONE)
                    yt.next(minIndent);
                if (yt.current() == YamlToken.SEQUENCE_END)
                    yt.next(minIndent);

            } else if (yt.current() == YamlToken.TEXT) {
                tReader.accept(t, YamlWire.this.valueIn);

            } else {
                throw new UnsupportedOperationException(yt.toString());
            }
            return true;
        }

        public <T> boolean sequence(List<T> list, @NotNull List<T> buffer, Supplier<T> bufferAdd, Reader reader0) {
            return sequence(list, buffer, bufferAdd);
        }

        @Override
        public <T> boolean sequence(@NotNull List<T> list, @NotNull List<T> buffer, @NotNull Supplier<T> bufferAdd) {
            throw new UnsupportedOperationException(yt.toString());
        }

        @NotNull
        @Override
        public <T, K> WireIn sequence(@NotNull T t, K kls, @NotNull TriConsumer<T, K, ValueIn> tReader) {
            throw new UnsupportedOperationException(yt.toString());
        }

        @Override
        public boolean hasNext() {
            if (yt.current() == YamlToken.DOCUMENT_END)
                yt.next(Integer.MIN_VALUE);

            consumePadding();

            switch (yt.current()) {
                case SEQUENCE_END:
                case STREAM_END:
                case DOCUMENT_END:
                case MAPPING_END:
                case NONE:
                    return false;
                default:
                    return true;
            }
        }

        @Override
        public boolean hasNextSequenceItem() {
            switch (yt.current()) {
                case SEQUENCE_START:
                case TEXT:
                case SEQUENCE_ENTRY:
                    return true;
            }
            return false;
        }

        @Override
        public <T> T applyToMarshallable(@NotNull Function<WireIn, T> marshallableReader) {
            throw new UnsupportedOperationException(yt.toString());
        }

        @NotNull
        @Override
        public <T> ValueIn typePrefix(T t, @NotNull BiConsumer<T, CharSequence> ts) {
            consumePadding();
            if (yt.current() == YamlToken.TAG) {
                ts.accept(t, yt.text());
                yt.next();

            } else {
                ts.accept(t, "java.lang.Object");
            }
            return this;
        }

        @Override
        public Class typePrefix() {
            if (yt.current() != YamlToken.TAG)
                return null;
            final StringBuilder stringBuilder = acquireStringBuilder();
            yt.text(stringBuilder);

            // Do not handle !!binary, do not resolve to BytesStore, do not consume tag
            if (BINARY_TAG.contentEquals(stringBuilder) || DATA_TAG.contains(stringBuilder))
                return null;

            try {
                yt.next();
                return classLookup().forName(stringBuilder);
            } catch (ClassNotFoundRuntimeException e) {
                Jvm.warn().on(getClass(), "Unable to find " + stringBuilder + " " + e);
                return null;
            }
        }

        @Override
        public Object typePrefixOrObject(Class tClass) {
            consumePadding();
            switch (yt.current()) {
                case TAG: {
                    Class<?> type = typePrefix();
                    return type;
                }
                default:
                    return null;
/*

                case MAPPING_START:
                    if (tClass == null || tClass == Object.class || tClass == Map.class) {
                        return readMap();
                    }
                    return marshallable(ObjectUtils.newInstance(tClass), SerializationStrategies.MARSHALLABLE);

                case SEQUENCE_START:
                    if (tClass == null || tClass == Object.class || tClass == List.class)
                        return readList(Object.class);
                    if (tClass == Set.class)
                        return readSet(tClass);
                    break;
                case TEXT:
                    return text();
*/
            }
        }

        @Override
        public boolean isTyped() {
            consumePadding();
            int code = bytes.peekUnsignedByte();
            return code == '!';
        }

        @NotNull
        String stringForCode(int code) {
            return code < 0 ? "Unexpected end of input" : "'" + (char) code + "'";
        }

        @NotNull
        @Override
        public <T> WireIn typeLiteralAsText(T t, @NotNull BiConsumer<T, CharSequence> classNameConsumer)
                throws IORuntimeException, BufferUnderflowException {
            throw new UnsupportedOperationException(yt.toString());
        }

        @Override
        public Type typeLiteral(BiFunction<CharSequence, ClassNotFoundException, Type> unresolvedHandler) {
            consumePadding();
            if (yt.current() == YamlToken.TAG) {
                if (yt.text().equals("type")) {
                    if (yt.next() == YamlToken.TEXT) {
                        Class aClass = classLookup().forName(yt.text());
                        yt.next();
                        return aClass;
                    }
                }
            }
            throw new UnsupportedOperationException(yt.toString());
        }

        @Nullable
        @Override
        public Object marshallable(@NotNull Object object, @NotNull SerializationStrategy strategy)
                throws BufferUnderflowException, IORuntimeException {
            if (isNull()) {
                consumeAny(yt.topContext().indent);
                return null;
            }

            consumePadding();
            if (yt.current() == YamlToken.SEQUENCE_ENTRY) {
                yt.next();
                consumePadding();
            }
            switch (yt.current()) {
                case TAG:
                    typePrefix(null, (o, x) -> { /* sets acquireStringBuilder(); */});
                    break;

                case SEQUENCE_START:
                    Jvm.warn().on(getClass(), "Expected a {} but was blank for type " + object.getClass());
                    consumeAny(yt.secondTopContext().indent);
                    return object;

                case MAPPING_START:
                    wireIn().startEvent();

                    object = strategy.readUsing(null, object, this, BracketType.MAP);

                    try {
                        wireIn().endEvent();
                    } catch (UnsupportedOperationException uoe) {
                        throw new IORuntimeException("Unterminated { while reading marshallable " +
                                object + ",code='" + yt.current() + "', bytes=" + Bytes.toString(bytes, 1024)
                        );
                    }
                    return object;

                default:
                    break;
            }
            throw new UnsupportedOperationException(yt.toString());
        }

        @NotNull
        public Demarshallable demarshallable(@NotNull Class clazz) {
            consumePadding();
            switch (yt.current()) {
                case TAG:
                    yt.next();
                    break;
                case MAPPING_START:
                    break;
                default:
                    throw new IORuntimeException("Unsupported type " + yt.current());
            }

            final long len = readLengthMarshallable();

            final long limit = bytes.readLimit();
            final long position = bytes.readPosition();

            final long newLimit = position - 1 + len;
            Demarshallable object;
            try {
                // ensure that you can read past the end of this marshable object

                bytes.readLimit(newLimit);
                bytes.readSkip(1); // skip the {
                consumePadding();

                object = Demarshallable.newInstance(clazz, YamlWire.this);
            } finally {
                bytes.readLimit(limit);
                bytes.readPosition(newLimit);
            }

            consumePadding();
            if (yt.current() != YamlToken.MAPPING_END)
                throw new IORuntimeException("Unterminated { while reading marshallable " +
                        object + ",code='" + yt.current() + "', bytes=" + Bytes.toString(bytes, 1024)
                );
            yt.next();
            return object;
        }

        @Override
        @Nullable
        public <T> T typedMarshallable() {
            return (T) objectWithInferredType(null, SerializationStrategies.ANY_NESTED, null);
        }

        @Nullable
        private <K, V> Map<K, V> map(@NotNull final Class<K> kClass,
                                     @NotNull final Class<V> vClass,
                                     @Nullable Map<K, V> usingMap) {
            consumePadding();
            if (usingMap == null)
                usingMap = new LinkedHashMap<>();
            else
                usingMap.clear();

            @NotNull StringBuilder sb = acquireStringBuilder();
            switch (yt.current()) {
                case TAG:
                    return typedMap(kClass, vClass, usingMap, sb);
                case MAPPING_START:
                    return marshallableAsMap(kClass, vClass, usingMap);
                case SEQUENCE_START:
                    return readAllAsMap(kClass, vClass, usingMap);
                default:
                    throw new IORuntimeException("Unexpected code " + yt.current());
            }
        }

        @Nullable
        private <K, V> Map<K, V> typedMap(@NotNull Class<K> kClazz, @NotNull Class<V> vClass, @NotNull Map<K, V> usingMap, @NotNull StringBuilder sb) {
            yt.text(sb);
            yt.next();
            if (("!null").contentEquals(sb)) {
                text();
                return null;

            } else if (SEQ_MAP.contentEquals(sb)) {
                consumePadding();
                if (yt.current() != YamlToken.SEQUENCE_START)
                    throw new IORuntimeException("Unsupported start of sequence : " + yt.current());
                do {
                    marshallable(r -> {
                        @Nullable final K k = r.read(() -> "key")
                                .object(kClazz);
                        @Nullable final V v = r.read(() -> "value")
                                .object(vClass);
                        usingMap.put(k, v);
                    });
                } while (hasNextSequenceItem());
                return usingMap;

            } else {
                throw new IORuntimeException("Unsupported type :" + sb);
            }
        }

        @Override
        public boolean bool() {
            consumePadding();
            final StringBuilder stringBuilder = acquireStringBuilder();
            if (textTo(stringBuilder) == null)
                throw new NullPointerException("value is null");

            if (ObjectUtils.isTrue(stringBuilder))
                return true;
            if (ObjectUtils.isFalse(stringBuilder))
                return false;
            Jvm.debug().on(getClass(), "Unable to parse '" + stringBuilder + "' as a boolean flag, assuming false");
            return false;
        }

        @Override
        public byte int8() {
            long l = int64();
            if (l > Byte.MAX_VALUE || l < Byte.MIN_VALUE)
                throw new IllegalStateException("value=" + l + ", is greater or less than Byte.MAX_VALUE/MIN_VALUE");
            return (byte) l;
        }

        @Override
        public short int16() {
            long l = int64();
            if (l > Short.MAX_VALUE || l < Short.MIN_VALUE)
                throw new IllegalStateException("value=" + l + ", is greater or less than Short.MAX_VALUE/MIN_VALUE");
            return (short) l;
        }

        @Override
        public int int32() {
            long l = int64();
            if (l > Integer.MAX_VALUE || l < Integer.MIN_VALUE)
                throw new IllegalStateException("value=" + l + ", is greater or less than Integer.MAX_VALUE/MIN_VALUE");
            return (int) l;
        }

        @Override
        public int uint16() {
            long l = int64();
            if (l > Integer.MAX_VALUE || l < 0)
                throw new IllegalStateException("value=" + l + ", is greater or less than Integer" +
                        ".MAX_VALUE/ZERO");
            return (int) l;
        }

        @Override
        public long int64() {
            consumePadding();
            valueIn.skipType();

            if (yt.current() == YamlToken.SEQUENCE_ENTRY)
                yt.next();

            if (yt.current() == YamlToken.TEXT)
                return getALong();

            final Object object = valueIn.object();
            Jvm.warn().on(getClass(), "Unable to read " + object.getClass().getName() + " " + object + " as a long was " + yt.current());
            return 0;
        }

        @Override
        public double float64() {
            consumePadding();
            valueIn.skipType();

            if (yt.current() == YamlToken.SEQUENCE_ENTRY)
                yt.next();

            if (yt.current() == YamlToken.TEXT)
                return getADouble();

            final Object object = valueIn.object();
            Jvm.warn().on(getClass(), "Unable to read " + object.getClass().getName() + " " + object + " as a double was " + yt.current());
            return 0;
        }

        void skipType() {
            consumePadding();
            if (yt.current() == YamlToken.TAG) {
                yt.next();
                consumePadding();
            }
        }

        @Override
        public float float32() {

            double d = float64();
            if ((double) (((float) d)) != d)
                throw new IllegalStateException("value=" + d + " can not be represented as a float");

            return (float) d;
        }

        /**
         * @return true if !!null "", if {@code true} reads the !!null "" up to the next STOP, if
         * {@code false} no  data is read  ( data is only peaked if {@code false} )
         */
        @Override
        public boolean isNull() {
            consumePadding();

            if (yt.current() == YamlToken.TAG && yt.isText("!null")) {
                consumeAny(0);
                return true;
            }

            return false;
        }

        @Override
        public Object objectWithInferredType(Object using, @NotNull SerializationStrategy strategy, Class type) {
            consumePadding();
            if (yt.current() == YamlToken.SEQUENCE_ENTRY)
                yt.next();
            @Nullable Object o = objectWithInferredType0(using, strategy, type);
            consumePadding();
            return o;
        }

        @Nullable
        Object objectWithInferredType0(Object using, @NotNull SerializationStrategy strategy, Class type) {
            if (yt.current() == YamlToken.TAG) {
                Class aClass = typePrefix();
                if (type == null || type == Object.class || type.isInterface())
                    type = aClass;
            }

            switch (yt.current()) {
                case MAPPING_START:
                    if (type != null) {
                        if (type == SortedMap.class && !(using instanceof SortedMap))
                            using = new TreeMap();
                        if (type == Object.class || Map.class.isAssignableFrom(type) || using instanceof Map)
                            return map(Object.class, Object.class, (Map) using);
                    }
                    return valueIn.object(using, type);

                case SEQUENCE_START:
                    return readSequence(type);

                case TEXT:
                case LITERAL:
                    Object o = valueIn.readNumberOrText();
                    return ObjectUtils.convertTo(type, o);

                case ANCHOR:
                    String alias = yt.text();
                    yt.next();
                    o = valueIn.object(using, type);
                    // Overwriting of anchor values is permitted
                    anchorValues.put(alias, o);
                    return o;

                case ALIAS:
                    alias = yt.text();
                    o = anchorValues.get(yt.text());
                    if (o == null)
                        throw new IllegalStateException("Unknown alias " + alias + " with no corresponding anchor");

                    yt.next();
                    return o;

                case NONE:
                    return null;

                case TAG:
                    final StringBuilder stringBuilder = acquireStringBuilder();
                    yt.text(stringBuilder);

                    if (BINARY_TAG.contentEquals(stringBuilder)) {
                        yt.next();
                        return decodeBinary(type);
                    }

                    // Intentional fall-through

                default:
                    throw new UnsupportedOperationException("Cannot determine what to do with " + yt.current());
            }
        }

        @Nullable
        protected Object readNumberOrText() {
            char bq = yt.blockQuote();
            @Nullable String s = text();
            if (yt.current() == YamlToken.LITERAL)
                return s;
            if (s == null
                    || bq != 0
                    || s.length() < 1
                    || s.length() > 40
                    || "0123456789.+-".indexOf(s.charAt(0)) < 0)
                return s;

            String ss = s;
            if (s.indexOf('_') >= 0)
                ss = ss.replace("_", "");

            // YAML octal notation
            if (s.startsWith("0o"))
                ss = "0" + s.substring(2);

            try {
                return Long.decode(ss);
            } catch (NumberFormatException fallback) {
                // fallback
            }
            try {
                return Double.parseDouble(ss);
            } catch (NumberFormatException fallback) {
                // fallback
            }
            try {
                if (s.length() == 7 && s.charAt(1) == ':')
                    return LocalTime.parse('0' + s);
                if (s.length() == 8 && s.charAt(2) == ':')
                    return LocalTime.parse(s);
            } catch (DateTimeParseException fallback) {
                // fallback
            }
            try {
                if (s.length() == 10)
                    return LocalDate.parse(s);
            } catch (DateTimeParseException fallback) {
                // fallback
            }
            try {
                if (s.length() >= 22)
                    return ZonedDateTime.parse(s);
            } catch (DateTimeParseException fallback) {
                // fallback
            }
            return s;
        }

        @NotNull
        private Object readSequence(Class clazz) {
            @NotNull Collection coll =
                    clazz == SortedSet.class ? new TreeSet<>() :
                            clazz == Set.class ? new LinkedHashSet<>() :
                                    new ArrayList<>();
            @Nullable Class componentType = (clazz != null && clazz.isArray() && clazz.getComponentType().isPrimitive())
                    ? clazz.getComponentType() : null;

            readCollection(componentType, coll);
            if (clazz != null && clazz.isArray()) {
                Object o = Array.newInstance(clazz.getComponentType(), coll.size());
                if (clazz.getComponentType().isPrimitive()) {
                    Iterator iter = coll.iterator();
                    for (int i = 0; i < coll.size(); i++)
                        Array.set(o, i, iter.next());
                    return o;
                }
                return coll.toArray((Object[]) o);
            }
            return coll;
        }

        private void readCollection(@Nullable Class clazz, @NotNull Collection list) {
            sequence(list, (l, v) -> {
                while (v.hasNextSequenceItem()) {
                    l.add(v.object(clazz));
                }
            });
        }

        private Object decodeBinary(Class type) {
            Object o = objectWithInferredType(null, SerializationStrategies.ANY_SCALAR, String.class);
            byte[] decoded = Base64.getDecoder().decode(o == null ? "" : o.toString().replaceAll("\\s", ""));

            // Does this logic belong here?
            if (type == null || BytesStore.class.isAssignableFrom(type))
                return BytesStore.wrap(decoded);

            if (type.isArray() && type.getComponentType().equals(Byte.TYPE))
                return decoded;

            // For BitSet, other types may be supported in the future
            try {
                Method valueOf = type.getDeclaredMethod("valueOf", byte[].class);
                Jvm.setAccessible(valueOf);
                return valueOf.invoke(null, decoded);
            } catch (NoSuchMethodException e) {
                // ignored
            } catch (InvocationTargetException | IllegalAccessException e) {
                throw new IllegalStateException(e);
            }

            throw new UnsupportedOperationException("Cannot determine how to deserialize " + type + " from binary data");
        }

        @Override
        public String toString() {
            return YamlWire.this.toString();
        }
    }
}<|MERGE_RESOLUTION|>--- conflicted
+++ resolved
@@ -2429,15 +2429,10 @@
         }
 
         long getALong() {
-<<<<<<< HEAD
-            if (yt.current() != YamlToken.TEXT) {
-                throw new UnsupportedOperationException(yt.toString());
-=======
             if (yt.current() == YamlToken.TEXT) {
                 long l = yt.parseLong();
                 yt.next();
                 return l;
->>>>>>> 49318b11
             }
             String text = yt.text();
             long l;
