/*
 * Copyright 2016-2020 chronicle.software
 *
 *       https://chronicle.software
 *
 * Licensed under the Apache License, Version 2.0 (the "License");
 * you may not use this file except in compliance with the License.
 * You may obtain a copy of the License at
 *
 *       http://www.apache.org/licenses/LICENSE-2.0
 *
 * Unless required by applicable law or agreed to in writing, software
 * distributed under the License is distributed on an "AS IS" BASIS,
 * WITHOUT WARRANTIES OR CONDITIONS OF ANY KIND, either express or implied.
 * See the License for the specific language governing permissions and
 * limitations under the License.
 */
package net.openhft.chronicle.wire;

import net.openhft.chronicle.bytes.*;
import net.openhft.chronicle.bytes.internal.NativeBytesStore;
import net.openhft.chronicle.bytes.ref.*;
import net.openhft.chronicle.bytes.util.BinaryLengthLength;
import net.openhft.chronicle.bytes.util.Bit8StringInterner;
import net.openhft.chronicle.bytes.util.Compression;
import net.openhft.chronicle.bytes.util.UTF8StringInterner;
import net.openhft.chronicle.core.ClassLocal;
import net.openhft.chronicle.core.Jvm;
import net.openhft.chronicle.core.Maths;
import net.openhft.chronicle.core.io.IORuntimeException;
import net.openhft.chronicle.core.io.InvalidMarshallableException;
import net.openhft.chronicle.core.io.ValidatableUtil;
import net.openhft.chronicle.core.pool.ClassLookup;
import net.openhft.chronicle.core.pool.StringBuilderPool;
import net.openhft.chronicle.core.util.*;
import net.openhft.chronicle.core.values.*;
import org.jetbrains.annotations.NotNull;
import org.jetbrains.annotations.Nullable;

import java.io.Externalizable;
import java.io.IOException;
import java.io.Serializable;
import java.lang.reflect.Type;
import java.nio.BufferUnderflowException;
import java.nio.charset.StandardCharsets;
import java.time.LocalDate;
import java.time.LocalDateTime;
import java.time.LocalTime;
import java.time.ZonedDateTime;
import java.util.Arrays;
import java.util.List;
import java.util.Map;
import java.util.UUID;
import java.util.concurrent.atomic.AtomicBoolean;
import java.util.function.*;

import static net.openhft.chronicle.core.util.ReadResolvable.readResolve;
import static net.openhft.chronicle.wire.BinaryWire.AnyCodeMatch.ANY_CODE_MATCH;
import static net.openhft.chronicle.wire.BinaryWireCode.*;
import static net.openhft.chronicle.wire.Wires.GENERATE_TUPLES;

/**
 * This Wire is a binary translation of TextWire which is a sub set of YAML.
 */
@SuppressWarnings({"rawtypes", "unchecked"})
public class BinaryWire extends AbstractWire implements Wire {

    static final StringBuilderPool SBP = new StringBuilderPool();
    private static final boolean SUPPORT_DELTA = supportDelta();
    private static final UTF8StringInterner UTF8 = new UTF8StringInterner(4096);
    private static final Bit8StringInterner BIT8 = new Bit8StringInterner(1024);
    private static final ClassValue<Boolean> USES_SELF_DESCRIBING = ClassLocal.withInitial(k -> {
        Object m = ObjectUtils.newInstance(k);
        if (m instanceof Marshallable)
            return ((Marshallable) m).usesSelfDescribingMessage();
        return true;
    });
    private static final AtomicBoolean FIRST_WARN_MISSING_CLASS = new AtomicBoolean();
    private final FixedBinaryValueOut fixedValueOut = new FixedBinaryValueOut();
    @NotNull
    private final FixedBinaryValueOut valueOut;
    @NotNull
    protected final BinaryValueIn valueIn;
    private final boolean numericFields;
    private final boolean fieldLess;
    private final int compressedSize;
    private final WriteDocumentContext writeContext = new BinaryWriteDocumentContext(this);
    @NotNull
    private final BinaryReadDocumentContext readContext;
    private final boolean supportDelta;
    private final StringBuilder stringBuilder = new StringBuilder();
    private DefaultValueIn defaultValueIn;
    private String compression;
    private Boolean overrideSelfDescribing = null;

    public BinaryWire(@NotNull Bytes<?> bytes) {
        this(bytes, false, false, false, Integer.MAX_VALUE, "binary", SUPPORT_DELTA);
    }

    public BinaryWire(@NotNull Bytes<?> bytes, boolean fixed, boolean numericFields, boolean fieldLess, int compressedSize, String compression, boolean supportDelta) {
        super(bytes, false);
        this.numericFields = numericFields;
        this.fieldLess = fieldLess;
        this.compressedSize = compressedSize;
        valueOut = getFixedBinaryValueOut(fixed);
        this.compression = compression;
        valueIn = supportDelta ? new DeltaValueIn() : new BinaryValueIn();
        readContext = new BinaryReadDocumentContext(this, supportDelta);
        this.supportDelta = supportDelta;
    }

    private static boolean supportDelta() {
        String supportDeltaStr = System.getProperty("deltaWire.enable");
        if (supportDeltaStr != null) {
            if (ObjectUtils.isTrue(supportDeltaStr))
                return true;
            if (ObjectUtils.isFalse(supportDeltaStr))
                return false;
        }

        try {
            Class.forName("software.chronicle.wire.DeltaWire");
            return true;
        } catch (Exception e) {
            return false;
        }
    }

    @NotNull
    public static BinaryWire binaryOnly(@NotNull Bytes<?> bytes) {
        return new BinaryWire(bytes, false, false, false, Integer.MAX_VALUE, "binary", false);
    }

    static boolean textable(BytesStore bytes) {
        if (bytes == null)
            return false;
        for (long pos = bytes.readPosition(); pos < bytes.readLimit(); pos++) {
            byte b = bytes.readByte(pos);
            if (b < ' ' && b != '\n')
                return false;
        }
        return true;
    }

    static boolean textable(CharSequence cs) {
        if (cs == null)
            return false;
        for (int pos = 0; pos < cs.length(); pos++) {
            char b = cs.charAt(pos);
            if (b < ' ')
                return false;
        }
        return true;
    }

    static boolean isDigit(char c) {
        // use underflow to make digits below '0' large.
        c -= '0';
        return c <= 9;
    }

    @Override
    public void reset() {
        writeContext.reset();
        readContext.reset();
        valueIn.resetState();
        valueOut.resetState();
        bytes.clear();
    }

    @Override
    public boolean isBinary() {
        return true;
    }

    /**
     * @return null is no override, true is always use self describing, false is never use self describing.
     */
    public Boolean getOverrideSelfDescribing() {
        return overrideSelfDescribing;
    }

    /**
     * @param overrideSelfDescribing null is no override, true is always use self describing, false is never use self describing.
     */
    public BinaryWire setOverrideSelfDescribing(Boolean overrideSelfDescribing) {
        this.overrideSelfDescribing = overrideSelfDescribing;
        return this;
    }

    @NotNull
    protected StringBuilder acquireStringBuilder() {
        stringBuilder.setLength(0);
        return stringBuilder;
    }

    @NotNull
    protected FixedBinaryValueOut getFixedBinaryValueOut(boolean fixed) {
        return fixed ? fixedValueOut : new BinaryValueOut();
    }

    @NotNull
    protected BinaryValueIn getBinaryValueIn() {
        return new DeltaValueIn();
    }

    @Override
    public void clear() {
        bytes.clear();
        valueIn.resetState();
        valueOut.resetState();
    }

    public boolean fieldLess() {
        return fieldLess;
    }

    @NotNull
    @Override
    public DocumentContext writingDocument(boolean metaData) {
        writeContext.start(metaData);
        return writeContext;
    }

    @Override
    public DocumentContext acquireWritingDocument(boolean metaData) {
        if (writeContext.isOpen() && writeContext.chainedElement())
            return writeContext;
        return writingDocument(metaData);
    }

    @NotNull
    @Override
    public DocumentContext readingDocument() {
        readContext.start();
        return readContext;
    }

    @NotNull
    @Override
    public DocumentContext readingDocument(long readLocation) {
        @NotNull Bytes<?> bytes = bytes();
        final long readPosition = bytes.readPosition();
        final long readLimit = bytes.readLimit();
        bytes.readPositionUnlimited(readLocation);

        readContext.start();
        readContext.closeReadLimit(readLimit);
        readContext.closeReadPosition(readPosition);
        return readContext;
    }

    /**
     * Typicality used for debugging, this method does not progress the read position and should
     * only be used when inside a reading document.
     *
     * @return when readReading a document returns the current document as a YAML String, if you are
     * not currently reading a document, and empty string will be return.
     */
    @Override
    @NotNull
    public String readingPeekYaml() {
        long start = readContext.start;
        if (start == -1)
            return "";
        return Wires.fromSizePrefixedBlobs(bytes, start, usePadding());
    }

    @Override
    public void copyTo(@NotNull WireOut wire) throws InvalidMarshallableException {
        if (wire.getClass() == getClass()) {
            final Bytes<?> bytes2 = wire.bytes();
            if (bytes2.retainedHexDumpDescription())
                bytes2.writeHexDumpDescription("passed-through");
            bytes2.write(this.bytes);
            this.bytes.readPosition(this.bytes.readLimit());
            return;
        }

        boolean first = true;
        copyTo(wire, first);
    }

    void copyTo(@NotNull WireOut wire, boolean first) {
        while (bytes.readRemaining() > 0) {
            copyOne(wire, first);
            first = false;
        }
    }

    public void copyOne(@NotNull WireOut wire) throws InvalidMarshallableException {
        copyOne(wire, true);
    }

    private void copyOne(@NotNull WireOut wire, boolean first) throws InvalidMarshallableException {
        int peekCode = peekCode();
        outerSwitch:
        switch (peekCode >> 4) {
            case BinaryWireHighCode.NUM0:
            case BinaryWireHighCode.NUM1:
            case BinaryWireHighCode.NUM2:
            case BinaryWireHighCode.NUM3:
            case BinaryWireHighCode.NUM4:
            case BinaryWireHighCode.NUM5:
            case BinaryWireHighCode.NUM6:
            case BinaryWireHighCode.NUM7:
                if (first)
                    throw new IllegalArgumentException();
                bytes.uncheckedReadSkipOne();
                wire.getValueOut().uint8checked(peekCode);
                break;

            case BinaryWireHighCode.CONTROL:
                switch (peekCode) {
                    case PADDING:
                        bytes.uncheckedReadSkipOne();
                        break outerSwitch;
                    case PADDING32:
                        bytes.uncheckedReadSkipOne();
                        bytes.readSkip(bytes.readUnsignedInt());
                        break outerSwitch;

                    case BYTES_LENGTH8: {
                        bytes.uncheckedReadSkipOne();
                        int len = bytes.readUnsignedByte();
                        readWithLength(wire, len);
                        break outerSwitch;
                    }

                    case BYTES_LENGTH16: {
                        bytes.uncheckedReadSkipOne();
                        int len = bytes.readUnsignedShort();
                        readWithLength(wire, len);
                        break outerSwitch;
                    }

                    case BYTES_LENGTH32: {
                        bytes.uncheckedReadSkipOne();
                        int len = bytes.readInt();
                        readWithLength(wire, len);
                        break outerSwitch;
                    }

                    case I64_ARRAY:
                        bytes.uncheckedReadSkipOne();
                        long len2 = bytes.readLong();
                        long used = bytes.readLong();
                        if (len2 == used && len2 <= 2)
                            wire.getValueOut().sequence(o -> {
                                for (long i = 0; i < len2; i++) {
                                    long v = bytes.readLong();
                                    o.int64(v);
                                }
                            });
                        else
                            wire.getValueOut().sequence(o -> {
                                wire.writeComment("length: " + len2 + ", used: " + used);
                                for (long i = 0; i < len2; i++) {
                                    long v = bytes.readLong();
                                    if (i == used) {
                                        o.swapLeaf(true);
                                    }
                                    o.int64(v);
                                }
                                o.swapLeaf(false);
                            });

                        break outerSwitch;

                    case FIELD_ANCHOR: {
                        fieldAnchor(wire);
                        break outerSwitch;
                    }

                    case ANCHOR:
                    case UPDATED_ALIAS: {
                        anchor(wire);
                        break outerSwitch;
                    }

                    case U8_ARRAY:
                        unexpectedCode();
                }
                unknownCode(wire);
                break;

            case BinaryWireHighCode.FLOAT:
                bytes.uncheckedReadSkipOne();
                try {
                    Number d = readFloat0(peekCode);
                    wire.getValueOut().object(d);
                } catch (Exception e) {
                    unknownCode(wire);
                }
                break;

            case BinaryWireHighCode.INT:
                bytes.uncheckedReadSkipOne();
                try {
                    if (peekCode == INT64_0x) {
                        wire.getValueOut().int64_0x(bytes.readLong());
                    } else {
                        Number l = readInt0object(peekCode);
                        if (l instanceof Integer)
                            wire.getValueOut().int32(l.intValue());
                        else
                            wire.getValueOut().object(l);
                    }
                } catch (Exception e) {
                    unknownCode(wire);
                }
                break;

            case BinaryWireHighCode.SPECIAL:
                copySpecial(wire, peekCode);
                break;

            case BinaryWireHighCode.FIELD0:
            case BinaryWireHighCode.FIELD1:
                @Nullable StringBuilder fsb = readField(peekCode, ANY_CODE_MATCH.name(), ANY_CODE_MATCH.code(), acquireStringBuilder(), false);
                if (!textable(fsb))
                    throw new IllegalArgumentException();
                wire.write(fsb);
                break;

            case BinaryWireHighCode.STR0:
            case BinaryWireHighCode.STR1:
                bytes.uncheckedReadSkipOne();
                @Nullable StringBuilder sb = readText(peekCode, acquireStringBuilder());
                wire.getValueOut().text(sb);
                break;
        }
    }

    protected static void unexpectedCode() {
        throw new IORuntimeException("Unexpected code in this context");
    }

    protected void anchor(@NotNull WireOut wire) {
        unexpectedCode();
    }

    protected void fieldAnchor(@NotNull WireOut wire) {
        unexpectedCode();
    }

    @SuppressWarnings("incomplete-switch")
    public void readWithLength(@NotNull WireOut wire, int len) throws InvalidMarshallableException {
        long limit = bytes.readLimit();
        long newLimit = bytes.readPosition() + len;
        if (newLimit > limit)
            throw new IORuntimeException("Can't extend the limit");
        try {
            bytes.readLimit(newLimit);
            @NotNull final ValueOut wireValueOut = wire.getValueOut();
            switch (getBracketTypeNext()) {
                case MAP:
                    wireValueOut.marshallable(this::copyTo);
                    break;
                case SEQ:
                    wireValueOut.sequence(v -> copyTo(v.wireOut(), false));
                    break;
                case NONE:
                    @Nullable Object object = this.getValueIn().object();
                    if (object instanceof BytesStore) {
                        @Nullable BytesStore bytes = (BytesStore) object;
                        if (textable(bytes)) {
                            wireValueOut.text(bytes);
                            bytes.releaseLast();
                            break;
                        }
                    }
                    wireValueOut.object(object);
                    break;
            }
        } finally {
            bytes.readLimit(limit);
        }
    }

    protected void unknownCode(@NotNull WireOut wire) {
        throw new IllegalArgumentException(stringForCode(bytes.readUnsignedByte()));
    }

    @NotNull
    private BracketType getBracketTypeNext() {
        int peekCode = peekCode();
        return getBracketTypeFor(peekCode);
    }

    @NotNull
    BracketType getBracketTypeFor(int peekCode) {
        if (peekCode >= FIELD_NAME0 && peekCode <= FIELD_NAME31)
            return BracketType.MAP;
        switch (peekCode) {
            case FIELD_NUMBER:
            case FIELD_NAME_ANY:
            case EVENT_NAME:
            case EVENT_OBJECT:
                return BracketType.MAP;
            case U8_ARRAY:
            case I64_ARRAY:
                return BracketType.NONE;
            default:
                return BracketType.SEQ;
        }
    }

    @NotNull
    @Override
    public ValueIn read(@NotNull String fieldName) {
        return read(fieldName, fieldName.hashCode(), null, Function.identity());
    }

    @NotNull
    @Override
    public ValueIn read() {
        readField(acquireStringBuilder(), null, ANY_CODE_MATCH.code());
        return bytes.readRemaining() <= 0
                ? acquireDefaultValueIn()
                : valueIn;
    }

    @NotNull
    @Override
    public ValueIn read(@NotNull WireKey key) {
        return read(key.name(), key.code(), key, WireKey::defaultValue);
    }

    private <T> ValueIn read(CharSequence keyName, int keyCode, T defaultSource, @NotNull Function<T, Object> defaultLookup) {
        ValueInState curr = valueIn.curr();
        @NotNull StringBuilder sb = acquireStringBuilder();
        // did we save the position last time
        // so we could go back and parseOne an older field?
        if (curr.savedPosition() > 0) {
            bytes.readPosition(curr.savedPosition() - 1);
            curr.savedPosition(0L);
        }
        while (bytes.readRemaining() > 0) {
            long position = bytes.readPosition();
            // at the current position look for the field.
            readField(sb, keyName, keyCode);
            if (sb.length() == 0 || StringUtils.isEqual(sb, keyName))
                return valueIn;

            // if no old field nor current field matches, set to default values.
            // we may come back and set the field later if we find it.
            curr.addUnexpected(position);

            ValidatableUtil.startValidateDisabled();
            try {
                valueIn.consumeNext();
            } catch (InvalidMarshallableException e) {
                throw new AssertionError(e);
            } finally {
                ValidatableUtil.endValidateDisabled();
            }
            consumePadding();
        }

        return read2(keyName, keyCode, defaultSource, defaultLookup, curr, sb, keyName);
    }

    protected <T> ValueIn read2(CharSequence keyName,
                                int keyCode,
                                T defaultSource,
                                @NotNull Function<T, Object> defaultLookup,
                                @NotNull ValueInState curr,
                                @NotNull StringBuilder sb,
                                CharSequence name) {
        long position2 = bytes.readLimit();

        // if not a match go back and look at old fields.
        for (int i = 0; i < curr.unexpectedSize(); i++) {
            bytes.readPosition(curr.unexpected(i));
            readField(sb, keyName, keyCode);
            if (sb.length() == 0 || StringUtils.isEqual(sb, name)) {
                // if an old field matches, remove it, save the current position
                curr.removeUnexpected(i);
                curr.savedPosition(position2 + 1);
                return valueIn;
            }
        }
        bytes.readPosition(position2);

        acquireDefaultValueIn();
        defaultValueIn.defaultValue = defaultLookup.apply(defaultSource);
        return defaultValueIn;
    }

    private DefaultValueIn acquireDefaultValueIn() {
        if (defaultValueIn == null)
            defaultValueIn = new DefaultValueIn(this);
        defaultValueIn.defaultValue = null;
        return defaultValueIn;
    }

    @Override
    public long readEventNumber() {
        int peekCode = peekCodeAfterPadding();
        if (peekCode == BinaryWireCode.FIELD_NUMBER) {
            bytes.uncheckedReadSkipOne();
            int peekCode2 = bytes.peekUnsignedByte();
            if (0 <= peekCode2 && peekCode2 < 128) {
                bytes.uncheckedReadSkipOne();
                return peekCode2;
            }
            return bytes.readStopBit();
        }
        return Long.MIN_VALUE;
    }

    @NotNull
    @Override
    public ValueIn readEventName(@NotNull StringBuilder name) {
        return readField(name, null, ANY_CODE_MATCH.code()) == null ? acquireDefaultValueIn() : valueIn;
    }

    @NotNull
    @Override
    public ValueIn read(@NotNull StringBuilder name) {
        return readField(name, null, ANY_CODE_MATCH.code()) == null ? acquireDefaultValueIn() : valueIn;
    }

    @NotNull
    @Override
    public ValueIn getValueIn() {
        return valueIn;
    }

    @NotNull
    @Override
    public Wire readComment(@NotNull StringBuilder s) {
        if (peekCode() == COMMENT) {
            bytes.uncheckedReadSkipOne();
            bytes.readUtf8(s);
        } else {
            s.setLength(0);
        }
        return this;
    }

    @Nullable
    private StringBuilder readField(@NotNull StringBuilder name, CharSequence keyName, int keyCode) {
        int peekCode = peekCodeAfterPadding();
        return readField(peekCode, keyName, keyCode, name, true);
    }

    private int peekCodeAfterPadding() {
        int peekCode = peekCode();
        if (peekCode == PADDING || peekCode == PADDING32 || peekCode == COMMENT) {
            consumePadding();
            peekCode = peekCode();
        }
        return peekCode;
    }

    @Nullable
    @Override
    public <K> K readEvent(@NotNull Class<K> expectedClass) throws InvalidMarshallableException {
        int peekCode = peekCodeAfterPadding();
        switch (peekCode >> 4) {
            case BinaryWireHighCode.END_OF_STREAM:
                return null;

            case BinaryWireHighCode.CONTROL:
            case BinaryWireHighCode.SPECIAL:
                return readSpecialField(peekCode, expectedClass);

            case BinaryWireHighCode.FIELD0:
            case BinaryWireHighCode.FIELD1:
                return readSmallField(peekCode, expectedClass);

            default:
                return null;
        }
    }

    @NotNull
    private <K> K readSmallField(int peekCode, Class<K> expectedClass) {
        bytes.uncheckedReadSkipOne();
        final int length = peekCode & 0x1F;
        final String s = BIT8.intern(bytes, length);
        bytes.readSkip(length);
        if (expectedClass == String.class)
            return (K) WireInternal.INTERNER.intern(s);
        return ObjectUtils.convertTo(expectedClass, s);
    }

    @Nullable
    private <K> K readSpecialField(int peekCode, @NotNull Class<K> expectedClass) throws InvalidMarshallableException {
        switch (peekCode) {
            case FIELD_NUMBER:
                bytes.uncheckedReadSkipOne();
                long fieldId = bytes.readStopBit();
                return ObjectUtils.convertTo(expectedClass, fieldId);

            case FIELD_NAME_ANY:
            case EVENT_NAME: {
                bytes.uncheckedReadSkipOne();
                @Nullable StringBuilder sb = read8bit();
                return ObjectUtils.convertTo(expectedClass, WireInternal.INTERNER.intern(sb));
            }

            case FIELD_ANCHOR: {
                bytes.uncheckedReadSkipOne();
                final StringBuilder sb = SBP.acquireStringBuilder();
                readFieldAnchor(sb);
                return ObjectUtils.convertTo(expectedClass, sb);
            }

            case EVENT_OBJECT:
                bytes.uncheckedReadSkipOne();
                return valueIn.object(expectedClass);
        }

        return null;
    }

    @Nullable
    StringBuilder read8bit() {
        @NotNull StringBuilder sb = acquireStringBuilder();
        return bytes.read8bit(sb) ? sb : null;
    }

    @Override
    public void consumePadding() {
        while (true) {
            int code = peekCode();
            switch (code) {
                case PADDING:
                    bytes.uncheckedReadSkipOne();
                    break;

                case PADDING32:
                    bytes.uncheckedReadSkipOne();
                    bytes.readSkip(bytes.readUnsignedInt());
                    break;

                case COMMENT: {
                    bytes.uncheckedReadSkipOne();
                    commentListener.accept(readUtf8());
                    break;
                }

                default:
                    return;
            }
        }
    }

    protected int peekCode() {
        return bytes.peekUnsignedByte();
    }

    private StringBuilder readField(int peekCode, CharSequence keyName, int keyCode, @NotNull StringBuilder sb, boolean missingOk) {
        sb.setLength(0);
        switch (peekCode >> 4) {
            case BinaryWireHighCode.END_OF_STREAM:
                break;

            case BinaryWireHighCode.CONTROL:
            case BinaryWireHighCode.SPECIAL:
                return readSpecialField(peekCode, keyName, keyCode, sb);

            case BinaryWireHighCode.FIELD0:
            case BinaryWireHighCode.FIELD1:
                return readSmallField(peekCode, sb);
            default:
                if (missingOk)
                    // if it's not a field, perhaps none was written.
                    break;
                throw new UnsupportedOperationException("Unknown code " + stringForCode(peekCode));
        }
        // if field-less accept anything in order.
        if (fieldLess) {
            return sb;
        }

        return null;
    }

    @NotNull
    private StringBuilder readSmallField(int peekCode, @NotNull StringBuilder sb) {
        bytes.uncheckedReadSkipOne();
        if (bytes.isDirectMemory() && bytes.bytesStore() instanceof NativeBytesStore) {
            AppendableUtil.parse8bit_SB1(bytes, sb, peekCode & 0x1f);
        } else {
            try {
                AppendableUtil.parse8bit(bytes, sb, peekCode & 0x1f);
            } catch (IOException e) {
                throw new AssertionError(e);
            }
        }
        return sb;
    }

    @Nullable
    private StringBuilder readSpecialField(int peekCode, CharSequence keyName, int keyCode, @NotNull StringBuilder sb) {
        switch (peekCode) {
            case FIELD_NUMBER:
                bytes.uncheckedReadSkipOne();
                long fieldId = bytes.readStopBit();
                return readFieldNumber(keyName, keyCode, sb, fieldId);
            case FIELD_NAME_ANY:
            case EVENT_NAME:
                bytes.uncheckedReadSkipOne();
                bytes.read8bit(sb);
                return sb;

            case FIELD_ANCHOR:
                bytes.uncheckedReadSkipOne();
                return readFieldAnchor(sb);

            case EVENT_OBJECT:
                valueIn.text(sb);
                return sb;
        }

        return null;
    }

    @NotNull
    protected StringBuilder readFieldAnchor(@NotNull StringBuilder sb) {
        if (valueIn instanceof DeltaValueIn) {
            @NotNull DeltaValueIn in = (DeltaValueIn) valueIn;

            int ref = Maths.toUInt31(bytes.readStopBit());
            if (ref >= in.inField.length)
                in.inField = Arrays.copyOf(in.inField, in.inField.length * 2);
            bytes.readUtf8(sb);
            in.inField[ref] = sb.toString();
            return sb;
        } else {
            throw new UnsupportedOperationException();
        }
    }

    @NotNull
    protected StringBuilder readFieldNumber(CharSequence keyName, int keyCode, @NotNull StringBuilder sb, long fieldId) {
        if (valueIn instanceof DeltaValueIn) {
            @NotNull DeltaValueIn in = (DeltaValueIn) valueIn;
            if (fieldId >= 0 && fieldId < in.inField.length) {
                String s = in.inField[(int) fieldId];
                if (s != null)
                    return sb.append(s);
            }
        }

        if (keyCode == ANY_CODE_MATCH.code()) {
            sb.append(fieldId);
            return sb;
        }
        if (fieldId != keyCode)
            return sb;

        sb.append(keyName);
        return sb;
    }

    @NotNull <T extends Appendable & CharSequence> T getStringBuilder(int code, @NotNull T sb) {
        bytes.parseUtf8(sb, true, code & 0x1f);
        return sb;
    }

    private void copySpecial(@NotNull WireOut wire, int peekCode) throws InvalidMarshallableException {
        switch (peekCode) {
            case COMMENT: {
                bytes.uncheckedReadSkipOne();
                @Nullable StringBuilder sb = readUtf8();
                wire.writeComment(sb);
                break;
            }

            case TIME:
                wire.getValueOut().time(getValueIn().time());
                break;
            case DATE:
                wire.getValueOut().date(getValueIn().date());
                break;
            case DATE_TIME:
                wire.getValueOut().dateTime(getValueIn().dateTime());
                break;
            case ZONED_DATE_TIME:
                wire.getValueOut().zonedDateTime(getValueIn().zonedDateTime());
                break;

            case TYPE_PREFIX: {
                long readPosition = bytes.readPosition();
                bytes.uncheckedReadSkipOne();
                @Nullable StringBuilder sb = readUtf8();
                if (StringUtils.isEqual("gzip", sb) || StringUtils.isEqual("lzw", sb)) {
                    bytes.readPosition(readPosition);
                    wire.writeComment(sb);
                    wire.getValueOut().text(valueIn.text());
                } else {
                    wire.getValueOut().typePrefix(sb);

                    try {
                        Class aClass = classLookup.forName(sb);
                        if (aClass == byte[].class) {
                            wire.getValueOut().text(BytesStore.wrap(valueIn.bytes()));
                            break;
                        }

                        if (aClass.isEnum()) {
                            wire.getValueOut().object(aClass, valueIn.object(aClass));
                            break;
                        }
                        if (aClass.isInterface() || usesSelfDescribing(aClass))
                            break;
                        Marshallable m = (Marshallable) ObjectUtils.newInstance(aClass);
                        valueIn.marshallable(m);
                        wire.getValueOut().marshallable(m);
                    } catch (ClassNotFoundRuntimeException ex) {
                        if (FIRST_WARN_MISSING_CLASS.compareAndSet(false, true))
                            Jvm.warn().on(BinaryWire.class, "Unable to copy object safely, message will not be repeated: " + ex);
                    } catch (Exception e) {
                        Jvm.warn().on(getClass(), "Unable to copy " + sb + " safely will try anyway " + e);
                    }
                }
                break;
            }

            case TYPE_LITERAL: {
                bytes.uncheckedReadSkipOne();
                @Nullable StringBuilder sb = readUtf8();
                wire.getValueOut().typeLiteral(sb);
                break;
            }

            case EVENT_NAME:
            case FIELD_NAME_ANY:
                @Nullable StringBuilder fsb = readField(peekCode, null, ANY_CODE_MATCH.code(), acquireStringBuilder(), true);
                wire.write(fsb);
                break;

            case EVENT_OBJECT:
                bytes.uncheckedReadSkipOne();
                wire.writeStartEvent();
                boolean wasLeaf = wire.getValueOut().swapLeaf(true);
                if (peekCode() == TYPE_PREFIX)
                    copyOne(wire);
                copyOne(wire);
                wire.getValueOut().swapLeaf(wasLeaf);
                wire.writeEndEvent();
                break;

            case STRING_ANY: {
                bytes.uncheckedReadSkipOne();
                @Nullable StringBuilder sb1 = readUtf8();
                wire.getValueOut().text(sb1);
                break;
            }

            case FIELD_NUMBER: {
                bytes.uncheckedReadSkipOne();
                long code2 = bytes.readStopBit();
                if (valueIn instanceof DeltaValueIn) {
                    @NotNull final DeltaValueIn din = (DeltaValueIn) this.valueIn;
                    if (code2 >= 0 && code2 < din.inField.length) {
                        String name = din.inField[(int) code2];
                        if (name != null) {
                            wire.write(name);
                            break;
                        }
                    }
                }
                wire.write(new WireKey() {
                    @NotNull
                    @Override
                    public String name() {
                        return Long.toString(code2);
                    }

                    @Override
                    public int code() {
                        return (int) code2;
                    }
                });
                break;
            }

            // Boolean
            case NULL:
                bytes.uncheckedReadSkipOne();
                wire.getValueOut().bool(null);
                break;

            case FALSE:
                bytes.uncheckedReadSkipOne();
                wire.getValueOut().bool(false);
                break;

            case TRUE:
                bytes.uncheckedReadSkipOne();
                wire.getValueOut().bool(true);
                break;
            default:
                unknownCode(wire);
        }
    }

    private boolean usesSelfDescribing(Class aClass) {
        Boolean selfDesc = overrideSelfDescribing == null ? USES_SELF_DESCRIBING.get(aClass) : overrideSelfDescribing;
        return Boolean.TRUE.equals(selfDesc);
    }

    long readInt(int code) {
        if (code < 128)
            return code;
        switch (code >> 4) {
            case BinaryWireHighCode.SPECIAL:
                switch (code) {
                    case FALSE:
                        return 0;
                    case TRUE:
                        return 1;
                }
                break;

            case BinaryWireHighCode.FLOAT:
                double d = readFloat0(code);
                return (long) d;

            case BinaryWireHighCode.INT:
                return readInt0(code);

        }
        throw new UnsupportedOperationException(stringForCode(code));
    }

    double readFloat0(int code) {
        // TODO: in some places we have already called this before invoking the function,
        // so we should review them and optimize the calls to do the check only once
        if ((code & 0x80) == 0) {
            return code;
        }

        switch (code) {
            case FLOAT32:
                return bytes.readFloat();
            case FLOAT_STOP_2:
                return bytes.readStopBit() / 1e2;
            case FLOAT_STOP_4:
                return bytes.readStopBit() / 1e4;
            case FLOAT_STOP_6:
                return bytes.readStopBit() / 1e6;
            case FLOAT64:
                return bytes.readDouble();
        }
        throw new UnsupportedOperationException(stringForCode(code));
    }

    // TODO: boxes and creates garbage
    private Number readFloat0bject(int code) {
        // TODO: in some places we have already called this before invoking the function,
        // so we should review them and optimize the calls to do the check only once
        if (code < 128 && code >= 0) {
            return code;
        }

        switch (code) {
            case FLOAT32:
                return bytes.readFloat();
            case FLOAT_STOP_2:
                return bytes.readStopBit() / 1e2;
            case FLOAT_STOP_4:
                return bytes.readStopBit() / 1e4;
            case FLOAT_STOP_6:
                return bytes.readStopBit() / 1e6;
            case FLOAT64:
                return bytes.readDouble();
/*            case FIXED1:
                return bytes.readStopBit() / 1e1;
            case FIXED2:
                return bytes.readStopBit() / 1e2;
            case FIXED3:
                return bytes.readStopBit() / 1e3;
            case FIXED4:
                return bytes.readStopBit() / 1e4;
            case FIXED5:
                return bytes.readStopBit() / 1e5;
            case FIXED6:
                return bytes.readStopBit() / 1e6;*/
        }
        throw new UnsupportedOperationException(stringForCode(code));
    }

    long readInt0(int code) {
        if (isSmallInt(code))
            return code;

        switch (code) {
            case INT8:
                return bytes.readByte();
            case UINT8:
            case SET_LOW_INT8:
                return bytes.readUnsignedByte();
            case INT16:
                return bytes.readShort();
            case UINT16:
            case SET_LOW_INT16:
                return bytes.readUnsignedShort();
            case INT32:
                return bytes.readInt();
            case UINT32:
                return bytes.readUnsignedInt();
            case INT64:
            case INT64_0x:
                return bytes.readLong();
        }
        throw new UnsupportedOperationException(stringForCode(code));
    }

    // TODO: boxes and creates garbage
    Number readInt0object(int code) {
        if (isSmallInt(code))
            return code;

        switch (code) {
            case INT8:
                return bytes.readByte();
            case UINT8:
            case SET_LOW_INT8:
                return bytes.readUnsignedByte();
            case INT16:
                return bytes.readShort();
            case SET_LOW_INT16:
            case UINT16:
                return bytes.readUnsignedShort();
            case INT32:
                return bytes.readInt();
            case UINT32:
                return bytes.readUnsignedInt();
            case INT64:
            case INT64_0x:
                return bytes.readLong();
        }
        throw new UnsupportedOperationException(stringForCode(code));
    }

    private boolean isSmallInt(int code) {
        return (code & 128) == 0;
    }

    double readFloat(int code) {
        if (code < 128)
            return code;
        switch (code >> 4) {
            case BinaryWireHighCode.FLOAT:
                return readFloat0(code);

            case BinaryWireHighCode.INT:
                return readInt0(code);
        }
        throw new UnsupportedOperationException(stringForCode(code));
    }

    @NotNull
    @Override
    public ValueOut write() {
        if (!fieldLess) {
            writeField("");
        }
        return valueOut;
    }

    @NotNull
    @Override
    public ValueOut writeEventName(@NotNull WireKey key) {
        return writeEventName(key.name());
    }

    @NotNull
    @Override
    public ValueOut writeEventName(@NotNull CharSequence name) {
        if (bytes.retainedHexDumpDescription())
            bytes.writeHexDumpDescription(name + ": (event)");
        writeCode(EVENT_NAME).write8bit(name);
        return valueOut;
    }

    @Override
    public ValueOut writeEventId(int methodId) {
        writeCode(FIELD_NUMBER).writeStopBit(methodId);
        return valueOut;
    }

    @Override
    public ValueOut writeEventId(String name, int methodId) {
        if (bytes.retainedHexDumpDescription()) {
            writeEventIdDescription(name, methodId);
        }
        writeCode(FIELD_NUMBER).writeStopBit(methodId);
        return valueOut;
    }

    private void writeEventIdDescription(String name, int methodId) {
        final StringBuilder sb = SBP.acquireStringBuilder();
        sb.append(name).append(" (");
        if (' ' < methodId && methodId <= '~')
            sb.append('\'').append((char) methodId).append('\'');
        else
            sb.append(methodId);
        sb.append(')');
        bytes.writeHexDumpDescription(sb);
    }

    @Override
    public void writeStartEvent() {
        writeCode(EVENT_OBJECT);
    }

    @Override
    public void writeEndEvent() {
        // Do nothing
    }

    @NotNull
    @Override
    public ValueOut write(@NotNull WireKey key) {
        if (!fieldLess) {
            if (numericFields)
                writeField(key.code());
            else
                writeField(key.name());
        }
        return valueOut;
    }

    @NotNull
    @Override
    public ValueOut write(@NotNull CharSequence key) {
        if (!fieldLess) {
            if (numericFields)
                writeField(WireKey.toCode(key));
            else
                writeField(key);
        }
        return valueOut;
    }

    @NotNull
    @Override
    public ValueOut getValueOut() {
        return valueOut;
    }

    @NotNull
    @Override
    public Wire writeComment(CharSequence s) {
        writeCode(COMMENT);
        bytes.writeUtf8(s);
        return BinaryWire.this;
    }

    @NotNull
    @Override
    public WireOut addPadding(int paddingToAdd) {
        if (paddingToAdd < 0)
            throw new IllegalStateException("Cannot add " + paddingToAdd + " bytes of padding");
        if (paddingToAdd >= 5) {
            writeCode(PADDING32)
                    .writeUnsignedInt(paddingToAdd - 5L)
                    .writeSkip(paddingToAdd - 5L);

        } else {
            for (int i = 0; i < paddingToAdd; i++)
                writeCode(PADDING);
        }
        return this;
    }

    private void writeField(@NotNull CharSequence name) {
        if (bytes.retainedHexDumpDescription())
            bytes.writeHexDumpDescription(name + ":");
        int len = name.length();
        if (len < 0x20) {
            writeField0(name, len);

        } else {
            writeCode(FIELD_NAME_ANY).write8bit(name);
        }
    }

    private void writeField0(@NotNull CharSequence name, int len) {
        if (len > 0 && isDigit(name.charAt(0))) {
            try {
                writeField(StringUtils.parseInt(name, 10));
                return;
            } catch (NumberFormatException ignored) {
            }
        }
        bytes.writeByte((byte) (FIELD_NAME0 + len));
        bytes.append8bit(name);
    }

    private void writeField(int code) {
        if (bytes.retainedHexDumpDescription())
            bytes.writeHexDumpDescription(Integer.toString(code));
        writeCode(FIELD_NUMBER);
        bytes.writeStopBit(code);
    }

    protected Bytes<?> writeCode(int code) {
        return bytes.writeByte((byte) code);
    }

    @Nullable <T extends Appendable & CharSequence> T readText(int code, @NotNull T sb) {
        if (code <= 127) {
            AppendableUtil.append(sb, code);
            return sb;
        }
        switch (code >> 4) {
            case BinaryWireHighCode.CONTROL:
                switch (code) {
                    case BYTES_LENGTH8:
                    case BYTES_LENGTH16:
                    case BYTES_LENGTH32:
                        if (sb instanceof StringBuilder) {
                            bytes.uncheckedReadSkipBackOne();
                            valueIn.bytesStore((StringBuilder) sb);
                        } else if (sb instanceof Bytes) {
                            bytes.uncheckedReadSkipBackOne();
                            valueIn.bytesStore((Bytes) sb);
                        } else {
                            throw new IllegalArgumentException("Expected a StringBuilder or Bytes");
                        }
                        return sb;
                    case PADDING:
                        return readText(bytes.readUnsignedByte(), sb);
                    case PADDING32:
                        bytes.readSkip(bytes.readUnsignedInt());
                        return readText(bytes.readUnsignedByte(), sb);
                }
                throw unknownCode(code);

            case BinaryWireHighCode.SPECIAL:
                switch (code) {
                    case NULL:
                        AppendableUtil.append(sb, "null");
                        return sb;
                    case TRUE:
                        AppendableUtil.append(sb, "true");
                        return sb;
                    case FALSE:
                        AppendableUtil.append(sb, "false");
                        return sb;
                    case TIME:
                    case DATE:
                    case DATE_TIME:
                    case ZONED_DATE_TIME:
                    case TYPE_LITERAL:
                    case STRING_ANY:
                        if (bytes.readUtf8(sb))
                            return sb;
                        return null;
                    case EVENT_OBJECT:
                        valueIn.text((StringBuilder) sb);
                        return sb;
                }
                throw unknownCode(code);

            case BinaryWireHighCode.FLOAT:
                AppendableUtil.append(sb, readFloat(code));
                return sb;
            case BinaryWireHighCode.INT:
                AppendableUtil.append(sb, readInt(code));
                return sb;
            case BinaryWireHighCode.STR0:
            case BinaryWireHighCode.STR1:
                return getStringBuilder(code, sb);

            case BinaryWireHighCode.FIELD0:
            case BinaryWireHighCode.FIELD1:
                readField(SBP.acquireStringBuilder(), "", code);
                AppendableUtil.setLength(sb, 0);
                return readText(peekCode(), sb);
            default:
                throw unknownCode(code);
        }
    }

    @NotNull
    private UnsupportedOperationException unknownCode(int code) {
        return new UnsupportedOperationException("code=0x" + String.format("%02X ", code).trim());
    }

    int readCode() {
        return bytes.uncheckedReadUnsignedByte();
    }

    @NotNull
    public String toString() {
        return bytes.toDebugString();
    }

    @NotNull
    @Override
    public LongValue newLongReference() {
        return new BinaryLongReference();
    }

    @NotNull
    @Override
    public BooleanValue newBooleanReference() {
        return new BinaryBooleanReference();
    }

    @NotNull
    @Override
    public TwoLongValue newTwoLongReference() {
        return new BinaryTwoLongReference();
    }

    @NotNull
    @Override
    public IntValue newIntReference() {
        return new BinaryIntReference();
    }

    @NotNull
    @Override
    public BinaryLongArrayReference newLongArrayReference() {
        return new BinaryLongArrayReference();
    }

    @Override
    public @NotNull IntArrayValues newIntArrayReference() {
        return new BinaryIntArrayReference();
    }

    @Nullable
    StringBuilder readUtf8() {
        @NotNull StringBuilder sb = acquireStringBuilder();
        return bytes.readUtf8(sb) ? sb : null;
    }

    public boolean useSelfDescribingMessage(@NotNull CommonMarshallable object) {
        return overrideSelfDescribing == null ? object.usesSelfDescribingMessage() : overrideSelfDescribing;
    }

    @Override
    public boolean writingIsComplete() {
        return !writeContext.isNotComplete();
    }

    enum AnyCodeMatch implements WireKey {
        ANY_CODE_MATCH;

        @Override
        public int code() {
            return Integer.MIN_VALUE;
        }
    }

    protected class FixedBinaryValueOut implements ValueOut {

        @NotNull
        @Override
        public WireOut bool(@Nullable Boolean flag) {
            bytes.writeUnsignedByte(flag == null
                    ? NULL
                    : (flag ? TRUE : FALSE));
            return BinaryWire.this;
        }

        @NotNull
        @Override
        public WireOut nu11() {
            if (bytes.retainedHexDumpDescription())
                bytes.writeHexDumpDescription("null");
            writeCode(NULL);
            return BinaryWire.this;
        }

        @NotNull
        @Override
        public WireOut text(@Nullable CharSequence s) {
            if (s == null) {
                nu11();

            } else {
                if (bytes.retainedHexDumpDescription())
                    bytes.writeHexDumpDescription(s);
                long utflen = AppendableUtil.findUtf8Length(s);
                if (utflen < 0x20) {
                    bytes.writeUnsignedByte((int) (STRING_0 + utflen)).appendUtf8(s);
                } else {
                    writeCode(STRING_ANY);
                    bytes.writeUtf8(s);
                }
            }

            return BinaryWire.this;
        }

        @NotNull
        @Override
        public WireOut text(@Nullable String s) {
            if (s == null) {
                writeCode(NULL);

            } else {
                if (bytes.retainedHexDumpDescription())
                    bytes.writeHexDumpDescription(s);
                int len = s.length();
                if (len < 0x20)
                    len = (int) AppendableUtil.findUtf8Length(s);
                char ch;
                if (len == 0) {
                    bytes.writeUnsignedByte(STRING_0);

                } else if (len == 1 && (ch = s.charAt(0)) < 128) {
                    bytes.writeUnsignedByte(STRING_0 + 1).writeUnsignedByte(ch);

                } else if (len < 0x20) {
                    bytes.writeUnsignedByte(STRING_0 + len).appendUtf8(s);
                } else {
                    writeCode(STRING_ANY);
                    bytes.writeUtf8(s);
                }
            }

            return BinaryWire.this;
        }

        @NotNull
        @Override
        public WireOut text(@Nullable BytesStore s) {
            if (s == null) {
                writeCode(NULL);

            } else {
                int len = s.length();
                if (len < 0x20) {
                    bytes.writeUnsignedByte(STRING_0 + len).appendUtf8(s);
                } else {
                    writeCode(STRING_ANY).writeUtf8(s);
                }
            }

            return BinaryWire.this;
        }

        @NotNull
        @Override
        public WireOut bytes(@Nullable BytesStore fromBytes) {
            if (fromBytes == null)
                return nu11();
            long remaining = fromBytes.readRemaining();
            if (remaining >= compressedSize()) {
                compress(compression, fromBytes.bytesForRead());
            } else {
                bytes0(fromBytes, remaining);
            }
            return BinaryWire.this;
        }

        @NotNull
        @Override
        public WireOut bytesLiteral(@Nullable BytesStore fromBytes) {
            if (fromBytes == null)
                return nu11();
            long remaining = fromBytes.readRemaining();
            writeLength(Maths.toInt32(remaining));
            bytes.write(fromBytes);
            return BinaryWire.this;
        }

        @Override
        public int compressedSize() {
            return compressedSize;
        }

        public void bytes0(@NotNull BytesStore fromBytes, long remaining) {
            writeLength(Maths.toInt32(remaining + 1));
            writeCode(U8_ARRAY);
            if (remaining > 0)
                bytes.write(fromBytes);
        }

        @NotNull
        @Override
        public WireOut rawBytes(@NotNull byte[] value) {
            typePrefix(byte[].class);
            writeLength(Maths.toInt32(value.length + 1L));
            writeCode(U8_ARRAY);
            if (value.length > 0)
                bytes.write(value);
            return BinaryWire.this;
        }

        @Override
        @NotNull
        public ValueOut writeLength(long length) {
            if (length < 0) {
                throw new IllegalArgumentException("Invalid length " + length);

            } else if (length < 1 << 8) {
                writeCode(BYTES_LENGTH8);
                bytes.writeUnsignedByte((int) length);

            } else if (length < 1 << 16) {
                writeCode(BYTES_LENGTH16);
                bytes.writeUnsignedShort((int) length);

            } else {
                writeCode(BYTES_LENGTH32);
                bytes.writeUnsignedInt(length);
            }
            return this;
        }

        @NotNull
        @Override
        public WireOut bytes(@NotNull byte[] fromBytes) {
            writeLength(Maths.toInt32(fromBytes.length + 1L));
            writeCode(U8_ARRAY);
            bytes.write(fromBytes);
            return BinaryWire.this;
        }

        @NotNull
        @Override
        public WireOut bytes(String type, @Nullable BytesStore fromBytes) {
            typePrefix(type);
            if (fromBytes != null)
                bytes0(fromBytes, fromBytes.readRemaining());
            return BinaryWire.this;
        }

        @NotNull
        @Override
        public WireOut bytes(String type, @NotNull byte[] fromBytes) {
            typePrefix(type);
            return bytes(fromBytes);
        }

        @NotNull
        @Override
        public WireOut int8(byte i8) {
            return fixedInt8(i8);
        }

        @Override
        @NotNull
        public WireOut fixedInt8(byte i8) {
            if (bytes.retainedHexDumpDescription())
                bytes.writeHexDumpDescription(Integer.toString(i8));
            writeCode(INT8).writeByte(i8);
            return BinaryWire.this;
        }

        @NotNull
        @Override
        public WireOut uint8checked(int u8) {
            if (bytes.retainedHexDumpDescription())
                bytes.writeHexDumpDescription(Integer.toString(u8));
            writeCode(UINT8).writeUnsignedByte(u8);
            return BinaryWire.this;
        }

        @NotNull
        @Override
        public WireOut int16(short i16) {
            return fixedInt16(i16);
        }

        @Override
        @NotNull
        public WireOut fixedInt16(short i16) {
            if (bytes.retainedHexDumpDescription())
                bytes.writeHexDumpDescription(Integer.toString(i16));
            writeCode(INT16).writeShort(i16);
            return BinaryWire.this;
        }

        @NotNull
        @Override
        public WireOut uint16checked(int u16) {
            if (bytes.retainedHexDumpDescription())
                bytes.writeHexDumpDescription(Integer.toString(u16));
            writeCode(UINT16).writeUnsignedShort(u16);
            return BinaryWire.this;
        }

        @NotNull
        @Override
        public WireOut utf8(int codepoint) {
            if (bytes.retainedHexDumpDescription())
                bytes.writeHexDumpDescription(new String(Character.toChars(codepoint)));
            writeCode(UINT16);
            bytes.appendUtf8(codepoint);
            return BinaryWire.this;
        }

        @NotNull
        @Override
        public WireOut int32(int i32) {
            return fixedInt32(i32);
        }

        @Override
        @NotNull
        public WireOut fixedInt32(int i32) {
            if (bytes.retainedHexDumpDescription())
                bytes.writeHexDumpDescription(Integer.toString(i32));
            writeCode(INT32).writeInt(i32);
            return BinaryWire.this;
        }

        @NotNull
        public WireOut fixedOrderedInt32(int i32) {
            if (bytes.retainedHexDumpDescription())
                bytes.writeHexDumpDescription(Integer.toString(i32));
            writeCode(INT32).writeOrderedInt(i32);
            return BinaryWire.this;
        }

        @NotNull
        @Override
        public WireOut uint32checked(long u32) {
            if (bytes.retainedHexDumpDescription())
                bytes.writeHexDumpDescription(Long.toUnsignedString(u32));
            writeCode(UINT32).writeUnsignedInt(u32);
            return BinaryWire.this;
        }

        @NotNull
        @Override
        public WireOut int64(long i64) {
            return fixedInt64(i64);
        }

        @Override
        @NotNull
        public WireOut fixedInt64(long i64) {
            if (bytes.retainedHexDumpDescription())
                bytes.writeHexDumpDescription(Long.toString(i64));
            writeCode(INT64).writeLong(i64);
            return BinaryWire.this;
        }

        @NotNull
        @Override
        public WireOut int64_0x(long i64) {
            writeCode(INT64_0x).writeLong(i64);
            return BinaryWire.this;
        }

        @NotNull
        private WireOut fixedOrderedInt64(long i64) {
            if (bytes.retainedHexDumpDescription())
                bytes.writeHexDumpDescription(Long.toString(i64));
            writeAlignTo(8, 1);
            writeCode(INT64).writeOrderedLong(i64);
            return BinaryWire.this;
        }

        @NotNull
        @Override
        public WireOut int64array(long capacity) {
            if (bytes.retainedHexDumpDescription())
                bytes.writeHexDumpDescription(Long.toString(capacity));
            writeAlignTo(8, 1);
            writeCode(I64_ARRAY);
            BinaryLongArrayReference.lazyWrite(bytes, capacity);
            return BinaryWire.this;
        }

        @NotNull
        @Override
        public WireOut int128forBinding(long value, long value2) {
            writeAlignTo(16, 1);
            writeCode(I64_ARRAY);
            bytes.writeLong(2);
            bytes.writeLong(2);
            bytes.writeLong(value);
            bytes.writeLong(value2);
            return BinaryWire.this;
        }

        @NotNull
        @Override
        public WireOut int64array(long capacity, @NotNull LongArrayValues values) {
            writeAlignTo(8, 1);
            writeCode(I64_ARRAY);
            long pos = bytes.writePosition();
            BinaryLongArrayReference.lazyWrite(bytes, capacity);
            ((Byteable) values).bytesStore(bytes, pos, bytes.lengthWritten(pos));
            return BinaryWire.this;
        }

        @NotNull
        @Override
        public WireOut float32(float f) {
            return fixedFloat32(f);
        }

        @Override
        @NotNull
        public WireOut fixedFloat32(float f) {
            if (bytes.retainedHexDumpDescription())
                bytes.writeHexDumpDescription(Float.toString(f));
            writeCode(FLOAT32).writeFloat(f);
            return BinaryWire.this;
        }

        @NotNull
        @Override
        public WireOut float64(double d) {
            return fixedFloat64(d);
        }

        @Override
        @NotNull
        public WireOut fixedFloat64(double d) {
            if (bytes.retainedHexDumpDescription())
                bytes.writeHexDumpDescription(Double.toString(d));
            writeCode(FLOAT64).writeDouble(d);
            return BinaryWire.this;
        }

        @NotNull
        @Override
        public WireOut time(@NotNull LocalTime localTime) {
            final String text = localTime.toString();
            if (bytes.retainedHexDumpDescription())
                bytes.writeHexDumpDescription(text);
            writeCode(TIME).writeUtf8(text);
            return BinaryWire.this;
        }

        @NotNull
        @Override
        public WireOut zonedDateTime(@NotNull ZonedDateTime zonedDateTime) {
            final String text = zonedDateTime.toString();
            if (bytes.retainedHexDumpDescription())
                bytes.writeHexDumpDescription(text);
            writeCode(ZONED_DATE_TIME).writeUtf8(text);
            return BinaryWire.this;
        }

        @NotNull
        @Override
        public WireOut date(@NotNull LocalDate localDate) {
            final String text = localDate.toString();
            if (bytes.retainedHexDumpDescription())
                bytes.writeHexDumpDescription(text);
            writeCode(DATE).writeUtf8(text);
            return BinaryWire.this;
        }

        @NotNull
        @Override
        public WireOut dateTime(@NotNull LocalDateTime localDateTime) {
            final String text = localDateTime.toString();
            if (bytes.retainedHexDumpDescription())
                bytes.writeHexDumpDescription(text);
            writeCode(DATE_TIME).writeUtf8(text);
            return BinaryWire.this;
        }

        @NotNull
        @Override
        public ValueOut typePrefix(CharSequence typeName) {
            if (bytes.retainedHexDumpDescription())
                bytes.writeHexDumpDescription(typeName);
            if (typeName != null)
                writeCode(TYPE_PREFIX).writeUtf8(typeName);
            return this;
        }

        @Override
        public ClassLookup classLookup() {
            return BinaryWire.this.classLookup();
        }

        @NotNull
        @Override
        public WireOut typeLiteral(CharSequence typeName) {
            if (bytes.retainedHexDumpDescription())
                bytes.writeHexDumpDescription(typeName);
            if (typeName == null)
                nu11();
            else
                writeCode(TYPE_LITERAL).writeUtf8(typeName);
            return BinaryWire.this;
        }

        @NotNull
        @Override
        public WireOut typeLiteral(@Nullable Class type) {
            if (bytes.retainedHexDumpDescription() && type != null)
                bytes.writeHexDumpDescription(type.getName());
            if (type == null)
                nu11();
            else
                writeCode(TYPE_LITERAL).writeUtf8(classLookup().nameFor(type));
            return BinaryWire.this;
        }

        @NotNull
        @Override
        public WireOut typeLiteral(@NotNull BiConsumer<Class, Bytes<?>> typeTranslator, @Nullable Class type) {
            if (bytes.retainedHexDumpDescription())
                bytes.writeHexDumpDescription(type == null ? null : type.getName());
            writeCode(TYPE_LITERAL);
            typeTranslator.accept(type, bytes);
            return BinaryWire.this;
        }

        @NotNull
        @Override
        public WireOut uuid(@NotNull UUID uuid) {
            if (bytes.retainedHexDumpDescription())
                bytes.writeHexDumpDescription(uuid.toString());
            writeCode(UUID).writeLong(uuid.getMostSignificantBits()).writeLong(uuid.getLeastSignificantBits());
            return BinaryWire.this;
        }

        @NotNull
        @Override
        public WireOut int32forBinding(int value) {
            if (bytes.retainedHexDumpDescription())
                bytes.writeHexDumpDescription("int32 for binding");
            writeAlignTo(Integer.BYTES, 1);
            fixedInt32(value);
            return BinaryWire.this;
        }

        @NotNull
        @Override
        public WireOut int64forBinding(long value) {
            if (bytes.retainedHexDumpDescription())
                bytes.writeHexDumpDescription("int64 for binding");
            writeAlignTo(Long.BYTES, 1);
            fixedOrderedInt64(value);
            return BinaryWire.this;
        }

        @NotNull
        @Override
        public WireOut int32forBinding(int value, @NotNull IntValue intValue) {
            if (bytes.retainedHexDumpDescription())
                bytes.writeHexDumpDescription("int32 for binding");
            int32forBinding(value);
            ((BinaryIntReference) intValue).bytesStore(bytes, bytes.writePosition() - 4, 4);
            return BinaryWire.this;
        }

        @NotNull
        @Override
        public WireOut int64forBinding(long value, @NotNull LongValue longValue) {
            if (bytes.retainedHexDumpDescription())
                bytes.writeHexDumpDescription("int64 for binding");
            int64forBinding(value);
            ((BinaryLongReference) longValue).bytesStore(bytes, bytes.writePosition() - 8, 8);
            return BinaryWire.this;
        }

        @NotNull
        @Override
        public WireOut boolForBinding(final boolean value, @NotNull final BooleanValue booleanValue) {
            bool(value);
            ((BinaryBooleanReference) booleanValue).bytesStore(bytes, bytes.writePosition() - 1,
                    1);
            return BinaryWire.this;
        }

        @NotNull
        @Override
        public WireOut int128forBinding(long i64x0, long i64x1, TwoLongValue longValue) {
            int128forBinding(i64x0, i64x1);
            ((BinaryTwoLongReference) longValue).bytesStore(bytes, bytes.writePosition() - 16, 16);
            return BinaryWire.this;
        }

        @NotNull
        @Override
        public <T> WireOut sequence(T t, @NotNull BiConsumer<T, ValueOut> writer) {
            if (bytes.retainedHexDumpDescription())
                bytes.writeHexDumpDescription("sequence");
            writeCode(BYTES_LENGTH32);
            long position = bytes.writePosition();
            bytes.writeInt(0);

            writer.accept(t, this);

            setSequenceLength(position);
            return BinaryWire.this;
        }

        private void setSequenceLength(long position) {
            long length0 = bytes.lengthWritten(position) - 4;
            int length = bytes instanceof HexDumpBytes
                    ? (int) length0
                    : Maths.toInt32(length0, "Document length %,d out of 32-bit int range.");
            bytes.writeInt(position, length);
        }

        @NotNull
        @Override
        public <T, K> WireOut sequence(T t, K kls, @NotNull TriConsumer<T, K, ValueOut> writer) throws InvalidMarshallableException {
            if (bytes.retainedHexDumpDescription())
                bytes.writeHexDumpDescription("sequence");
            writeCode(BYTES_LENGTH32);
            long position = bytes.writePosition();
            bytes.writeInt(0);

            writer.accept(t, kls, this);

            setSequenceLength(position);
            return BinaryWire.this;
        }

        @NotNull
        @Override
        public WireOut marshallable(@NotNull WriteMarshallable object) throws InvalidMarshallableException {
            if (bytes.retainedHexDumpDescription()) {
                String simpleName = object.getClass().getSimpleName();
                if (simpleName.contains("$$Lambda"))
                    simpleName = "Marshallable";
                bytes.writeHexDumpDescription(simpleName);
            }
            final BinaryLengthLength binaryLengthLength = object.binaryLengthLength();
            long pos = binaryLengthLength.initialise(bytes);

            if (useSelfDescribingMessage(object))
                object.writeMarshallable(BinaryWire.this);
            else
                ((WriteBytesMarshallable) object).writeMarshallable(BinaryWire.this.bytes());

            binaryLengthLength.writeLength(bytes, pos, bytes.writePosition());
            return BinaryWire.this;
        }

        @Override
        public WireOut bytesMarshallable(WriteBytesMarshallable object) throws InvalidMarshallableException {
            if (bytes.retainedHexDumpDescription())
                bytes.writeHexDumpDescription(object.getClass().getSimpleName());
            writeCode(BYTES_LENGTH32);
            long position = bytes.writePosition();
            bytes.writeInt(0);

            object.writeMarshallable(BinaryWire.this.bytes());

            long length = bytes.lengthWritten(position) - 4;
            if (length > Integer.MAX_VALUE && bytes instanceof HexDumpBytes)
                length = (int) length;
            bytes.writeOrderedInt(position, Maths.toInt32(length, "Document length %,d out of 32-bit int range."));
            return BinaryWire.this;
        }

        @NotNull
        @Override
        public WireOut marshallable(@NotNull Serializable object) throws InvalidMarshallableException {
            if (bytes.retainedHexDumpDescription())
                bytes.writeHexDumpDescription(object.getClass().getSimpleName());
            writeCode(BYTES_LENGTH32);
            long position = bytes.writePosition();
            bytes.writeInt(0);

            try {
                if (object instanceof Externalizable) {
                    ((Externalizable) object).writeExternal(objectOutput());
                } else {
                    Wires.writeMarshallable(object, BinaryWire.this);
                }
            } catch (IOException e) {
                throw new IORuntimeException(e);
            }

            bytes.writeOrderedInt(position, Maths.toInt32(bytes.lengthWritten(position) - 4, "Document length %,d out of 32-bit int range."));
            return BinaryWire.this;
        }

        @NotNull
        @Override
        public WireOut map(Map map) throws InvalidMarshallableException {
            return marshallable(map);
        }

        @NotNull
        @Override
        public WireOut wireOut() {
            return BinaryWire.this;
        }

        @Override
        public void resetState() {
            // Do nothing
        }
    }

    protected class BinaryValueOut extends FixedBinaryValueOut {
        @Override
        public boolean isBinary() {
            return true;
        }

        @Override
        public WireOut writeInt(IntConverter intConverter, int i) {
            if (bytes.retainedHexDumpDescription())
                bytes.writeHexDumpDescription(intConverter.asString(i));
            return writeInt(i);
        }

        @Override
        public WireOut writeLong(LongConverter longConverter, long l) {
            if (bytes.retainedHexDumpDescription())
                bytes.writeHexDumpDescription(longConverter.asString(l));
            return writeLong(l);
        }

        @NotNull
        @Override
        public WireOut int8(byte i8) {
            writeNumber(i8);
            return BinaryWire.this;
        }

        void writeNumber(long l) {
            switch (Long.numberOfLeadingZeros(l)) {
                case 64:
                case 63:
                case 62:
                case 61:
                case 60:
                case 59:
                case 58:
                case 57:
                case 56:
                    super.uint8checked((short) l);
                    return;

                case 55:
                case 54:
                case 53:
                case 52:
                case 51:
                case 50:
                case 49:
                    super.fixedInt16((short) l);
                    return;

                case 48:
                    super.uint16checked((int) l);
                    return;

                case 47:
                case 46:
                case 45:
                case 44:
                case 43:
                case 42:
                case 41:
                case 40:
                case 39:
                case 38:
                case 37:
                case 36:
                case 35:
                case 34:
                case 33:
                    super.fixedInt32((int) l);
                    return;

                case 32:
                    super.uint32checked(l);
                    return;

                case 0:
                    if (l >= Byte.MIN_VALUE) {
                        super.int8((byte) l);
                        return;
                    }

                    if (l >= Short.MIN_VALUE) {
                        super.int16((short) l);
                        return;
                    }

                    if (l >= Integer.MIN_VALUE) {
                        super.int32((int) l);
                        return;
                    }
                    break;
                default:
                    break;
            }

            if ((long) (float) l == l) {
                super.float32(l);
                return;
            }

            super.int64(l);
        }

        void writeNumber(int l) {
            switch (Integer.numberOfLeadingZeros(l) + 32) {
                case 64:
                case 63:
                case 62:
                case 61:
                case 60:
                case 59:
                case 58:
                case 57:
                case 56:
                    super.uint8checked((short) l);
                    return;

                case 55:
                case 54:
                case 53:
                case 52:
                case 51:
                case 50:
                case 49:
                    super.fixedInt16((short) l);
                    return;

                case 48:
                    super.uint16checked(l);
                    return;

                case 47:
                case 46:
                case 45:
                case 44:
                case 43:
                case 42:
                case 41:
                case 40:
                case 39:
                case 38:
                case 37:
                case 36:
                case 35:
                case 34:
                case 33:
                    super.fixedInt32(l);
                    return;

                case 32:
                    if (l >= Byte.MIN_VALUE) {
                        super.int8((byte) l);

                    } else if (l >= Short.MIN_VALUE) {
                        super.int16((short) l);

                    } else {
                        super.int32(l);
                    }
                    return;
                default:
                    assert false;
            }
        }

        void writeNumber(float l) {
            boolean canOnlyBeRepresentedAsFloatingPoint = ((long) l) != l;
            if (canOnlyBeRepresentedAsFloatingPoint) {
                writeAsFloat(l);
            } else {
                writeAsIntOrFloat(l);
            }
        }

        void writeNumber(double l) {
            boolean canOnlyBeRepresentedAsFloatingPoint = ((long) l) != l;
            if (canOnlyBeRepresentedAsFloatingPoint) {
                writeAsFloat(l);
            } else {
                writeAsIntOrFloat(l);
            }
        }

        private void writeAsIntOrFloat(float l) {
            if (l >= 0) {
                writeAsPositive(l);

            } else if (l >= Byte.MIN_VALUE) {
                super.int8((byte) l);

            } else if (l >= Short.MIN_VALUE) {
                super.int16((short) l);

            } else {
                super.float32(l);
            }
        }

        private void writeAsIntOrFloat(double l) {
            if (l >= 0) {
                writeAsPositive(l);

            } else if (l >= Byte.MIN_VALUE) {
                super.int8((byte) l);

            } else if (l >= Short.MIN_VALUE) {
                super.int16((short) l);

            } else if ((float) l == l) {
                super.float32((float) l);

            } else if (l >= Integer.MIN_VALUE) {
                super.int32((int) l);

            } else {
                super.float64(l);
            }
        }

        private void writeAsPositive(double l) {
            if (l <= (1 << 8) - 1) {
                super.uint8checked((short) l);

            } else if (l <= (1 << 16) - 1) {
                super.uint16checked((int) l);

            } else if ((float) l == l) {
                super.float32((float) l);

            } else if (l <= (1L << 32L) - 1) {
                super.uint32checked((long) l);

            } else {
                super.float64(l);
            }
        }

        private void writeAsFloat(float l) {
            long l6 = Math.round(l * 1e6);
            if (l6 / 1e6f == l && l6 > (-1L << 2 * 7) && l6 < (1L << 3 * 7)) {
                if (writeAsFixedPoint(l, l6))
                    return;
            }

            super.float32(l);
        }

        private void writeAsFloat(double l) {
            long l6 = Math.round(l * 1e6);
            if (l6 / 1e6 == l && l6 > (-1L << 5 * 7) && l6 < (1L << 6 * 7)) {
                if (writeAsFixedPoint(l, l6))
                    return;
            }

            if (((double) (float) l) == l || Double.isNaN(l)) {
                super.float32((float) l);
                return;
            }
            super.float64(l);
        }

        private boolean writeAsFixedPoint(float l, long l6) {
            long i2 = l6 / 10000;
            if (i2 / 1e2f == l) {
                if (bytes.retainedHexDumpDescription()) bytes.writeHexDumpDescription(i2 + "/1e2");
                writeCode(FLOAT_STOP_2).writeStopBit(i2);
                return true;
            }

            long i4 = l6 / 100;
            if (i4 / 1e4f == l) {
                if (bytes.retainedHexDumpDescription()) bytes.writeHexDumpDescription(i4 + "/1e4");
                writeCode(FLOAT_STOP_4).writeStopBit(i4);
                return true;
            }

            if (l6 / 1e6f == l) {
                if (bytes.retainedHexDumpDescription()) bytes.writeHexDumpDescription(l6 + "/1e6");
                writeCode(FLOAT_STOP_6).writeStopBit(l6);
                return true;
            }
            return false;
        }

        private boolean writeAsFixedPoint(double l, long l6) {
            long i2 = l6 / 10000;
            if (i2 / 1e2 == l) {
                if (bytes.retainedHexDumpDescription()) bytes.writeHexDumpDescription(i2 + "/1e2");
                writeCode(FLOAT_STOP_2).writeStopBit(i2);
                return true;
            }

            long i4 = l6 / 100;
            if (i4 / 1e4 == l) {
                if (bytes.retainedHexDumpDescription()) bytes.writeHexDumpDescription(i4 + "/1e4");
                writeCode(FLOAT_STOP_4).writeStopBit(i4);
                return true;
            }

            if (l6 / 1e6 == l) {
                if (bytes.retainedHexDumpDescription()) bytes.writeHexDumpDescription(l6 + "/1e6");
                writeCode(FLOAT_STOP_6).writeStopBit(l6);
                return true;
            }
            return false;
        }

        @NotNull
        @Override
        public WireOut uint8checked(int u8) {
            writeNumber(u8);
            return BinaryWire.this;
        }

        @NotNull
        @Override
        public WireOut int16(short i16) {
            writeNumber(i16);
            return BinaryWire.this;
        }

        @NotNull
        @Override
        public WireOut uint16checked(int u16) {
            writeNumber(u16);
            return BinaryWire.this;
        }

        @NotNull
        @Override
        public WireOut int32(int i32) {
            writeNumber(i32);
            return BinaryWire.this;
        }

        @NotNull
        @Override
        public WireOut uint32checked(long u32) {
            writeNumber(u32);
            return BinaryWire.this;
        }

        @NotNull
        @Override
        public WireOut int64(long i64) {
            writeNumber(i64);
            return BinaryWire.this;
        }

        @NotNull
        @Override
        public WireOut float32(float f) {
            writeNumber(f);
            return BinaryWire.this;
        }

        @NotNull
        @Override
        public WireOut float64(double d) {
            writeNumber(d);
            return BinaryWire.this;
        }
    }

    protected class BinaryValueIn implements ValueIn {
        final ValueInStack stack = new ValueInStack();
        final Reader reader0field = this::reader0;

        @Override
        public boolean isBinary() {
            return true;
        }

        @Override
        public long readLong(LongConverter longConverter) {
            return readLong();
        }

        @Override
        public void resetState() {
            stack.reset();
        }

        public void pushState() {
            stack.push();
        }

        public void popState() {
            stack.pop();
        }

        public ValueInState curr() {
            return stack.curr();
        }

        @NotNull
        @Override
        public BracketType getBracketType() {
            consumePadding();
            switch (peekCode()) {
                case BYTES_LENGTH8:
                    return getBracketTypeFor(bytes.readUnsignedByte(bytes.readPosition() + 1 + 1));
                case BYTES_LENGTH16:
                    return getBracketTypeFor(bytes.readUnsignedByte(bytes.readPosition() + 2 + 1));
                case BYTES_LENGTH32:
                    return getBracketTypeFor(bytes.readUnsignedByte(bytes.readPosition() + 4 + 1));
                case NULL:
                    return BracketType.NONE;
            }
            return BracketType.NONE;
        }

        @NotNull
        WireIn text(@NotNull Consumer<String> s) {
            consumePadding();
            int code = readCode();
            switch (code) {
                case NULL:
                    s.accept(null);
                    break;

                case STRING_ANY:
                    s.accept(bytes.readUtf8());
                    break;
                default:
                    if (code >= STRING_0 && code <= STRING_31) {
                        @NotNull StringBuilder sb = acquireStringBuilder();
                        bytes.parseUtf8(sb, code & 0b11111);
                        s.accept(WireInternal.INTERNER.intern(sb));

                    } else {
                        cantRead(code);
                    }
            }
            return BinaryWire.this;
        }

        private boolean isText(int code) {
            return code == STRING_ANY ||
                    (code >= STRING_0 && code <= STRING_31);
        }

        @Nullable
        @Override
        public StringBuilder textTo(@NotNull StringBuilder sb) {
            int code = readCode();
            boolean wasNull = code == NULL;
            if (wasNull) {
                sb.setLength(0);
                return null;

            } else {
                @Nullable StringBuilder text = readText(code, sb);
                if (text == null)
                    cantRead(code);
                return sb;
            }
        }

        @Nullable
        @Override
        public Bytes<?> textTo(@NotNull Bytes<?> bytes) {
            int code = readCode();
            boolean wasNull = code == NULL;
            if (wasNull) {
                bytes.readPosition(0);
                return null;

            } else {
                @Nullable Bytes<?> text = readText(code, bytes);
                if (text == null)
                    cantRead(code);
                return bytes;
            }
        }

        @Nullable
        @Override
        public String text() {
            int code = readCode();
            switch (code) {
                case NULL:
                    return null;

                case STRING_ANY: {
                    long len0 = bytes.readStopBit();
                    if (len0 == -1L) {
                        return null;

                    }
                    int len = Maths.toUInt31(len0);
                    long limit = bytes.readLimit();
                    long end = bytes.readPosition() + len;
                    try {
                        bytes.readLimit(end);
                        return UTF8.intern(bytes);
                    } finally {
                        bytes.readLimit(limit);
                        bytes.readPosition(end);
                    }
                }

                case TYPE_PREFIX: {
                    @Nullable StringBuilder sb = readUtf8();
                    if (sb != null) {
                        @Nullable byte[] bytes = Compression.uncompress(sb, this, ValueIn::bytes);
                        if (bytes != null)
                            return new String(bytes, StandardCharsets.UTF_8);
                    }
                    @Nullable StringBuilder text = readText(code, acquireStringBuilder());
                    return WireInternal.INTERNER.intern(text);
                }

                default: {
                    StringBuilder sb = acquireStringBuilder();
                    @Nullable StringBuilder text = ((code & 0xE0) == 0xE0)
                            ? getStringBuilder(code, sb)
                            : readText(code, sb);
                    return text == null ? null : WireInternal.INTERNER.intern(text);
                }
            }
        }

        @Override
        @NotNull
        public WireIn bytes(@NotNull BytesOut<?> toBytes) {
            return bytes(toBytes, true);
        }

        @NotNull
        @Override
        public WireIn bytes(@NotNull BytesOut<?> toBytes, boolean clearBytes) {
            long length = readLength();
            int code = readCode();
            if (clearBytes)
                toBytes.clear();
            if (code == NULL) {
                return BinaryWire.this;
            }
            if (code == TYPE_PREFIX) {
                @Nullable StringBuilder sb = readUtf8();
                assert sb != null;

                long length2 = readLength();
                int code2 = readCode();
                if (code2 != U8_ARRAY)
                    cantRead(code);

                bytes.readWithLength0(length2 - 1, (b, sb1, toBytes1) -> Compression.uncompress(sb1, b, toBytes1), sb, toBytes);
                return wireIn();

            }
            if (code == U8_ARRAY) {
                ((Bytes) bytes).readWithLength(length - 1, toBytes);
            } else {
                bytes.uncheckedReadSkipBackOne();
                textTo((Bytes) toBytes);
            }
            return wireIn();
        }

        @NotNull
        @Override
        public WireIn bytesLiteral(@NotNull BytesOut<?> toBytes) {
            long length = readLength();
            toBytes.clear();
            toBytes.write(bytes, bytes.readPosition(), length);
            bytes.readSkip(length);
            return wireIn();
        }

        @NotNull
        @Override
        public BytesStore bytesLiteral() {
            int length = Maths.toUInt31(readLength());
            @NotNull BytesStore toBytes = BytesStore.wrap(new byte[length]);
            toBytes.write(0, bytes, bytes.readPosition(), length);
            bytes.readSkip(length);
            return toBytes;
        }

        @Override
        @Nullable
        public WireIn bytesSet(@NotNull PointerBytesStore toBytes) {
            long length = readLength();
            int code = readCode();
            if (code == NULL) {
                return BinaryWire.this;
            }
            if (code != U8_ARRAY)
                cantRead(code);
            long startAddr = bytes.addressForRead(bytes.readPosition());
            toBytes.set(startAddr, length - 1);
            bytes.readSkip(length - 1);
            return wireIn();
        }

        @NotNull
        @Override
        public WireIn bytesMatch(@NotNull BytesStore compareBytes, @NotNull BooleanConsumer consumer) {
            long length = readLength();
            int code = readCode();
            if (code != U8_ARRAY)
                cantRead(code);
            length--;
            if (compareBytes.readRemaining() == length) {
                consumer.accept(bytes.equalBytes(compareBytes, length));
            } else {
                consumer.accept(false);
            }
            bytes.readSkip(length);
            return wireIn();

        }

        @Override
        @Nullable
        public BytesStore bytesStore() {
            long length = readLength() - 1;
            int code = readCode();
            switch (code) {
                case I64_ARRAY:
                case U8_ARRAY:
                    @NotNull BytesStore toBytes = BytesStore.lazyNativeBytesStoreWithFixedCapacity(length);
                    toBytes.write(0, bytes, bytes.readPosition(), length);
                    bytes.readSkip(length);
                    return toBytes;

                case TYPE_PREFIX: {
                    @Nullable StringBuilder sb = readUtf8();
                    @Nullable byte[] bytes = Compression.uncompress(sb, this, ValueIn::bytes);
                    if (bytes != null)
                        return BytesStore.wrap(bytes);
                    throw new UnsupportedOperationException("Unsupported type " + sb);
                }
                case NULL:
                    return null;

                default:
                    cantRead(code);
                    throw new AssertionError();
            }
        }

        public void bytesStore(@NotNull StringBuilder sb) {
            sb.setLength(0);
            consumePadding();
            long pos = bytes.readPosition();
            long length = readLength();
            if (length < 0)
                throw cantRead(peekCode());

            if (length > bytes.readRemaining())
                throw new BufferUnderflowException();

            int code = readCode();
            if (code == U8_ARRAY) {
                for (long i = 1; i < length; i++)
                    sb.append((char) bytes.readUnsignedByte());
            } else {
                bytes.readPosition(pos);
                long limit = bytes.readLimit();
                bytes.readLimit(pos + 4 + length);
                try {
                    sb.append(Wires.fromSizePrefixedBlobs(bytes));
                } finally {
                    bytes.readLimit(limit);
                    bytes.readPosition(limit);
                }
            }
        }

        public void bytesStore(@NotNull Bytes<?> toBytes) {
            toBytes.clear();
            long length = readLength() - 1;
            int code = readCode();
            if (code == NULL) {
                return;
            }
            if (code != U8_ARRAY)
                cantRead(code);
            if (length > bytes.readRemaining())
                throw new IllegalStateException("Length of Bytes " + length + " > " + bytes.readRemaining());
            toBytes.ensureCapacity(toBytes.writePosition() + length);
            toBytes.write(0, bytes, bytes.readPosition(), length);
            toBytes.readLimit(length);
            bytes.readSkip(length);
        }

        @Override
        @NotNull
        public WireIn bytes(@NotNull ReadBytesMarshallable bytesConsumer) {
            long length = readLength() - 1;
            int code = readCode();
            if (code != U8_ARRAY)
                cantRead(code);

            if (length > bytes.readRemaining())
                throw new BufferUnderflowException();
            long limit0 = bytes.readLimit();
            long limit = bytes.readPosition() + length;
            try {
                bytes.readLimit(limit);
                bytesConsumer.readMarshallable(bytes);
            } finally {
                bytes.readLimit(limit0);
                bytes.readPosition(limit);
            }
            return wireIn();
        }

        @Nullable
        @Override
        public byte[] bytes(byte[] using) {
            long length = readLength();
            int code = readCode();
            if (code == NULL) {
                return null;
            }

            if (code == TYPE_PREFIX) {
                @Nullable StringBuilder sb = readUtf8();
                assert "byte[]".contentEquals(sb);
                length = readLength();
                code = readCode();
            }

            if (code != U8_ARRAY)
                cantRead(code);
            length--;
            @NotNull byte[] bytes2 = using != null && using.length == length ? using : new byte[Maths.toUInt31(length)];
            bytes.readWithLength(length, b -> b.read(bytes2));
            return bytes2;
        }

        @NotNull
        @Override
        public WireIn wireIn() {
            return BinaryWire.this;
        }

        @Override
        public long readLength() {
            // TODO handle non length types as well.

            int code = peekCode();
            if ((code & 0x80) == 0)
                return 1;
            switch (code) {

                case BYTES_LENGTH8:
                    bytes.uncheckedReadSkipOne();
                    return bytes.uncheckedReadUnsignedByte();

                case BYTES_LENGTH16:
                    bytes.uncheckedReadSkipOne();
                    return bytes.readUnsignedShort();

                case BYTES_LENGTH32:
                    bytes.uncheckedReadSkipOne();
                    return bytes.readUnsignedInt();

                case TYPE_PREFIX:
                    bytes.uncheckedReadSkipOne();
                    long len = bytes.readStopBit();
                    bytes.readSkip(len);
                    return readLength();
                case FALSE:
                case TRUE:
                case NULL:
                    return 1;
                case UINT8:
                case INT8:
                case FLOAT_SET_LOW_0:
                case FLOAT_SET_LOW_2:
                case FLOAT_SET_LOW_4:
                    return 1 + 1L;
                case UINT16:
                case INT16:
                    return 1 + 2L;
                case FLOAT32:
                case UINT32:
                case INT32:
                    return 1 + 4L;
                case FLOAT64:
                case INT64:
                    return 1 + 8L;

                case PADDING:
                case PADDING32:
                case COMMENT:
                    consumePadding();
                    return readLength();

                case FLOAT_STOP_2:
                case FLOAT_STOP_4:
                case FLOAT_STOP_6: {
                    long pos = bytes.readPosition() + 1;
                    while (pos < bytes.readLimit()) {
                        if (bytes.readUnsignedByte(pos++) < 0x80)
                            break;
                    }
                    return pos - bytes.readPosition();
                }

                case UUID:
                    return 1 + 8 + 8;

                case INT64_0x:
                    return 1 + 8;

                case DATE:
                case TIME:
                case DATE_TIME:
                case ZONED_DATE_TIME:
                case TYPE_LITERAL:
                case STRING_ANY: {
                    long pos0 = bytes.readPosition();
                    try {
                        bytes.uncheckedReadSkipOne();
                        long len2 = bytes.readStopBit();
                        return bytes.readPosition() - pos0 + len2;
                    } finally {
                        bytes.readPosition(pos0);
                    }
                }

                case I64_ARRAY: {
                    long capacity = bytes.readLong(bytes.readPosition() + 1);
                    return 1 + 2 * 8 + (capacity * Long.BYTES);
                }

                case -1:
                    return 0;

                default:
                    if (code >= STRING_0)
                        return code + (1L - STRING_0);
                    //System.out.println("code=" + code + ", bytes=" + bytes.toHexString());
                    return -1;
            }
        }

        @NotNull
        @Override
        public WireIn skipValue() {
            final long length = readLength();
            if (length < 0)
                objectBestEffort();
            else
                bytes.readSkip(length);

            return BinaryWire.this;
        }

        @NotNull
        @Override
        public <T> WireIn bool(T t, @NotNull ObjBooleanConsumer<T> tFlag) {
            int code = readCode();
            switch (code) {
                case NULL:
                    // todo take the default.
                    tFlag.accept(t, null);
                    break;

                case FALSE:
                    tFlag.accept(t, false);
                    break;

                case TRUE:
                    tFlag.accept(t, true);
                    break;

                case PADDING:
                case PADDING32:
                case COMMENT:
                    bytes.uncheckedReadSkipBackOne();
                    consumePadding();
                    bool(t, tFlag);
                    break;

                default:
                    throw cantRead(code);
            }
            return BinaryWire.this;
        }

        @NotNull
        @Override
        public <T> WireIn int8(@NotNull T t, @NotNull ObjByteConsumer<T> tb) {
            int code = bytes.readUnsignedByte();
            if (code < 128) {
                tb.accept(t, (byte) code);
                return BinaryWire.this;
            }
            int8b(t, tb, code);

            return BinaryWire.this;
        }

        private <T> void int8b(@NotNull T t, @NotNull ObjByteConsumer<T> tb, int code) {
            switch (code) {
                case PADDING:
                case PADDING32:
                case COMMENT:
                    bytes.uncheckedReadSkipBackOne();
                    consumePadding();
                    code = bytes.readUnsignedByte();
                    break;
            }

            if (isText(code))
                tb.accept(t, Byte.parseByte(text()));
            else
                tb.accept(t, (byte) BinaryWire.this.readInt(code));
        }

        @NotNull
        @Override
        public <T> WireIn uint8(@NotNull T t, @NotNull ObjShortConsumer<T> ti) {
            consumePadding();

            final int code = readCode();
            if (isText(code))
                ti.accept(t, Short.parseShort(text()));
            else
                ti.accept(t, (short) BinaryWire.this.readInt(code));
            return BinaryWire.this;
        }

        @NotNull
        @Override
        public <T> WireIn int16(@NotNull T t, @NotNull ObjShortConsumer<T> ti) {
            final int code = readCode();
            if (isText(code))
                ti.accept(t, Short.parseShort(text()));
            else
                ti.accept(t, (short) BinaryWire.this.readInt(code));
            return BinaryWire.this;
        }

        @NotNull
        @Override
        public <T> WireIn uint16(@NotNull T t, @NotNull ObjIntConsumer<T> ti) {
            consumePadding();
            final int code = readCode();
            if (isText(code))
                ti.accept(t, Integer.parseInt(text()));
            else
                ti.accept(t, (int) BinaryWire.this.readInt(code));
            return BinaryWire.this;
        }

        @NotNull
        @Override
        public <T> WireIn int32(@NotNull T t, @NotNull ObjIntConsumer<T> ti) {
            consumePadding();
            final int code = readCode();
            if (isText(code))
                ti.accept(t, Integer.parseInt(text()));
            else
                ti.accept(t, (int) BinaryWire.this.readInt(code));
            return BinaryWire.this;
        }

        @NotNull
        @Override
        public <T> WireIn uint32(@NotNull T t, @NotNull ObjLongConsumer<T> tl) {
            consumePadding();
            final int code = readCode();
            if (isText(code))
                tl.accept(t, Long.parseLong(text()));
            else
                tl.accept(t, BinaryWire.this.readInt(code));
            return BinaryWire.this;
        }

        @NotNull
        @Override
        public <T> WireIn int64(@NotNull T t, @NotNull ObjLongConsumer<T> tl) {
            final int code = readCode();
            if (isText(code))
                tl.accept(t, Long.parseLong(text()));
            else
                tl.accept(t, BinaryWire.this.readInt(code));
            return BinaryWire.this;
        }

        @NotNull
        @Override
        public <T> WireIn float32(@NotNull T t, @NotNull ObjFloatConsumer<T> tf) {
            consumePadding();
            final int code = readCode();
            if (isText(code))
                tf.accept(t, Float.parseFloat(text()));
            else
                tf.accept(t, (float) BinaryWire.this.readFloat(code));
            return BinaryWire.this;
        }

        @NotNull
        @Override
        public <T> WireIn float64(@NotNull T t, @NotNull ObjDoubleConsumer<T> td) {
            consumePadding();
            final int code = readCode();
            td.accept(t, BinaryWire.this.readFloat(code));
            return BinaryWire.this;
        }

        @NotNull
        @Override
        public <T> WireIn time(@NotNull T t, @NotNull BiConsumer<T, LocalTime> setLocalTime) {
            consumePadding();
            int code = readCode();
            if (code == TIME) {
                setLocalTime.accept(t, readLocalTime());

            } else {
                cantRead(code);
            }
            return BinaryWire.this;
        }

        private LocalTime readLocalTime() {
            @Nullable StringBuilder sb = readUtf8();
            return LocalTime.parse(sb);
        }

        @NotNull
        @Override
        public <T> WireIn zonedDateTime(@NotNull T t, @NotNull BiConsumer<T, ZonedDateTime> tZonedDateTime) {
            consumePadding();
            int code = readCode();
            if (code == ZONED_DATE_TIME) {
                @Nullable StringBuilder sb = readUtf8();
                tZonedDateTime.accept(t, ZonedDateTime.parse(sb));

            } else {
                cantRead(code);
            }
            return BinaryWire.this;
        }

        @NotNull
        @Override
        public <T> WireIn date(@NotNull T t, @NotNull BiConsumer<T, LocalDate> tLocalDate) {
            consumePadding();
            int code = readCode();
            if (code == DATE) {
                @Nullable StringBuilder sb = readUtf8();
                tLocalDate.accept(t, LocalDate.parse(sb));

            } else {
                cantRead(code);
            }
            return BinaryWire.this;
        }

        @Override
        public boolean hasNext() {
            return bytes.readRemaining() > 0;
        }

        @Override
        public boolean hasNextSequenceItem() {
            return hasNext();
        }

        @NotNull
        @Override
        public UUID uuid() {
            consumePadding();
            int code = readCode();
            if (code == UUID) {
                return new UUID(bytes.readLong(), bytes.readLong());

            } else {
                throw cantRead(code);
            }
        }

        @NotNull
        @Override
        public <T> WireIn uuid(@NotNull T t, @NotNull BiConsumer<T, UUID> tuuid) {
            consumePadding();
            int code = readCode();
            if (code == UUID) {
                tuuid.accept(t, new UUID(bytes.readLong(), bytes.readLong()));

            } else {
                cantRead(code);
            }
            return BinaryWire.this;
        }

        @NotNull
        @Override
        public <T> WireIn int64array(@Nullable LongArrayValues values, T t, @NotNull BiConsumer<T, LongArrayValues> setter) {
            consumePadding();
            int code = readCode();
            if (code == I64_ARRAY) {
                if (!(values instanceof BinaryLongArrayReference) || values.isClosing())
                    values = new BinaryLongArrayReference();
                @Nullable Byteable b = (Byteable) values;
                long length = BinaryLongArrayReference.peakLength(bytes, bytes.readPosition());
                b.bytesStore(bytes, bytes.readPosition(), length);
                bytes.readSkip(length);
                setter.accept(t, values);

            } else {
                cantRead(code);
            }
            return BinaryWire.this;
        }

        @NotNull
        @Override
        public WireIn int128(@NotNull TwoLongValue value) {
            consumePadding();
            int code = readCode();
            if (code == I64_ARRAY) {
                @Nullable Byteable b = (Byteable) value;
                long length = BinaryLongArrayReference.peakLength(bytes, bytes.readPosition());
                b.bytesStore(bytes, bytes.readPosition() + 8 /* capacity */ + 8 /* used */, length - 2 * 8);
                bytes.readSkip(length);

            } else {
                cantRead(code);
            }
            return BinaryWire.this;
        }

        @NotNull
        @Override
        public WireIn int64(@NotNull LongValue value) {
            consumePadding();
            int code = readCode();
            if (code != INT64 && code != 0)
                cantRead(code);

            @NotNull Byteable b = (Byteable) value;
            long length = b.maxSize();
            b.bytesStore(bytes, bytes.readPosition(), length);
            bytes.readSkip(length);
            return BinaryWire.this;
        }

        @NotNull
        @Override
        public WireIn int32(@NotNull IntValue value) {
            consumePadding();
            int code = readCode();
            if (code != INT32)
                cantRead(code);

            @NotNull Byteable b = (Byteable) value;
            long length = b.maxSize();
            b.bytesStore(bytes, bytes.readPosition(), length);
            bytes.readSkip(length);
            return BinaryWire.this;
        }

        @Override
        public WireIn bool(@NotNull final BooleanValue value) {
            consumePadding();
            int code = readCode();
            if (code != TRUE && code != FALSE)
                cantRead(code);
            bytes.readSkip(-1);
            @NotNull Byteable b = (Byteable) value;
            long length = b.maxSize();
            b.bytesStore(bytes, bytes.readPosition(), length);
            bytes.readSkip(length);
            return BinaryWire.this;
        }

        @NotNull
        @Override
        public <T> WireIn int64(@Nullable LongValue value, T t, @NotNull BiConsumer<T, LongValue> setter) {
            // if the value is null, then we will create a LongDirectReference to write the data
            // into and then call setter.accept(), this will then update the value
            if (!(value instanceof BinaryLongReference)) {
                value = new BinaryLongReference();
                setter.accept(t, value);
            }
            return int64(value);
        }

        @NotNull
        @Override
        public <T> WireIn int32(@Nullable IntValue value, T t, @NotNull BiConsumer<T, IntValue> setter) {
            consumePadding();
            int code = readCode();
            if (code != INT32)
                cantRead(code);
            if (!(value instanceof Byteable) || ((Byteable) value).maxSize() != 4) {
                value = new BinaryIntReference();
                setter.accept(t, value);
            }
            @NotNull Byteable b = (Byteable) value;
            long length = b.maxSize();
            b.bytesStore(bytes, bytes.readPosition(), length);
            bytes.readSkip(length);
            return BinaryWire.this;
        }

        @Override
        public <T> boolean sequence(@NotNull T t, @NotNull BiConsumer<T, ValueIn> tReader) {
            if (isNull())
                return false;
            long length = readLength();
            if (length < 0)
                throw cantRead(peekCode());

            long limit = bytes.readLimit();
            long limit2 = bytes.readPosition() + length;
            bytes.readLimit(limit2);
            try {
                tReader.accept(t, this);
            } finally {
                bytes.readLimit(limit);
                bytes.readPosition(limit2);
            }
            return true;
        }

        @Override
        public <T> boolean sequence(@NotNull List<T> list,
                                    @NotNull List<T> buffer,
                                    @NotNull Supplier<T> bufferAdd) throws InvalidMarshallableException {
            list.clear();
            return sequence(list, buffer, bufferAdd, reader0field);
        }

        @Override
        public <T> boolean sequence(List<T> list,
                                    @NotNull List<T> buffer,
                                    Supplier<T> bufferAdd,
                                    Reader tReader) throws InvalidMarshallableException {
            if (isNull())
                return false;
            long length = readLength();
            if (length < 0)
                throw cantRead(peekCode());

            long limit = bytes.readLimit();
            long limit2 = bytes.readPosition() + length;
            bytes.readLimit(limit2);
            try {
                tReader.accept(this, list, buffer, bufferAdd);
            } finally {
                bytes.readLimit(limit);
                bytes.readPosition(limit2);
            }
            return true;
        }

        @NotNull
        @Override
        public <T, K> WireIn sequence(@NotNull T t, K kls, @NotNull TriConsumer<T, K, ValueIn> tReader) throws InvalidMarshallableException {
            consumePadding();
            int code = readCode();
            long length = readLengthPrefixed(code);
            long limit = bytes.readLimit();
            long limit2 = bytes.readPosition() + length;
            bytes.readLimit(limit2);
            try {
                tReader.accept(t, kls, this);
            } finally {
                bytes.readLimit(limit);
                bytes.readPosition(limit2);
            }
            return BinaryWire.this;
        }

        private long readLengthPrefixed(int code) {
            long length;
            switch (code) {
                case BYTES_LENGTH8:
                    length = bytes.readUnsignedByte();
                    break;
                case BYTES_LENGTH16:
                    length = bytes.readUnsignedShort();
                    break;
                case BYTES_LENGTH32:
                    length = bytes.readUnsignedInt();
                    break;
                default:
                    throw cantRead(code);
            }
            return length;
        }

        @Override
        public <T> int sequenceWithLength(@NotNull T t, @NotNull ToIntBiFunction<ValueIn, T> tReader) {
            consumePadding();
            int code = readCode();
            long length = readLengthPrefixed(code);
            long limit = bytes.readLimit();
            long limit2 = bytes.readPosition() + length;
            bytes.readLimit(limit2);
            try {
                return tReader.applyAsInt(this, t);
            } finally {
                bytes.readLimit(limit);
                bytes.readPosition(limit2);
            }
        }

        @Override
        public <T> T applyToMarshallable(@NotNull Function<WireIn, T> marshallableReader) {
            consumePadding();
            pushState();
            try {
                long length = readLength();
                if (length >= 0) {
                    long limit = bytes.readLimit();
                    long limit2 = bytes.readPosition() + length;
                    bytes.readLimit(limit2);
                    try {
                        return marshallableReader.apply(BinaryWire.this);
                    } finally {
                        bytes.readLimit(limit);
                        bytes.readPosition(limit2);
                    }
                } else {
                    return marshallableReader.apply(BinaryWire.this);
                }
            } finally {
                popState();
            }
        }

        @Override
        public boolean isTyped() {
            int code = peekCode();
            return code == TYPE_PREFIX;
        }

        @Override
        @Nullable
        public <T> T typedMarshallable() throws IORuntimeException, InvalidMarshallableException {
            pushState();
            try {
                int code = readCode();
                switch (code) {
                    case TYPE_PREFIX:
                        return typedMarshallable0();

                    case NULL:
                        return null;

                    case ANCHOR:
                        return anchor();

                    case UPDATED_ALIAS:
                        return updateAlias();

                    default:
                        cantRead(code);
                        return null; // only if the throw doesn't work.
                }
            } finally {
                popState();
            }
        }

        @Nullable
        protected <T> T typedMarshallable0() throws InvalidMarshallableException {
            @Nullable StringBuilder sb = readUtf8();
            if (sb == null)
                return null;
            // its possible that the object that you are allocating may not have a
            // default constructor
            final Class clazz = classLookup().forName(sb);

            if (Demarshallable.class.isAssignableFrom(clazz)) {
                return (T) demarshallable(clazz);
            }
            if (!Marshallable.class.isAssignableFrom(clazz) && !Demarshallable.class.isAssignableFrom(clazz))
                throw new IllegalStateException("its not possible to Marshallable and object that" +
                        " is not of type Marshallable, type=" + sb);

            ReadMarshallable m = ObjectUtils.newInstance((Class<ReadMarshallable>) clazz);

            marshallable(m, true);
            return readResolve(m);
        }

        @NotNull
        protected <T> T updateAlias() throws InvalidMarshallableException {
            throw new UnsupportedOperationException("Used by DeltaWire");
        }

        @NotNull
        protected <T> T anchor() throws InvalidMarshallableException {
            throw new UnsupportedOperationException("Used by DeltaWire");
        }

        @Override
        @Nullable
        public <T> T typedMarshallable(@NotNull Function<Class, ReadMarshallable> marshallableFunction)
                throws IORuntimeException, InvalidMarshallableException {

            int code = peekCode();
            if (code != TYPE_PREFIX)
                // todo get delta wire to support Function<Class, ReadMarshallable> correctly
                return typedMarshallable();

            @Nullable final Class aClass = typePrefix();

            if (ReadMarshallable.class.isAssignableFrom(aClass)) {
                final ReadMarshallable marshallable = marshallableFunction.apply(aClass);
                marshallable(marshallable);
                return (T) marshallable;
            }
            return (T) object(null, aClass);
        }

        @Override
        public Class typePrefix() {
            int code = peekCode();
            if (code != TYPE_PREFIX) {
                return null;
            }
            bytes.uncheckedReadSkipOne();
            @Nullable StringBuilder sb = readUtf8();

            try {
                return classLookup().forName(sb);
            } catch (ClassNotFoundRuntimeException e) {
                Jvm.warn().on(BinaryWire.this.getClass(), "Unable to find class " + sb);
                return null;
            }
        }

        @Override
        public Object typePrefixOrObject(Class tClass) {
            int code = peekCode();
            if (code != TYPE_PREFIX) {
                return null;
            }
            bytes.uncheckedReadSkipOne();
            @Nullable StringBuilder sb = readUtf8();

            try {
                return sb == null ? null : classLookup().forName(sb);
            } catch (ClassNotFoundRuntimeException e) {
                if (Wires.dtoInterface(tClass) && GENERATE_TUPLES) {
                    return Wires.tupleFor(tClass, sb.toString());
                }
                Jvm.warn().on(getClass(), "Unknown class (" + sb + "), perhaps you need to define an alias", e);
                return null;
            }
        }

        @NotNull
        @Override
        public <T> ValueIn typePrefix(T t, @NotNull BiConsumer<T, CharSequence> ts) {
            @NotNull StringBuilder sb = acquireStringBuilder();
            int code = readCode();
            switch (code) {
                case TYPE_PREFIX:
                    bytes.readUtf8(sb);

                    break;
                case NULL:
                    sb.setLength(0);
                    sb.append("!null");
                    break;
                default:
                    cantRead(code);
                    break;
            }
            ts.accept(t, sb);
            return this;
        }

        @NotNull
        @Override
        public <T> WireIn typeLiteralAsText(T t, @NotNull BiConsumer<T, CharSequence> classNameConsumer) {
            int code = readCode();
            switch (code) {
                case TYPE_LITERAL:
                    @Nullable StringBuilder sb = readUtf8();
                    classNameConsumer.accept(t, sb);
                    break;
                case NULL:
                    classNameConsumer.accept(t, null);
                    break;
                default:
                    cantRead(code);
                    break;
            }
            return BinaryWire.this;
        }

        @Override
        public ClassLookup classLookup() {
            return BinaryWire.this.classLookup();
        }

        @Override
        public Type typeLiteral(BiFunction<CharSequence, ClassNotFoundException, Type> unresolvedHandler) {
            int code = readCode();
            switch (code) {
                case TYPE_LITERAL:
                    @Nullable StringBuilder sb = readUtf8();
                    try {
                        return classLookup().forName(sb);
                    } catch (ClassNotFoundRuntimeException e) {
                        return unresolvedHandler.apply(sb, e.getCause());
                    }
                case NULL:
                    return null;

                default:
                    throw cantRead(code);
            }
        }

        @Override
        public boolean marshallable(@NotNull ReadMarshallable object)
                throws BufferUnderflowException, IORuntimeException, InvalidMarshallableException {
            return marshallable(object, true);
        }

        public boolean marshallable(@NotNull ReadMarshallable object, boolean overwrite)
                throws BufferUnderflowException, IORuntimeException, InvalidMarshallableException {
            consumePadding();
            if (this.isNull())
                return false;
            pushState();
            long length = readLength();
            if (length >= 0) {
                long limit = bytes.readLimit();
                long limit2 = bytes.readPosition() + length;
                bytes.readLimit(limit2);
                try {
                    if (useSelfDescribingMessage(object)) {
                        if (overwrite)
                            object.readMarshallable(BinaryWire.this);
                        else
                            Wires.readMarshallable(object, BinaryWire.this, false);
                    } else {
                        ((ReadBytesMarshallable) object).readMarshallable(BinaryWire.this.bytes);
                    }
                } finally {
                    bytes.readLimit(limit);
                    bytes.readPosition(limit2);
                    popState();
                }
            } else {
                throw new IORuntimeException("Length unknown");
            }
            return true;
        }

        @Override
        public boolean isNull() {
            consumePadding();
            if (peekCode() == NULL) {
                bytes.uncheckedReadSkipOne();
                return true;
            }
            return false;
        }

        @Override
        @Nullable
        public Object marshallable(@NotNull Object object, @NotNull SerializationStrategy strategy)
                throws BufferUnderflowException, IORuntimeException, InvalidMarshallableException {
            if (this.isNull())
                return null;
            pushState();
            consumePadding();
            if (supportDelta) {
                Object o = readMarshallableAnchor(object);
                if (o != null) return o;
            }
            long length = readLength();
            if (length >= 0) {
                long limit = bytes.readLimit();
                long limit2 = bytes.readPosition() + length;
                bytes.readLimit(limit2);
                try {
                    strategy.readUsing(null, object, this, BracketType.MAP);

                } finally {
                    bytes.readLimit(limit);
                    bytes.readPosition(limit2);
                    popState();
                }
            } else {
                throw new IORuntimeException("Length unknown " + length);
            }
            return object;
        }

        @Nullable
        private Object readMarshallableAnchor(@NotNull Object object) throws InvalidMarshallableException {
            int code = peekCode();
            switch (code) {
                case ANCHOR:
                case UPDATED_ALIAS: {
                    bytes.uncheckedReadSkipOne();
                    @NotNull Object o = code == ANCHOR ? anchor() : updateAlias();
                    if (object == null || o.getClass() != object.getClass()) {
                        return o instanceof Marshallable ? Wires.deepCopy((Marshallable) o) : o;
                    }
                    Wires.copyTo(o, object);
                    return object;
                }
            }
            return null;
        }

        @Nullable
        public Demarshallable demarshallable(@NotNull Class clazz) throws BufferUnderflowException, IORuntimeException {
            if (this.isNull())
                return null;

            long length = readLength();
            if (length >= 0) {
                long limit = bytes.readLimit();
                long limit2 = bytes.readPosition() + length;
                bytes.readLimit(limit2);
                try {
                    return Demarshallable.newInstance(clazz, wireIn());
                } finally {
                    bytes.readLimit(limit);
                    bytes.readPosition(limit2);
                }
            } else {
                return Demarshallable.newInstance(clazz, wireIn());
            }
        }

        private long readTextAsLong(long otherwise) throws IORuntimeException, BufferUnderflowException {
            bytes.uncheckedReadSkipBackOne();
            @Nullable String text;
            try {
                text = text();
            } catch (Exception e) {
                return otherwise;
            }
            if (text == null || text.length() == 0)
                return otherwise;
            try {
                return Long.parseLong(text);
            } catch (NumberFormatException e) {
                return Math.round(Double.parseDouble(text));
            }
        }

        private double readTextAsDouble() throws IORuntimeException, BufferUnderflowException {
            bytes.uncheckedReadSkipBackOne();
            @Nullable String text;
            try {
                text = text();
            } catch (BufferUnderflowException e) {
                return Double.NaN;
            }
            if (text == null || text.length() == 0)
                return Double.NaN;
            return Double.parseDouble(text);
        }

        @Override
        public boolean bool() throws IORuntimeException {
            int code = readCode();
            if (isText(code))
                return Boolean.valueOf(text());

            switch (code) {
                case TRUE:
                    return true;
                case FALSE:
                    return false;

                case PADDING:
                case PADDING32:
                case COMMENT:
                    bytes.uncheckedReadSkipBackOne();
                    consumePadding();
                    return bool();
            }
            throw new IORuntimeException(stringForCode(code));
        }

        @Override
        public byte int8() {
            int code = readCode();
            if (code < 128)
                return (byte) code;
            return int8b(code);
        }

        private byte int8b(int code) {
            switch (code) {
                case PADDING:
                case PADDING32:
                case COMMENT:
                    bytes.uncheckedReadSkipBackOne();
                    consumePadding();
                    code = readCode();
                    break;
            }
            final long value = isText(code) ? readTextAsLong(Byte.MIN_VALUE) : readInt0(code);

            if (value > Byte.MAX_VALUE || value < Byte.MIN_VALUE)
                throw new IllegalStateException();
            return (byte) value;
        }

        @Override
        public short int16() {
            consumePadding();
            int code = readCode();
            final long value = isText(code) ? readTextAsLong(Short.MIN_VALUE) : readInt0(code);
            if (value > Short.MAX_VALUE || value < Short.MIN_VALUE)
                throw new IllegalStateException();
            return (short) value;
        }

        @Override
        public int uint16() {
            consumePadding();
            int code = readCode();

            final long value = isText(code) ? readTextAsLong(0) : readInt0(code);

            if (value > (1L << 32L) || value < 0)
                throw new IllegalStateException("value " + value + " cannot be cast to an unsigned 16-bit int without loss of information");

            return (int) value;

        }

        @Override
        public float float32() {
            consumePadding();
            int code = readCode();
            final double value;
            switch (code >> 16) {
                case BinaryWireHighCode.INT:
                    value = readInt0(code);
                    break;
                case BinaryWireHighCode.FLOAT:
                    value = readFloat0(code);
                    break;
                case BinaryWireHighCode.STR0:
                case BinaryWireHighCode.STR1:
                default:
                    value = readTextAsDouble();
                    break;
            }

            return (float) value;
        }

        @Override
        public int int32() {
            consumePadding();
            int code = readCode();
            final long value = isText(code) ? readTextAsLong(Integer.MIN_VALUE) : readInt0(code);

            if (value > Integer.MAX_VALUE || value < Integer.MIN_VALUE)
                throw new IllegalStateException("value " + value + " cannot be cast to int without loss of information");

            return (int) value;
        }

        @Override
        public long int64() {
            int code = readCode();
            if (code == PADDING || code == PADDING32 || code == COMMENT) {
                bytes.uncheckedReadSkipBackOne();
                consumePadding();
                code = readCode();
            }
            if ((code & 0x80) == 0)
                return code;

            switch (code >> 4) {
                case BinaryWireHighCode.FLOAT:
                    return (long) readFloat0(code);
                case BinaryWireHighCode.INT:
                    return readInt0(code);
                default:
                    return readTextAsLong(Long.MIN_VALUE);
            }
        }

        @Override
        public double float64() {
            int code = readCode();
            if (code >> 4 == BinaryWireHighCode.FLOAT)
                return readFloat0(code);
            return isText(code) ? readTextAsDouble() : readInt0(code);
        }

        @NotNull
        private RuntimeException cantRead(int code) {
            throw new UnsupportedOperationException(stringForCode(code));
        }

        @Override
        public Object objectWithInferredType(Object using, @NotNull SerializationStrategy strategy, Class type) throws InvalidMarshallableException {
            int code = peekCode();
            if ((code & 0x80) == 0) {
                bytes.uncheckedReadSkipOne();
                return code;
            }
            switch (code >> 4) {
                case BinaryWireHighCode.CONTROL:
                    switch (code) {
                        case BYTES_LENGTH8:
                        case BYTES_LENGTH16:
                        case BYTES_LENGTH32: {
                            if (using instanceof StringBuilder) {
                                bytesStore((StringBuilder) using);
                                return using;
                            } else if (using instanceof Bytes) {
                                bytesStore((Bytes) using);
                                return using;
                            } else {
                                long pos = bytes.readPosition();
                                bytes.uncheckedReadSkipOne();
                                int len = readLength(code);
                                code = peekCode();
                                if (code == U8_ARRAY) {
                                    bytes.readPosition(pos);
                                    return bytesStore();
                                }
                                long lim = bytes.readLimit();
                                try {
                                    bytes.readLimit(bytes.readPosition() + len);
                                    Object using1 = using;
                                    if (using1 == null && type != null)
                                        using1 = strategy.newInstanceOrNull(type);
                                    if (isEvent(code))
                                        return (strategy == SerializationStrategies.ANY_OBJECT ? SerializationStrategies.MAP : strategy)
                                                .readUsing(type, using1, this, BracketType.MAP);
                                    else
                                        return (strategy == SerializationStrategies.ANY_OBJECT ? SerializationStrategies.LIST : strategy)
                                                .readUsing(type, using1, this, BracketType.SEQ);

                                } finally {
                                    bytes.readLimit(lim);
                                }
                            }
                        }
                        case U8_ARRAY: {
                            bytes.uncheckedReadSkipOne();
                            long length = bytes.readRemaining();
                            if (length == 0)
                                return BytesStore.empty();
                            @NotNull BytesStore toBytes = BytesStore.lazyNativeBytesStoreWithFixedCapacity(length);
                            toBytes.write(0, bytes, bytes.readPosition(), length);
                            bytes.readSkip(length);
                            return toBytes;
                        }

                        case ANCHOR:
                        case UPDATED_ALIAS:
                            return typedMarshallable();

                    }
                    break;
                case BinaryWireHighCode.SPECIAL:
                    switch (code) {
                        case FALSE:
                            bytes.uncheckedReadSkipOne();
                            return Boolean.FALSE;
                        case TRUE:
                            bytes.uncheckedReadSkipOne();
                            return Boolean.TRUE;
                        case NULL:
                            bytes.uncheckedReadSkipOne();
                            return null;
                        case STRING_ANY:
                            return text();
                        case TYPE_PREFIX: {
                            readCode();
                            @Nullable StringBuilder sb = readUtf8();
                            final Class clazz2 = classLookup().forName(sb);
                            return object(null, clazz2);
                        }
                        case EVENT_OBJECT: {
                            if (using == null) {
                                strategy = SerializationStrategies.MAP;
                                using = strategy.newInstanceOrNull(null);
                            }

                            strategy.readUsing(type, using, valueIn, BracketType.MAP);
                            return ObjectUtils.convertTo(type, using);
                        }
                        case TIME:
                            return time();

                        case DATE:
                            return date();

                        case DATE_TIME:
                            return dateTime();

                        case ZONED_DATE_TIME:
                            return zonedDateTime();

                        case TYPE_LITERAL:
                            return typeLiteral();

                    }
                    break;

                case BinaryWireHighCode.FLOAT:
                    bytes.uncheckedReadSkipOne();
                    return readFloat0bject(code);

                case BinaryWireHighCode.INT:
                    bytes.uncheckedReadSkipOne();
                    if (code == UUID)
                        return new java.util.UUID(bytes.readLong(), bytes.readLong());
                    return readInt0object(code);
            }
            // assume it a String
            return text();
        }

        private int readLength(int code) {
            int len;
            switch (code) {
                case BYTES_LENGTH8:
                    len = bytes.readUnsignedByte();
                    break;
                case BYTES_LENGTH16:
                    len = bytes.readUnsignedShort();
                    break;
                case BYTES_LENGTH32:
                    len = bytes.readInt();
                    break;
                default:
                    throw new AssertionError();
            }
            return len;
        }

        private boolean isEvent(int code) {
            return code == EVENT_NAME || (FIELD_NAME0 <= code && code <= FIELD_NAME31);
        }

        void consumeNext() throws InvalidMarshallableException {
            int code = peekCode();
            if ((code & 0x80) == 0) {
                bytes.uncheckedReadSkipOne();
                return;
            }
            switch (code >> 4) {
                case BinaryWireHighCode.CONTROL:
                    switch (code) {
                        case BYTES_LENGTH8:
                            bytes.readSkip(1);
                            bytes.readSkip(bytes.readUnsignedByte());
                            return;

                        case BYTES_LENGTH16:
                            bytes.readSkip(1);
                            bytes.readSkip(bytes.readUnsignedShort());
                            return;

                        case BYTES_LENGTH32:
                            bytes.readSkip(1);
                            bytes.readSkip(bytes.readUnsignedInt());

                            return;
                        case ANCHOR:
                        case UPDATED_ALIAS:
                            valueIn.objectBestEffort();
                            return;
                        case FIELD_ANCHOR:
                            bytes.readSkip(1);
                            readFieldAnchor(acquireStringBuilder());
                            return;
                        default:
                            Jvm.warn().on(getClass(), "reading control code as text");
                    }
                    break;
                case BinaryWireHighCode.SPECIAL:
                    switch (code) {
                        case FALSE:
                        case TRUE:
                        case NULL:
                            bytes.uncheckedReadSkipOne();
                            return;
                        case STRING_ANY:
                            text();
                            return;
                        case TYPE_PREFIX: {
                            readCode();
                            readUtf8();
                            consumeNext();
                            return;
                        }
                    }
                    break;

                case BinaryWireHighCode.FLOAT:
                    bytes.uncheckedReadSkipOne();
                    if (code < 128 && code >= 0) {
                        return;
                    }

                    // copy/pasted from readFloat0bject so as to avoid auto-boxing
                    switch (code) {
                        case FLOAT32:
                            bytes.readFloat();
                            return;
                        case FLOAT_STOP_2:
                            bytes.readStopBit();
                            return;
                        case FLOAT_STOP_4:
                            bytes.readStopBit();
                            return;
                        case FLOAT_STOP_6:
                            bytes.readStopBit();
                            return;
                        case FLOAT64:
                            bytes.readDouble();
                            return;
                        case FLOAT_SET_LOW_0:
                        case FLOAT_SET_LOW_2:
                        case FLOAT_SET_LOW_4:
                            bytes.readUnsignedByte();
                            return;
                    }
                    throw new UnsupportedOperationException(stringForCode(code));

                case BinaryWireHighCode.INT:
                    bytes.uncheckedReadSkipOne();
                    // copy/pasted from readInt0object so as to avoid auto-boxing
                    if (isSmallInt(code))
                        return;

                    switch (code) {
                        case INT8:
                            bytes.readByte();
                            return;
                        case UINT8:
                        case SET_LOW_INT8:
                            bytes.readUnsignedByte();
                            return;
                        case INT16:
                            bytes.readShort();
                            return;
                        case SET_LOW_INT16:
                        case UINT16:
                            bytes.readUnsignedShort();
                            return;
                        case INT32:
                            bytes.readInt();
                            return;
                        case UINT32:
                            bytes.readUnsignedInt();
                            return;
                        case INT64:
                        case INT64_0x:
                            bytes.readLong();
                            return;
                    }
                    throw new UnsupportedOperationException(stringForCode(code));
            }
            // assume it a String
            text();
        }
    }

    class DeltaValueIn extends BinaryWire.BinaryValueIn {
        @NotNull
        Marshallable[] inObjects = new Marshallable[128];
        @NotNull
        String[] inField = new String[128];

        @NotNull
        @Override
        protected <T> T anchor() throws InvalidMarshallableException {
            long ref = bytes.readStopBit();
//            System.out.println("anchor " + ref + " inObjects " + Integer.toHexString(inObjects.hashCode()));
            if (ref >= inObjects.length)
                inObjects = Arrays.copyOf(inObjects, inObjects.length * 2);
            @NotNull T t = super.typedMarshallable0();
            inObjects[Maths.toUInt31(ref)] = (Marshallable) t;
            return t;
        }

        @NotNull
        @Override
        protected <T> T updateAlias() throws InvalidMarshallableException {
            int ref = Maths.toUInt31(bytes.readStopBit());
//            System.out.println("update " + ref + " inObjects " + Integer.toHexString(inObjects.hashCode()));
            Marshallable previous = inObjects[ref];
            if (previous == null)
                throw new IllegalStateException("Unknown ref: " + ref);
            super.marshallable(previous, false);
            return (T) previous;
        }

        @Override
        public int int32(int previous) {
            consumePadding();
            int code = peekCode();
            switch (code) {
                case BinaryWireCode.SET_LOW_INT8:
                    bytes.uncheckedReadSkipOne();
                    return (previous & (~0 << 8)) | bytes.readUnsignedByte();
                case BinaryWireCode.SET_LOW_INT16:
                    bytes.uncheckedReadSkipOne();
                    return (previous & (~0 << 16)) | bytes.readUnsignedShort();
                default:
                    return super.int32();
            }
        }

        @Override
        public long int64(long previous) {
            consumePadding();
            int code = peekCode();
            switch (code) {
                case BinaryWireCode.SET_LOW_INT8:
                    bytes.uncheckedReadSkipOne();
                    return (previous & (~0L << 8)) | bytes.readUnsignedByte();
                case BinaryWireCode.SET_LOW_INT16:
                    bytes.uncheckedReadSkipOne();
                    return (previous & (~0L << 16)) | bytes.readUnsignedShort();
                default:
                    return super.int64();
            }
        }

        @Override
        public float float32(float previous) {
            consumePadding();
            int code = peekCode();
            switch (code) {
                case BinaryWireCode.FLOAT_SET_LOW_2:
                    bytes.uncheckedReadSkipOne();
                    final int i = bytes.readUnsignedByte();
                    int fi = Math.round(previous * 100);
                    fi = (fi & (~0 << 8)) | i;
                    return fi / 100.0f;
                default:
                    return super.float32();
            }
        }

        @Override
        public double float64(double previous) {
            consumePadding();
            int code = peekCode();
            switch (code) {
                case BinaryWireCode.FLOAT_SET_LOW_0: {
                    bytes.uncheckedReadSkipOne();
                    final int i = bytes.readUnsignedByte();
                    long fi = Math.round(previous);
                    fi = (fi & (~0L << 8)) | i;
                    return fi;
                }
                case BinaryWireCode.FLOAT_SET_LOW_2: {
                    bytes.uncheckedReadSkipOne();
                    final int i = bytes.readUnsignedByte();
                    long fi = Math.round(previous * 100);
                    fi = (fi & (~0L << 8)) | i;
                    return fi / 100.0;
                }
                case BinaryWireCode.FLOAT_SET_LOW_4: {
                    bytes.uncheckedReadSkipOne();
                    final int i = bytes.readUnsignedByte();
                    long fi = Math.round(previous * 10000);
                    fi = (fi & (~0L << 8)) | i;
                    return fi / 1e4;
                }
                default:
                    return super.float64();
            }
        }
    }
<<<<<<< HEAD
=======

    private static class ClassLookupWarning {
        static {
            Jvm.warn().on(BinaryWire.class, "Unable to copy object safely, message will not be repeated: " +
                    warnMissingClass);
        }

        public static void warn() {
        }
    }
>>>>>>> 082cdcd2
}
<|MERGE_RESOLUTION|>--- conflicted
+++ resolved
@@ -4283,17 +4283,4 @@
             }
         }
     }
-<<<<<<< HEAD
-=======
-
-    private static class ClassLookupWarning {
-        static {
-            Jvm.warn().on(BinaryWire.class, "Unable to copy object safely, message will not be repeated: " +
-                    warnMissingClass);
-        }
-
-        public static void warn() {
-        }
-    }
->>>>>>> 082cdcd2
 }
