--- conflicted
+++ resolved
@@ -30,10 +30,7 @@
  * This is the GenerateMethodBridge class, extending AbstractClassGenerator with MethodBridgeMetaData.
  * The primary purpose of this class is to generate a bridge for a given method, helping in the dynamic creation of objects.
  */
-<<<<<<< HEAD
 @Deprecated(/* to be moved in x.27 */)
-=======
->>>>>>> 2e707ce5
 public class GenerateMethodBridge extends AbstractClassGenerator<GenerateMethodBridge.MethodBridgeMetaData> {
 
     // List containing the field names.
