/*
 * Copyright 2016-2022 chronicle.software
 *
 *       https://chronicle.software
 *
 * Licensed under the Apache License, Version 2.0 (the "License");
 * you may not use this file except in compliance with the License.
 * You may obtain a copy of the License at
 *
 *       http://www.apache.org/licenses/LICENSE-2.0
 *
 * Unless required by applicable law or agreed to in writing, software
 * distributed under the License is distributed on an "AS IS" BASIS,
 * WITHOUT WARRANTIES OR CONDITIONS OF ANY KIND, either express or implied.
 * See the License for the specific language governing permissions and
 * limitations under the License.
 */

package net.openhft.chronicle.wire.internal.fieldinfo;

import net.openhft.chronicle.core.UnsafeMemory;
import net.openhft.chronicle.wire.BracketType;
<<<<<<< HEAD
=======
import net.openhft.chronicle.wire.internal.VanillaFieldInfo;
>>>>>>> a749dff6
import org.jetbrains.annotations.NotNull;

import java.lang.reflect.Field;

<<<<<<< HEAD
@SuppressWarnings("deprecation" /* The parent class will either be moved to internal or cease to exist in x.26 */)
class UnsafeFieldInfo extends net.openhft.chronicle.wire.VanillaFieldInfo {
=======
@SuppressWarnings("rawtypes")
class UnsafeFieldInfo extends VanillaFieldInfo {
>>>>>>> a749dff6
    private static final long UNSET_OFFSET = Long.MAX_VALUE;
    private transient long offset = UNSET_OFFSET;

    public UnsafeFieldInfo(String name, Class type, BracketType bracketType, @NotNull Field field) {
        super(name, type, bracketType, field);
    }

    protected long getOffset() throws NoSuchFieldException {
        if (this.offset == UNSET_OFFSET) {
            offset = UnsafeMemory.unsafeObjectFieldOffset(getField());
        }
        return this.offset;
    }
}<|MERGE_RESOLUTION|>--- conflicted
+++ resolved
@@ -20,21 +20,13 @@
 
 import net.openhft.chronicle.core.UnsafeMemory;
 import net.openhft.chronicle.wire.BracketType;
-<<<<<<< HEAD
-=======
 import net.openhft.chronicle.wire.internal.VanillaFieldInfo;
->>>>>>> a749dff6
 import org.jetbrains.annotations.NotNull;
 
 import java.lang.reflect.Field;
 
-<<<<<<< HEAD
 @SuppressWarnings("deprecation" /* The parent class will either be moved to internal or cease to exist in x.26 */)
 class UnsafeFieldInfo extends net.openhft.chronicle.wire.VanillaFieldInfo {
-=======
-@SuppressWarnings("rawtypes")
-class UnsafeFieldInfo extends VanillaFieldInfo {
->>>>>>> a749dff6
     private static final long UNSET_OFFSET = Long.MAX_VALUE;
     private transient long offset = UNSET_OFFSET;
 
