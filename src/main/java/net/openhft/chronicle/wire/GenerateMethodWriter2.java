/*
 * Copyright 2016-2022 chronicle.software
 *
 *       https://chronicle.software
 *
 * Licensed under the Apache License, Version 2.0 (the "License");
 * you may not use this file except in compliance with the License.
 * You may obtain a copy of the License at
 *
 *       http://www.apache.org/licenses/LICENSE-2.0
 *
 * Unless required by applicable law or agreed to in writing, software
 * distributed under the License is distributed on an "AS IS" BASIS,
 * WITHOUT WARRANTIES OR CONDITIONS OF ANY KIND, either express or implied.
 * See the License for the specific language governing permissions and
 * limitations under the License.
 */

package net.openhft.chronicle.wire;

import net.openhft.chronicle.bytes.MethodId;
import net.openhft.chronicle.bytes.UpdateInterceptor;
import net.openhft.chronicle.core.io.Closeable;
import net.openhft.chronicle.wire.utils.SourceCodeFormatter;

import java.lang.annotation.Annotation;
import java.lang.reflect.Method;
import java.lang.reflect.Parameter;
import java.util.*;
import java.util.function.Supplier;
import java.util.stream.Collectors;
import java.util.stream.Stream;

import static java.util.Arrays.stream;
import static java.util.Collections.*;
/**
 * The {@code GenerateMethodWriter2} class is responsible for generating method writers based on the provided metadata.
 * <p>
 * It extends the {@link AbstractClassGenerator} with metadata type {@link GMWMetaData}. This class internally maintains
 * a set of template methods that help in the method writer generation. These templates are based on certain method names
 * and parameter types, which define their structure.
 */
<<<<<<< HEAD
@SuppressWarnings("this-escape")
@Deprecated(/* to be moved in x.27 */)
=======
@SuppressWarnings("StringBufferReplaceableByString")
>>>>>>> 2e707ce5
public class GenerateMethodWriter2 extends AbstractClassGenerator<GenerateMethodWriter2.GMWMetaData> {

    // The simple name of the DocumentContext class used for template methods.
    private static final String DOCUMENT_CONTEXT = DocumentContext.class.getSimpleName();

    /**
     * Holds the predefined templates for methods. The outer map's key is the method name, while the inner map
     * has the method parameter types as the key and the method body as the value.
     */
    private static final Map<String, Map<List<Class<?>>, String>> TEMPLATE_METHODS = new LinkedHashMap<>();

    static {
        // Initialize the TEMPLATE_METHODS with predefined method structures.
        TEMPLATE_METHODS.put("close",
                singletonMap(singletonList(void.class), "" +
                        "public void close() {\n" +
                        "   if (this.closeable != null) {\n" +
                        "        this.closeable.close();\n" +
                        "   }\n" +
                        "}\n"));
        TEMPLATE_METHODS.put("recordHistory",
                singletonMap(singletonList(boolean.class), "" +
                        "public boolean recordHistory() {\n" +
                        "    return this.outSupplier.get().recordHistory();\n" +
                        "}\n"));
        List<Class<?>> dcBoolean = Stream.of(DocumentContext.class, boolean.class).collect(Collectors.toList());
        TEMPLATE_METHODS.put("acquireWritingDocument",
                singletonMap(dcBoolean, "" +
                        "public " + DOCUMENT_CONTEXT + " acquireWritingDocument(boolean metaData) {\n" +
                        "    return this.outSupplier.get().acquireWritingDocument(metaData);\n" +
                        "}\n"));
        Map<List<Class<?>>, String> wd = new LinkedHashMap<>();
        wd.put(singletonList(DocumentContext.class), "" +
                "public " + DOCUMENT_CONTEXT + " writingDocument() {\n" +
                "    return this.outSupplier.get().writingDocument();\n" +
                "}\n");
        wd.put(dcBoolean, "" +
                "public " + DOCUMENT_CONTEXT + " writingDocument(boolean metaData) {\n" +
                "    return this.outSupplier.get().writingDocument(metaData);\n" +
                "}\n");
        TEMPLATE_METHODS.put("writingDocument", wd);
    }

    // Maintains a mapping of method writers based on their respective classes.
    private final Map<Class<?>, String> methodWritersMap = new LinkedHashMap<>();

    /**
     * Default constructor that initializes the metadata and sets up necessary imports.
     */
    public GenerateMethodWriter2() {
        super(new GMWMetaData());
        // add to imports
        nameForClass(DocumentContext.class);
        importSet.add("net.openhft.chronicle.bytes.*");
        importSet.add("net.openhft.chronicle.wire.*");
    }

    /**
     * Retrieves the method template for a given method name, return type, and parameter types.
     * <p>
     * The method looks up the template from the predefined {@code TEMPLATE_METHODS}. If no matching template is
     * found, it returns {@code null}.
     *
     * @param name The method name to look up
     * @param returnType The return type of the method
     * @param pts The parameter types of the method
     * @return The method template as a string, or {@code null} if not found
     */
    private static String templateFor(String name, Class<?> returnType, Class<?>[] pts) {
        Map<List<Class<?>>, String> map = TEMPLATE_METHODS.get(name);
        if (map == null)
            return null;
        List<Class<?>> sig = new ArrayList<>();
        sig.add(returnType);
        addAll(sig, pts);
        return map.get(sig);
    }

    /**
     * Converts a given {@link Class} type to a corresponding string representation.
     * <p>
     * This method provides string representations for various primitive types, {@link CharSequence}, and
     * {@link Marshallable}. If the type does not match any predefined types, it defaults to returning "object".
     *
     * @param type The class type to convert
     * @return The corresponding string representation of the type
     */
    private static CharSequence asString(Class<?> type) {
        if (boolean.class.equals(type)) {
            return "bool";
        } else if (byte.class.equals(type)) {
            return "writeByte";
        } else if (char.class.equals(type)) {
            return "character";
        } else if (short.class.equals(type)) {
            return "int16";
        } else if (int.class.equals(type)) {
            return "int32";
        } else if (long.class.equals(type)) {
            return "int64";
        } else if (float.class.equals(type)) {
            return "float32";
        } else if (double.class.equals(type)) {
            return "float64";
        } else if (CharSequence.class.isAssignableFrom(type)) {
            return "text";
        } else if (Marshallable.class.isAssignableFrom(type)) {
            return "marshallable";
        }
        return "object";
    }

    @Override
    protected void generateFields(SourceCodeFormatter mainCode) {
        super.generateFields(mainCode);
        withLineNumber(mainCode)
                .append("private transient final Closeable closeable;\n");
        if (metaData().useUpdateInterceptor())
            mainCode.append("private transient final ").append(nameForClass(UpdateInterceptor.class)).append(" updateInterceptor;\n");

        mainCode.append("private transient ")
                .append(nameForClass(Supplier.class)).append("<").append(nameForClass(MarshallableOut.class)).append("> outSupplier;\n");
    }

    @Override
    protected void generateConstructors(SourceCodeFormatter mainCode) {
        super.generateConstructors(mainCode);
        withLineNumber(mainCode)
                .append("public ").append(className()).append("(")
                .append(nameForClass(Supplier.class)).append("<").append(nameForClass(MarshallableOut.class)).append("> outSupplier, ")
                .append(nameForClass(Closeable.class)).append(" closeable, ")
                .append(nameForClass(UpdateInterceptor.class)).append(" updateInterceptor) {\n" +
                        "this.outSupplier = outSupplier;\n" +
                        "this.closeable = closeable;\n");
        if (metaData().useUpdateInterceptor())
            mainCode.append("this.updateInterceptor = updateInterceptor;");
        mainCode.append("}\n");
    }

    @Override
    protected void generateMethod(Method method, StringBuilder params, List<String> paramList, SourceCodeFormatter mainCode) {
        String name = method.getName();
        Class<?> returnType = method.getReturnType();
        Class<?>[] parameterTypes = method.getParameterTypes();
        String template = templateFor(name, returnType, parameterTypes);
        if (template != null) {
            mainCode.append(template);
            return;
        }

        boolean terminating = returnType == Void.class || returnType == void.class || returnType.isPrimitive();
        String wdc = nameForClass(WriteDocumentContext.class);
        boolean passthrough = returnType == DocumentContext.class;
        withLineNumber(mainCode)
                .append("MarshallableOut _out_ = this.outSupplier.get();\n");
        if (!passthrough)
            withLineNumber(mainCode)
                    .append("try (");
        mainCode.append("final ").append(wdc).append(" _dc_ = (").append(wdc).append(") _out_.acquireWritingDocument(")
                .append(metaData().metaData())
                .append(")");
        if (passthrough)
            mainCode.append(";\n");
        else mainCode.append(") {\n");
        mainCode.append("_dc_.chainedElement(" + (!terminating && !passthrough) + ");\n");
        mainCode.append("if (_out_.recordHistory()) MessageHistory.writeHistory(_dc_);\n");

        int startJ = 0;

        final String eventName;
        if (parameterTypes.length > 0 && name.equals(metaData().genericEvent)) {
            // this is used when we are processing the genericEvent
            eventName = parameterTypes[0].getName();
            startJ = 1;
        } else {
            eventName = '\"' + name + '\"';
        }

        writeEventNameOrId(method, mainCode, eventName);

        if (parameterTypes.length == 0)
            mainCode.append(".text(\"\");\n");
        else
            writeArrayOfParameters(method, mainCode, startJ);
        mainCode.append("}\n");
        methodReturn(mainCode, method, metaData().interfaces());
    }

    @Override
    protected void generateEnd(SourceCodeFormatter mainCode) {
        super.generateEnd(mainCode);
        for (Map.Entry<Class<?>, String> e : methodWritersMap.entrySet()) {
            mainCode.append("private transient ThreadLocal<").append(nameForClass(e.getKey())).append("> ").append(e.getValue())
                    .append("= ThreadLocal.withInitial(() -> this.outSupplier.get().methodWriter(").append(nameForClass(e.getKey())).append(".class));\n");
        }
    }

    /**
     * Writes the event name or ID associated with the provided method.
     * If a {@code MethodId} annotation is present, the method writes the event using its value.
     * Otherwise, it simply writes the event name.
     *
     * @param method    The method whose event information needs to be written.
     * @param body      The code formatter to which the write operation should be appended.
     * @param eventName The name of the event.
     */
    private void writeEventNameOrId(final Method method, final SourceCodeFormatter body, final String eventName) {
        // Check if using method IDs is required and find any @MethodId annotation present
        final Optional<Annotation> methodId = metaData().useMethodIds()
                ? stream(method.getAnnotations()).filter(MethodId.class::isInstance).findFirst()
                : Optional.empty();

        // If a MethodId annotation is present, write the event with its value
        if (methodId.isPresent()) {
            long value = ((MethodId) methodId.get()).value();
            withLineNumber(body)
                    .append("_dc_.wire().writeEventId(").append(eventName).append(", ").append(String.valueOf(value)).append(")");

        } else {
            // Otherwise, simply write the event name
            withLineNumber(body)
                    .append("_dc_.wire().write(").append(eventName).append(")");
        }
    }

    /**
     * Writes the array of parameters for the provided method.
     * Handles primitive types and CharSequences directly, while delegating non-primitive types to {@code writeValue}.
     *
     * @param dm     The method whose parameters are to be written.
     * @param body   The code formatter to which the write operations should be appended.
     * @param startJ The starting index for parameters.
     */
    private void writeArrayOfParameters(final Method dm, final SourceCodeFormatter body, final int startJ) {
        // Check if there are multiple parameters
        boolean multipleParams = dm.getParameterTypes().length > startJ + 1;
        if (multipleParams)
            body.append(".array(v -> {\n");

        // Iterate over the method's parameters and write them
        Parameter[] parameters = dm.getParameters();
        for (int j = startJ; j < parameters.length; j++) {
            final Parameter p = parameters[j];
            // For primitive types and CharSequences, write directly
            if (p.getType().isPrimitive() || CharSequence.class.isAssignableFrom(p.getType())) {
                body.append(multipleParams ? "v." : ".").append(asString(p.getType())).append("(").append(p.getName()).append(");\n");
            } else
                // For non-primitive types, delegate to writeValue
                writeValue(dm, body, startJ, p);
        }

        // Close array writing if there were multiple parameters
        if (multipleParams)
            body.append("}, Object[].class);\n");
    }

    /**
     * Writes the value of a given parameter.
     * The parameter is written as an object with its associated class name and name.
     *
     * @param dm     The method to which the parameter belongs.
     * @param body   The code formatter to which the write operation should be appended.
     * @param startJ The starting index for parameters.
     * @param p      The parameter whose value needs to be written.
     */
    private void writeValue(final Method dm, final SourceCodeFormatter body, final int startJ, final Parameter p) {
        // Retrieve class name, replacing inner class '$' with '.'
        String className = p.getType().getTypeName().replace('$', '.');

        // Write the parameter value as an object
        body
                .append(dm.getParameterTypes().length > startJ + 1 ? "v." : ".")
                .append("object(")
                .append(className)
                .append(".class, ")
                .append(p.getName())
                .append(");\n");
    }

    /**
     * Handles the return value for a provided method.
     * Determines the return value based on the method's return type and available interfaces.
     * The method ensures that the correct return type or default value is appended to the result.
     *
     * @param result         The code formatter to which the return value should be appended.
     * @param method         The method whose return value needs to be determined.
     * @param interfaceClases Set of interfaces to determine if the return type matches any.
     */
    private void methodReturn(SourceCodeFormatter result, final Method method, final Set<Class<?>> interfaceClases) {
        Class<?> returnType = method.getReturnType();
        if (returnType == void.class)
            return;

        // Check if returnType matches any of the interfaces provided
        if (interfaceClases.stream().anyMatch(i -> returnType == i || returnType.isAssignableFrom(i))) {
            withLineNumber(result).append("return this;\n");

        } else if (returnType.isInterface()) {
            // If the returnType is an interface, compute the corresponding method writer if absent
            methodWritersMap.computeIfAbsent(returnType, k -> "methodWriter" + k.getSimpleName() + "TL");
            withLineNumber(result).append("return methodWriter").append(returnType.getSimpleName()).append("TL.get();\n");
        } else if (!returnType.isPrimitive()) {
            // For non-primitive non-interface return types, return null
            withLineNumber(result).append("return null;\n");
        } else if (returnType == boolean.class) {
            // For primitive boolean type, return false
            withLineNumber(result).append("return false;\n");
        } else if (returnType == byte.class) {
            // For primitive byte type, return 0
            withLineNumber(result).append("return (byte)0;\n");
        } else {
            // For other primitive types, return 0
            withLineNumber(result).append("return 0;\n");
        }
    }

    /**
     * Metadata associated with the {@code GenerateMethodWriter2} class.
     * Provides options like use of method IDs, metadata, and generic events.
     */
    public static class GMWMetaData extends AbstractClassGenerator.MetaData<GMWMetaData> {
        private boolean metaData;
        private boolean useMethodIds;
        private String genericEvent;

        /**
         * Gets the meta data usage status.
         *
         * @return {@code true} if metadata is to be used; {@code false} otherwise.
         */
        public boolean metaData() {
            return metaData;
        }

        /**
         * Sets the meta data usage status.
         *
         * @param metaData Whether to use metadata.
         * @return The updated metadata instance.
         */
        public GMWMetaData metaData(boolean metaData) {
            this.metaData = metaData;
            return this;
        }

        /**
         * Gets the method IDs usage status.
         *
         * @return {@code true} if method IDs are to be used; {@code false} otherwise.
         */
        public boolean useMethodIds() {
            return useMethodIds;
        }

        /**
         * Sets the method IDs usage status.
         *
         * @param useMethodIds Whether to use method IDs.
         * @return The updated metadata instance.
         */
        public GMWMetaData useMethodIds(boolean useMethodIds) {
            this.useMethodIds = useMethodIds;
            return this;
        }

        /**
         * Gets the generic event.
         *
         * @return The generic event string.
         */
        public String genericEvent() {
            return genericEvent;
        }

        /**
         * Sets the generic event.
         *
         * @param genericEvent The generic event string.
         * @return The updated metadata instance.
         */
        public GMWMetaData genericEvent(String genericEvent) {
            this.genericEvent = genericEvent;
            return this;
        }
    }
}<|MERGE_RESOLUTION|>--- conflicted
+++ resolved
@@ -33,6 +33,7 @@
 
 import static java.util.Arrays.stream;
 import static java.util.Collections.*;
+
 /**
  * The {@code GenerateMethodWriter2} class is responsible for generating method writers based on the provided metadata.
  * <p>
@@ -40,12 +41,8 @@
  * a set of template methods that help in the method writer generation. These templates are based on certain method names
  * and parameter types, which define their structure.
  */
-<<<<<<< HEAD
 @SuppressWarnings("this-escape")
 @Deprecated(/* to be moved in x.27 */)
-=======
-@SuppressWarnings("StringBufferReplaceableByString")
->>>>>>> 2e707ce5
 public class GenerateMethodWriter2 extends AbstractClassGenerator<GenerateMethodWriter2.GMWMetaData> {
 
     // The simple name of the DocumentContext class used for template methods.
