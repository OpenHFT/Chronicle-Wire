/*
 * Copyright 2016-2022 chronicle.software
 *
 *       https://chronicle.software
 *
 * Licensed under the Apache License, Version 2.0 (the "License");
 * you may not use this file except in compliance with the License.
 * You may obtain a copy of the License at
 *
 *       http://www.apache.org/licenses/LICENSE-2.0
 *
 * Unless required by applicable law or agreed to in writing, software
 * distributed under the License is distributed on an "AS IS" BASIS,
 * WITHOUT WARRANTIES OR CONDITIONS OF ANY KIND, either express or implied.
 * See the License for the specific language governing permissions and
 * limitations under the License.
 */

package net.openhft.chronicle.wire.channel;

import net.openhft.affinity.AffinityLock;
import net.openhft.chronicle.bytes.Bytes;
import net.openhft.chronicle.core.Jvm;
import net.openhft.chronicle.core.io.Closeable;
import net.openhft.chronicle.core.io.IORuntimeException;
import net.openhft.chronicle.core.io.InvalidMarshallableException;
import net.openhft.chronicle.core.io.SimpleCloseable;
import net.openhft.chronicle.core.util.WeakIdentityHashMap;
import net.openhft.chronicle.wire.QueryWire;
import net.openhft.chronicle.wire.channel.impl.SocketRegistry;
import net.openhft.chronicle.wire.channel.impl.internal.Handler;

import java.io.File;
import java.io.IOException;
import java.net.MalformedURLException;
import java.net.URL;
import java.util.*;

import static net.openhft.chronicle.wire.WireType.YAML;

/**
 * This class encapsulates the context for a Chronicle channel, including parameters necessary for creating
 * and managing a channel, such as the socket registry, gateway, and system context.
 * The context can also manage the lifecycle of other closeable resources.
 *
 * <p>The ChronicleContext provides methods to set important parameters such as the context's URL, whether
 * to use buffering and affinity, and the context's name (which can define the relative directory).
 * It also manages the lifecycle of closeable resources and provides the URL, buffering state, and the socket registry.</p>
 *
 * <p>Example usage:</p>
 * {@code
 * String url = "tcp://:0";
 * try (ChronicleContext context = ChronicleContext.newContext(url)
 * .name("target/server")
 * .buffered(true)
 * .useAffinity(true)) {
 * ChronicleChannel channel = context.newChannelSupplier(new EchoHandler().buffered(false)).connectionTimeoutSecs(1).get();
 * Says says = channel.methodWriter(Says.class);
 * says.say("Hello World");
 * StringBuilder eventType = new StringBuilder();
 * String text = channel.readOne(eventType, String.class);
 * assertEquals("say: Hello World", eventType + ": " + text);
 * }
 */
public class ChronicleContext extends SimpleCloseable {
    static {
        // Initialize Handler at static context
        Handler.init();
    }

    // The set to manage all the closeable resources
    private transient final Set<Closeable> closeableSet =
            Collections.synchronizedSet(
                    Collections.newSetFromMap(
                            new WeakIdentityHashMap<>()));
    // URL for the Chronicle context
    private final String url;
    private String name;
    private transient URL _url;

    // Socket Registry for handling socket related operations
    private transient SocketRegistry socketRegistry;
    private boolean buffered;
    private boolean useAffinity;
    private ChronicleGatewayMain gateway;
    private SystemContext systemContext;
    private boolean privateSocketRegistry;

    /**
     * Protected constructor for creating a Chronicle context with the specified URL.
     *
     * @param url the URL for this context
     */
    protected ChronicleContext(String url) {
        this(url, null);
    }

    /**
     * Protected constructor for creating a Chronicle context with the specified URL and socket registry.
     *
     * @param url            the URL for this context
     * @param socketRegistry the socket registry for this context
     */
    protected ChronicleContext(String url, SocketRegistry socketRegistry) {
        this.url = url;
        this.socketRegistry = socketRegistry;
        init();
    }

    /**
     * Factory method for a new ChronicleContext
     *
     * @param url to connect to
     * @return the new ChronicleContext
     */
    public static ChronicleContext newContext(String url) {
        return new ChronicleContext(url);
    }

    /**
     * Parses a URL from a string, initializing any custom handlers as necessary.
     *
     * <p>This method supports "internal:" and "tcp:" URL schemas in addition to the standard schemas.
     * If a URL starts with "internal:", a new Handler object is used as the URLStreamHandler.
     * If a URL starts with "tcp:", a new tcp.Handler object is used as the URLStreamHandler.
     * For other URL schemas, no custom URLStreamHandler is used.</p>
     *
     * @param spec the string to parse as a URL.
     * @return the URL parsed from the string.
     * @throws IORuntimeException if the string cannot be parsed as a URL.
     */
    public static URL urlFor(String spec) throws IORuntimeException {
        try {
            if (spec.startsWith("internal:"))
                return new URL(null, spec, new Handler());
            if (spec.startsWith("tcp:"))
                return new URL(null, spec, new net.openhft.chronicle.wire.channel.impl.tcp.Handler());
            return new URL(spec);
        } catch (MalformedURLException e) {
            throw new IORuntimeException(e);
        }
    }

    /**
<<<<<<< HEAD
     * Obtain a URL from a String, loading any custom Handler as needed.
     *
     * @param spec to use for the URL
     * @return the URL
     * @throws IORuntimeException if malformed
     */
    public static List<URL> urlsFor(String spec) throws IORuntimeException {

        List<URL> result = new ArrayList<>();
        for (String s : spec.split(";")) {
            try {
                result.add(urlFor(s.trim()));
            } catch (Exception e) {
                Jvm.warn().on(ChronicleContext.class, e);
            }
        }
        return result;
    }

    /**
     * @return an AffinityLock appropriate for this context
=======
     * Acquires an AffinityLock instance based on the affinity usage status of the context. If affinity usage is enabled,
     * a lock is acquired without a specific tag. If affinity usage is disabled, a lock is acquired with a null tag.
     *
     * @return an AffinityLock instance suitable for the context's affinity usage settings.
>>>>>>> 5015de76
     */
    public AffinityLock affinityLock() {
        return useAffinity()
                ? AffinityLock.acquireLock()
                : AffinityLock.acquireLock((String) null);
    }

    /**
     * Retrieves the status of affinity usage in this context.
     *
     * @return true if affinity usage is enabled, false otherwise.
     */
    public boolean useAffinity() {
        return useAffinity;
    }

    /**
     * Sets the status of affinity usage in this context.
     *
     * @param useAffinity a boolean flag indicating whether to enable affinity usage.
     * @return the current ChronicleContext instance, allowing for method chaining.
     */
    public ChronicleContext useAffinity(boolean useAffinity) {
        this.useAffinity = useAffinity;
        return this;
    }

    /**
     * Initializes the context, specifically it creates a new SocketRegistry instance if one is not already set.
     */
    protected void init() {
        if (socketRegistry == null) {
            socketRegistry = new SocketRegistry();
            privateSocketRegistry = true;
        }
    }

    /**
     * Constructs a new ChronicleChannelSupplier object using the provided ChannelHandler and the settings from this context.
     *
     * @param handler the ChannelHandler to be used by the new ChronicleChannelSupplier.
     * @return the newly created ChronicleChannelSupplier.
     * @throws InvalidMarshallableException if there is an error during the validation of the header.
     */
    public ChronicleChannelSupplier newChannelSupplier(ChannelHandler handler) throws InvalidMarshallableException {
        startServerIfNeeded();

        final ChronicleChannelSupplier connectionSupplier = new ChronicleChannelSupplier(this, handler);
        final String hostname = url().getHost();
        final int port = port();
        String query = url().getQuery();
        String connectionId = null;
        if (query != null) {
            QueryWire wire = new QueryWire(Bytes.from(query));
            connectionId = wire.read("sessionName").text();
        }

        connectionSupplier
                .protocol(url().getProtocol())
                .hostname(hostname == null || hostname.isEmpty() ? "localhost" : hostname)
                .port(port)
                .connectionId(connectionId)
                .buffered(buffered())
                .initiator(true);
        return connectionSupplier;
    }

    private void startServerIfNeeded() throws InvalidMarshallableException {
        if (url().getProtocol().equals("tcp") && "".equals(url().getHost())) {
            startNewGateway();
        }
    }

    /**
     * Starts a new instance of ChronicleGatewayMain if one is not already instantiated for this context.
     * Configures the new gateway with the context's current parameters and adds it to the list of
     * closeable resources managed by the context.
     *
     * @throws InvalidMarshallableException if there's an error during the creation or starting of the gateway.
     */
    public synchronized void startNewGateway() throws InvalidMarshallableException {
        // If gateway already exists, don't start a new one
        if (gateway != null)
            return;
        gateway = new ChronicleGatewayMain(url, socketRegistry, systemContext());
        gateway.name(name())
                .buffered(buffered())
                .useAffinity(useAffinity());
        try {
            // Add the gateway to the set of closeable resources
            addCloseable(gateway);
            // Start the gateway
            gateway.start();
        } catch (IOException e) {
            throw new IORuntimeException(e);
        }
    }

    /**
     * Adds a Closeable resource to the context's internal set of resources.
     * This resource will be closed when the context itself is closed.
     *
     * @param closeable the Closeable resource to add.
     */
    public void addCloseable(Closeable closeable) {
        closeableSet.add(closeable);
    }

    /**
     * Closes all resources managed by this context in a quiet manner, i.e., without throwing any exceptions.
     * After closing, the set of Closeable resources is cleared. If the SocketRegistry was privately
     * created by this context, it is also closed.
     */
    protected void performClose() {
        Closeable.closeQuietly(closeableSet);
        closeableSet.clear();
        if (privateSocketRegistry)
            socketRegistry.close();
    }

    /**
     * Retrieves the URL of this context. If the URL hasn't been initialized yet, this method initializes it.
     *
     * @return the URL for this context.
     */
    public URL url() {
        if (_url == null)
            _url = urlFor(url);

        return _url;
    }

    /**
     * Indicates whether buffering should be used in this context.
     *
     * @return true if buffering should be used, false otherwise.
     */
    public boolean buffered() {
        return buffered;
    }

    /**
     * Sets the buffering preference for this context. If true, buffering will be used.
     *
     * @param buffered a boolean representing the preference for buffering.
     * @return this instance of ChronicleContext for method chaining.
     */
    public ChronicleContext buffered(boolean buffered) {
        this.buffered = buffered;
        return this;
    }

    /**
     * Retrieves the SocketRegistry associated with this context.
     *
     * @return the {@link SocketRegistry} for this context.
     */
    public SocketRegistry socketRegistry() {
        return socketRegistry;
    }

    /**
     * Sets the system context for this context. The given system context will be deep copied to prevent
     * modifications to the original SystemContext from affecting this context.
     *
     * @param systemContext the new system context to be set.
     * @throws InvalidMarshallableException if there's an error while performing a deep copy of the system context.
     */
    public void systemContext(SystemContext systemContext) throws InvalidMarshallableException {
        this.systemContext = systemContext.deepCopy();
    }

    /**
     * Retrieves the current SystemContext for this process or remote host. If the system context is not set,
     * a new SystemContext instance is created, deep copied, and returned.
     *
     * @return the current {@link SystemContext} for this process or remote host.
     */
    public SystemContext systemContext() {
        return systemContext == null ? SystemContext.INSTANCE.deepCopy() : systemContext;
    }

    /**
     * Sets the names space for the service. This can set the relative directory for example.
     *
     * @param name space of this context
     * @return this
     */
    public ChronicleContext name(String name) {
        this.name = name;
        return this;
    }

    /**
     * @return the name space of this context
     */
    public String name() {
        return name;
    }

    /**
     * Returns a new File instance for the given name space (sub-directory) within this context.
     *
     * @param name the name for the new File
     * @return a new File instance
     */
    public File toFile(String name) {
        if (this.name() == null)
            return new File(name);
        return new File(name(), name);
    }

    /**
     * @return the context in a YAML format
     */
    @Override
    public String toString() {
        return YAML.asString(this);
    }

    /**
     * @return the port for the gateway, if it exists, otherwise the port from the URL
     */
    public int port() {
        return gateway == null ? url().getPort() : gateway.port();
    }
}<|MERGE_RESOLUTION|>--- conflicted
+++ resolved
@@ -142,7 +142,6 @@
     }
 
     /**
-<<<<<<< HEAD
      * Obtain a URL from a String, loading any custom Handler as needed.
      *
      * @param spec to use for the URL
@@ -164,12 +163,10 @@
 
     /**
      * @return an AffinityLock appropriate for this context
-=======
      * Acquires an AffinityLock instance based on the affinity usage status of the context. If affinity usage is enabled,
      * a lock is acquired without a specific tag. If affinity usage is disabled, a lock is acquired with a null tag.
      *
      * @return an AffinityLock instance suitable for the context's affinity usage settings.
->>>>>>> 5015de76
      */
     public AffinityLock affinityLock() {
         return useAffinity()
