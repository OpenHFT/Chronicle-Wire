--- conflicted
+++ resolved
@@ -28,14 +28,9 @@
 import java.util.Set;
 
 /**
-<<<<<<< HEAD
- * ChronicleChannelCfg is a configuration class for ChronicleChannel instances.
- * It provides a fluent API to set various parameters of the ChronicleChannel.
-=======
  * The ChronicleChannelCfg class is a configuration object for creating and configuring ChronicleChannel instances.
  * It offers a fluent API to customize parameters including the initiator flag, buffering mode, host parameters,
  * pauser mode and connection timeout settings.
->>>>>>> 5015de76
  *
  * @param <C> the type of the implementing class that is derived from ChronicleChannelCfg
  */
@@ -124,14 +119,9 @@
     /**
      * Sets the hostname for the connection.
      *
-<<<<<<< HEAD
      * @param hostname the hostname
      * @return this configuration instance
      * @deprecated use {@link ChronicleChannelCfg#addHostnamePort(String, int)}
-=======
-     * @param hostname the hostname to use for the connection
-     * @return this configuration instance for chaining method calls
->>>>>>> 5015de76
      */
     @Deprecated
     public C hostname(String hostname) {
