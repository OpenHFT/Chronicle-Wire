/*
 * Copyright 2016-2020 chronicle.software
 *
 *       https://chronicle.software
 *
 * Licensed under the Apache License, Version 2.0 (the "License");
 * you may not use this file except in compliance with the License.
 * You may obtain a copy of the License at
 *
 *       http://www.apache.org/licenses/LICENSE-2.0
 *
 * Unless required by applicable law or agreed to in writing, software
 * distributed under the License is distributed on an "AS IS" BASIS,
 * WITHOUT WARRANTIES OR CONDITIONS OF ANY KIND, either express or implied.
 * See the License for the specific language governing permissions and
 * limitations under the License.
 */
package net.openhft.chronicle.wire;

import net.openhft.chronicle.bytes.Bytes;
import net.openhft.chronicle.bytes.MethodReader;
import net.openhft.chronicle.bytes.MethodReaderInterceptorReturns;
import net.openhft.chronicle.core.Jvm;
import net.openhft.chronicle.core.Mocker;
import net.openhft.chronicle.wire.utils.MethodReaderStatus;
import org.jetbrains.annotations.NotNull;

import java.lang.reflect.Method;
import java.util.Collection;
import java.util.Map;
import java.util.function.Consumer;
import java.util.function.Predicate;

import static java.lang.ThreadLocal.withInitial;
import static net.openhft.chronicle.core.io.Closeable.closeQuietly;

/**
 * Base class for generated method readers.
 */
public abstract class AbstractGeneratedMethodReader implements MethodReader {
    @Deprecated(/* to be removed in x.26 */)
    private static final boolean RETRY_UNKOWN_METHOD = Jvm.getBoolean("retry.unknown.method", true);
    private static final Consumer<MessageHistory> NO_OP_MH_CONSUMER = Mocker.ignored(Consumer.class);
    private static final MessageHistoryThreadLocal TEMP_MESSAGE_HISTORY = new MessageHistoryThreadLocal();
    protected final WireParselet debugLoggingParselet;
    private final MarshallableIn in;
    protected MessageHistory messageHistory;
    protected boolean dataEventProcessed;
    private boolean closeIn = false;
    private boolean closed;
    private Consumer<MessageHistory> historyConsumer = NO_OP_MH_CONSUMER;

<<<<<<< HEAD
    private boolean scanning;
=======
    private Predicate predicate;

    public AbstractGeneratedMethodReader predicate(Predicate predicate) {
        this.predicate = predicate;
        return this;
    }
>>>>>>> 4392d128

    protected AbstractGeneratedMethodReader(MarshallableIn in,
                                            WireParselet debugLoggingParselet) {
        this.in = in;
        this.debugLoggingParselet = debugLoggingParselet;
    }

    /**
     * Helper method used by implementations to get a Method
     */
    protected static Method lookupMethod(Class<?> clazz, String name, Class<?>... parameterTypes) {
        try {
            final Method method = clazz.getMethod(name, parameterTypes);

            Jvm.setAccessible(method);

            return method;
        } catch (NoSuchMethodException e) {
            throw new AssertionError(e);
        }
    }

    /**
     * @param historyConsumer sets a history consumer, which will be called the next message if for a different queue
     *                        and the history message is not written to the output queue.
     *                        This allows LAST_WRITTEN to still work when there is no output for a give message
     */
    public void historyConsumer(Consumer<MessageHistory> historyConsumer) {
        this.historyConsumer = historyConsumer;
    }

    /**
     * Reads call name and arguments from the wire and performs invocation on a target object instance.
     * Implementation of this method is generated in runtime, see {@link GenerateMethodReader}.
     *
     * @param wireIn Data input.
     * @return MethodReaderStatus.
     */
<<<<<<< HEAD
    protected MethodReaderStatus readOneGenerated(WireIn wireIn) {
        readOneCall(wireIn);
        return MethodReaderStatus.KNOWN;
    }

    /**
     * Reads call name and arguments from the wire and performs invocation on a target object instance.
     * Implementation of this method is generated in runtime, see {@link GenerateMethodReader}.
     *
     * @param wireIn Data input.
     * @return <code>true</code> read a known event, <code>false</code> if reading should be delegated.
     */
    @Deprecated(/* for removal in x.26*/)
    protected boolean readOneCall(WireIn wireIn) {
        // one of these methods must be overridden
        readOneGenerated(wireIn);
        return true;
    }

    protected MethodReaderStatus readOneMetaGenerated(WireIn wireIn) {
        readOneCallMeta(wireIn);
        return MethodReaderStatus.KNOWN;
=======
    protected Boolean readOneGenerated(WireIn wireIn) {
        return readOneCall(wireIn);
    }

    @Deprecated(/* for removal in x.26*/)
    protected boolean readOneCall(WireIn wireIn) {
        // one of these methods must be overridden
        return Boolean.TRUE.equals(readOneGenerated(wireIn));
    }

    protected Boolean readOneMetaGenerated(WireIn wireIn) {
        return readOneCallMeta(wireIn);
>>>>>>> 4392d128
    }

    @Deprecated(/* for removal in x.26*/)
    protected boolean readOneCallMeta(WireIn wireIn) {
        // one of these methods must be overridden
<<<<<<< HEAD
        readOneMetaGenerated(wireIn);
        return true;
=======
        return Boolean.TRUE.equals(readOneMetaGenerated(wireIn));
>>>>>>> 4392d128
    }

    /**
     * @param context Reading document context.
     * @return KNOWN, UNKNOWN, or EMPTY (no content)
     */
<<<<<<< HEAD
    public MethodReaderStatus readOne0(DocumentContext context) {
=======
    public Boolean readOne0(DocumentContext context) {



        if (context.isMetaData())
            return false;

>>>>>>> 4392d128
        WireIn wireIn = context.wire();
        if (wireIn == null)
            return MethodReaderStatus.EMPTY;

        if (historyConsumer != NO_OP_MH_CONSUMER) {
            writeUnwrittenMessageHistory(context);

            // Another reader may have swapped MessageHistory.get() and TEMP_MESSAGE_HISTORY
            // Clearing local reference to recover link to the proper thread-local, which is MessageHistory.get()
            messageHistory = null;
        }

        messageHistory().reset(context.sourceId(), context.index());

        try {
            wireIn.startEvent();
            wireIn.consumePadding();
            Bytes<?> bytes = wireIn.bytes();
            dataEventProcessed = false;
<<<<<<< HEAD
            MethodReaderStatus decoded = MethodReaderStatus.EMPTY; // no message
=======
            Boolean decoded = false;
>>>>>>> 4392d128
            while (bytes.readRemaining() > 0) {
                if (wireIn.isEndEvent())
                    break;
                long start = bytes.readPosition();

<<<<<<< HEAD
                MethodReaderStatus mrs = context.isData()
                        ? readOneGenerated(wireIn)
                        : readOneMetaGenerated(wireIn);
                switch (mrs) {
                    case HISTORY:
                        // unchanged
                        break;
                    case KNOWN:
                        decoded = MethodReaderStatus.KNOWN;
                        break;
                    case UNKNOWN:
                        if (decoded == MethodReaderStatus.EMPTY)
                            decoded = MethodReaderStatus.UNKNOWN;
                        break;
                    default:
                        throw new AssertionError(mrs);
                }
=======
                Boolean read = readOneGenerated(wireIn);
                if (read == null && Boolean.FALSE.equals(decoded))
                    decoded = null;
                else if (Boolean.TRUE.equals(read))
                    decoded = true;
>>>>>>> 4392d128

                if (restIgnored())
                    return decoded;

                wireIn.consumePadding();
                if (bytes.readPosition() == start) {
                    logNonProgressWarning(bytes.readRemaining());
                    return decoded;
                }
            }
            wireIn.endEvent();
            return decoded;

        } finally {
            // Don't save message history if we are reading non-data event (e.g. another "message history only" message)
            // Infinite loop between services is possible otherwise
            if (historyConsumer != NO_OP_MH_CONSUMER && dataEventProcessed)
                swapMessageHistoryIfDirty();
            messageHistory.reset();
        }
    }

<<<<<<< HEAD
=======
    private void logNonProgressWarning(long bytes) {
        Jvm.warn().on(getClass(), "Failed to progress reading " + bytes + " bytes left.");
    }

    public Boolean readOneMeta(DocumentContext context) {
        WireIn wireIn = context.wire();
        if (wireIn == null)
            return false;

        wireIn.startEvent();
        Bytes<?> bytes = wireIn.bytes();
        boolean decoded = false;
        while (bytes.readRemaining() > 0) {
            if (wireIn.isEndEvent())
                break;
            long start = bytes.readPosition();

            Boolean read = readOneMetaGenerated(wireIn);
            if (read == null)
                return decoded ? Boolean.TRUE : null;
            if (read)
                decoded = true;

            if (restIgnored())
                break;

            wireIn.consumePadding();
            if (bytes.readPosition() == start) {
                logNonProgressWarning(bytes.readRemaining());
                break;
            }
        }
        // only called if the end of the message is reached normally.
        if (decoded)
            wireIn.endEvent();

        return decoded;
    }

>>>>>>> 4392d128
    protected boolean restIgnored() {
        return false;
    }

    /**
     * uses a double buffer technique to swap the current message history with a temp message history ( this is, if it has not already been stored ) .
     */
    private void swapMessageHistoryIfDirty() {
        if (messageHistory.isDirty()) {
            // This input event didn't generate an output event.
            // Saving message history - in case next input event will be processed by another method reader,
            // that method reader will cooperatively write saved history.
            messageHistory = TEMP_MESSAGE_HISTORY.getAndSet(messageHistory);
            MessageHistory.set(messageHistory);
            assert (messageHistory != TEMP_MESSAGE_HISTORY.get());
        } else {
            // This input event generated an output event.
            // In case previous input event was processed by this method reader, TEMP_MESSAGE_HISTORY may contain
            // stale info on event's message history, which is superseded by the message history written now.
            TEMP_MESSAGE_HISTORY.get().reset();
        }
    }

    /**
     * writes the history message for the last message ( if required ), that is, if the last input,
     * has not yet written its message history yet to the output queue.
     *
     * @param context the DocumentContext of the output queue that we are going to write the message history to
     */
    private void writeUnwrittenMessageHistory(DocumentContext context) {
        final MessageHistory mh = TEMP_MESSAGE_HISTORY.get();
        if (mh.sources() != 0 && context.sourceId() != mh.lastSourceId() && mh.isDirty())
            historyConsumer.accept(mh);
    }

    @Override
    public boolean readOne() {
        do {
            throwExceptionIfClosed();

<<<<<<< HEAD
            try (DocumentContext context = in.readingDocument()) {
                if (!context.isPresent()) {
                    break;
                }

                MethodReaderStatus mrs = readOne0(context);
                switch (mrs) {
                    case KNOWN:
                        if (scanning && context.isMetaData())
                            break; // continue
                        return true;
                    case EMPTY:
                    case UNKNOWN:
                        if (scanning)
                            break; // continue looking
                        return true;
                    default:
                        throw new AssertionError(mrs);
                }
                // retry on a data message unless a known message is found.
            }
        } while (scanning);
=======
        if (!predicate.test(this))
            return false;

        do {
            try (DocumentContext context = in.readingDocument()) {
                if (!context.isPresent()) {
                    return false;
                }

                if (context.isMetaData()) {
                    Boolean ok = readOneMeta(context);
                    if (Boolean.FALSE.equals(ok))
                        return false;
                    // retry on a metadata message even if known
                } else {
                    Boolean ok = readOne0(context);
                    if (ok != null)
                        return ok;
                    // retry on a data message unless a known message is found.
                }
            }
        } while (RETRY_UNKOWN_METHOD && !isClosing());
>>>>>>> 4392d128
        return false;
    }

    public void throwExceptionIfClosed() {
        if (isClosed())
            throw new IllegalStateException("Closed");
    }

    @Override
    public MethodReaderInterceptorReturns methodReaderInterceptorReturns() {
        return null;
    }

    @Override
    public void close() {
        if (closeIn)
            closeQuietly(in);
        closed = true;
    }

    @Override
    public boolean isClosed() {
        return closed;
    }

    @Override
    public MethodReader closeIn(boolean closeIn) {
        throwExceptionIfClosed();
        this.closeIn = closeIn;
        return this;
    }

    /**
     * Workaround to disable "object recycling read" {@link ValueIn#object(Object, Class)} for some object types.
     */
    protected <T> T checkRecycle(T o) {
        if (o == null || o.getClass().isArray()) // Arrays are kept intact by default.
            return null;

        if (o instanceof Collection) // Collections are not cleaned by default.
            ((Collection<?>) o).clear();

        if (o instanceof Map) // Maps are not cleaned by default.
            ((Map<?, ?>) o).clear();

        return o;
    }

    protected Object actualInvoke(Method method, Object o, Object[] objects) {
        try {
            return method.invoke(o, objects);
        } catch (Exception e) {
            throw Jvm.rethrow(e);
        }
    }

    private MessageHistory messageHistory() {
        if (messageHistory == null)
            messageHistory = MessageHistory.get();

        return messageHistory;
    }

    public void scanning(boolean scanning) {
        this.scanning = scanning;
    }

    private static final class MessageHistoryThreadLocal {

        private final ThreadLocal<MessageHistory> messageHistoryTL = withInitial(() -> {
            @NotNull VanillaMessageHistory veh = new VanillaMessageHistory();
            veh.addSourceDetails(true);
            return veh;
        });

        private MessageHistory getAndSet(MessageHistory mh) {
            final MessageHistory result = messageHistoryTL.get();
            messageHistoryTL.set(mh);
            return result;
        }

        public MessageHistory get() {
            return messageHistoryTL.get();
        }
    }
}<|MERGE_RESOLUTION|>--- conflicted
+++ resolved
@@ -50,16 +50,12 @@
     private boolean closed;
     private Consumer<MessageHistory> historyConsumer = NO_OP_MH_CONSUMER;
 
-<<<<<<< HEAD
-    private boolean scanning;
-=======
     private Predicate predicate;
 
     public AbstractGeneratedMethodReader predicate(Predicate predicate) {
         this.predicate = predicate;
         return this;
     }
->>>>>>> 4392d128
 
     protected AbstractGeneratedMethodReader(MarshallableIn in,
                                             WireParselet debugLoggingParselet) {
@@ -98,7 +94,6 @@
      * @param wireIn Data input.
      * @return MethodReaderStatus.
      */
-<<<<<<< HEAD
     protected MethodReaderStatus readOneGenerated(WireIn wireIn) {
         readOneCall(wireIn);
         return MethodReaderStatus.KNOWN;
@@ -121,48 +116,20 @@
     protected MethodReaderStatus readOneMetaGenerated(WireIn wireIn) {
         readOneCallMeta(wireIn);
         return MethodReaderStatus.KNOWN;
-=======
-    protected Boolean readOneGenerated(WireIn wireIn) {
-        return readOneCall(wireIn);
-    }
-
-    @Deprecated(/* for removal in x.26*/)
-    protected boolean readOneCall(WireIn wireIn) {
-        // one of these methods must be overridden
-        return Boolean.TRUE.equals(readOneGenerated(wireIn));
-    }
-
-    protected Boolean readOneMetaGenerated(WireIn wireIn) {
-        return readOneCallMeta(wireIn);
->>>>>>> 4392d128
     }
 
     @Deprecated(/* for removal in x.26*/)
     protected boolean readOneCallMeta(WireIn wireIn) {
         // one of these methods must be overridden
-<<<<<<< HEAD
         readOneMetaGenerated(wireIn);
         return true;
-=======
-        return Boolean.TRUE.equals(readOneMetaGenerated(wireIn));
->>>>>>> 4392d128
     }
 
     /**
      * @param context Reading document context.
      * @return KNOWN, UNKNOWN, or EMPTY (no content)
      */
-<<<<<<< HEAD
     public MethodReaderStatus readOne0(DocumentContext context) {
-=======
-    public Boolean readOne0(DocumentContext context) {
-
-
-
-        if (context.isMetaData())
-            return false;
-
->>>>>>> 4392d128
         WireIn wireIn = context.wire();
         if (wireIn == null)
             return MethodReaderStatus.EMPTY;
@@ -182,17 +149,12 @@
             wireIn.consumePadding();
             Bytes<?> bytes = wireIn.bytes();
             dataEventProcessed = false;
-<<<<<<< HEAD
             MethodReaderStatus decoded = MethodReaderStatus.EMPTY; // no message
-=======
-            Boolean decoded = false;
->>>>>>> 4392d128
             while (bytes.readRemaining() > 0) {
                 if (wireIn.isEndEvent())
                     break;
                 long start = bytes.readPosition();
 
-<<<<<<< HEAD
                 MethodReaderStatus mrs = context.isData()
                         ? readOneGenerated(wireIn)
                         : readOneMetaGenerated(wireIn);
@@ -210,13 +172,6 @@
                     default:
                         throw new AssertionError(mrs);
                 }
-=======
-                Boolean read = readOneGenerated(wireIn);
-                if (read == null && Boolean.FALSE.equals(decoded))
-                    decoded = null;
-                else if (Boolean.TRUE.equals(read))
-                    decoded = true;
->>>>>>> 4392d128
 
                 if (restIgnored())
                     return decoded;
@@ -239,48 +194,10 @@
         }
     }
 
-<<<<<<< HEAD
-=======
     private void logNonProgressWarning(long bytes) {
         Jvm.warn().on(getClass(), "Failed to progress reading " + bytes + " bytes left.");
     }
 
-    public Boolean readOneMeta(DocumentContext context) {
-        WireIn wireIn = context.wire();
-        if (wireIn == null)
-            return false;
-
-        wireIn.startEvent();
-        Bytes<?> bytes = wireIn.bytes();
-        boolean decoded = false;
-        while (bytes.readRemaining() > 0) {
-            if (wireIn.isEndEvent())
-                break;
-            long start = bytes.readPosition();
-
-            Boolean read = readOneMetaGenerated(wireIn);
-            if (read == null)
-                return decoded ? Boolean.TRUE : null;
-            if (read)
-                decoded = true;
-
-            if (restIgnored())
-                break;
-
-            wireIn.consumePadding();
-            if (bytes.readPosition() == start) {
-                logNonProgressWarning(bytes.readRemaining());
-                break;
-            }
-        }
-        // only called if the end of the message is reached normally.
-        if (decoded)
-            wireIn.endEvent();
-
-        return decoded;
-    }
-
->>>>>>> 4392d128
     protected boolean restIgnored() {
         return false;
     }
@@ -321,7 +238,6 @@
         do {
             throwExceptionIfClosed();
 
-<<<<<<< HEAD
             try (DocumentContext context = in.readingDocument()) {
                 if (!context.isPresent()) {
                     break;
@@ -344,30 +260,6 @@
                 // retry on a data message unless a known message is found.
             }
         } while (scanning);
-=======
-        if (!predicate.test(this))
-            return false;
-
-        do {
-            try (DocumentContext context = in.readingDocument()) {
-                if (!context.isPresent()) {
-                    return false;
-                }
-
-                if (context.isMetaData()) {
-                    Boolean ok = readOneMeta(context);
-                    if (Boolean.FALSE.equals(ok))
-                        return false;
-                    // retry on a metadata message even if known
-                } else {
-                    Boolean ok = readOne0(context);
-                    if (ok != null)
-                        return ok;
-                    // retry on a data message unless a known message is found.
-                }
-            }
-        } while (RETRY_UNKOWN_METHOD && !isClosing());
->>>>>>> 4392d128
         return false;
     }
 
