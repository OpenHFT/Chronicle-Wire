/*
 * Copyright (c) 2016-2020 chronicle.software
 */

package net.openhft.chronicle.wire;

import org.jetbrains.annotations.NotNull;

public interface Event<E extends Event<E>> extends Marshallable {

    /**
<<<<<<< HEAD
     * Returns a unique identifier attached to this event.
     *
     * @return a unique identifier attached to this event.
     */
    @NotNull
    @Deprecated(/* to be removed in x.25 */)
    default CharSequence eventId() {
        return "";
    }

    /**
     * Assigns a unique identifier to this event. The input identifier cannot be {@code null}.
     *
     * @param eventId unique identifier to assign to this event.
     * @return this
     */
    @Deprecated(/* to be removed in x.25 */)
    default E eventId(@NotNull final CharSequence eventId) {
        return (E) this;
    }

    /**
=======
>>>>>>> a1289f4d
     * Returns the time at which the event which triggered this was generated (e.g. the time
     * an event generated externally to the system first entered the system).
     * <p>
     * By default, the time is represented in nanoseconds. System property 'service.time.unit'
     * can be changed in order to represent time in different units.
     *
     * @return the time at which the event which triggered this was generated.
     */
    long eventTime();

    /**
     * Sets the time at which the event which triggered this was generated (e.g. the time
     * an event generated externally to the system first entered the system).
     * <p>
     * By default, the time is represented in nanoseconds. System property 'service.time.unit'
     * can be changed in order to represent time in different units.
     *
     * @return this
     */
    default E eventTime(final long eventTime) {
        throw new UnsupportedOperationException();
    }

    /**
     * Sets the time at which the event which triggered this was generated (e.g. the time
     * an event generated externally to the system first entered the system) to the
     * current time.
     * <p>
     * By default, the time is represented in nanoseconds. System property 'service.time.unit'
     * can be changed in order to represent time in different units.
     *
     * @return this
     */
    default E eventTimeNow() {
        return eventTime(ServicesTimestampLongConverter.currentTime());
    }

    /**
     * Updates event with new event name, updating event time to now if required.
     *
     * @param eventName name of the event
     */
<<<<<<< HEAD
    // TODO: x.25 remove eventName parameter
    default E updateEvent(final String eventName) {
        if (this.eventId().length() == 0)
            this.eventId(eventName);

=======
    default E updateEvent() {
>>>>>>> a1289f4d
        if (this.eventTime() <= 0)
            this.eventTimeNow();
        return (E) this;
    }

    /**
     * Rather than getting/setting from one event to the other directly, please use this method as
     * this will make removing eventId easier
     * @param from from
     * @param to to
     */
    static void copyEventDetails(Event<?> from, Event<?> to) {
        to.eventTime(from.eventTime());
    }
}<|MERGE_RESOLUTION|>--- conflicted
+++ resolved
@@ -9,7 +9,6 @@
 public interface Event<E extends Event<E>> extends Marshallable {
 
     /**
-<<<<<<< HEAD
      * Returns a unique identifier attached to this event.
      *
      * @return a unique identifier attached to this event.
@@ -32,8 +31,6 @@
     }
 
     /**
-=======
->>>>>>> a1289f4d
      * Returns the time at which the event which triggered this was generated (e.g. the time
      * an event generated externally to the system first entered the system).
      * <p>
@@ -76,15 +73,11 @@
      *
      * @param eventName name of the event
      */
-<<<<<<< HEAD
     // TODO: x.25 remove eventName parameter
     default E updateEvent(final String eventName) {
         if (this.eventId().length() == 0)
             this.eventId(eventName);
 
-=======
-    default E updateEvent() {
->>>>>>> a1289f4d
         if (this.eventTime() <= 0)
             this.eventTimeNow();
         return (E) this;
