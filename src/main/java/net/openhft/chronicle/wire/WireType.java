/*
 * Copyright 2016 higherfrequencytrading.com
 *
 * Licensed under the Apache License, Version 2.0 (the "License");
 * you may not use this file except in compliance with the License.
 * You may obtain a copy of the License at
 *
 *     http://www.apache.org/licenses/LICENSE-2.0
 *
 * Unless required by applicable law or agreed to in writing, software
 * distributed under the License is distributed on an "AS IS" BASIS,
 * WITHOUT WARRANTIES OR CONDITIONS OF ANY KIND, either express or implied.
 * See the License for the specific language governing permissions and
 * limitations under the License.
 */

package net.openhft.chronicle.wire;

import net.openhft.chronicle.bytes.Bytes;
import net.openhft.chronicle.bytes.ref.BinaryLongArrayReference;
import net.openhft.chronicle.bytes.ref.BinaryLongReference;
import net.openhft.chronicle.bytes.ref.TextLongArrayReference;
import net.openhft.chronicle.bytes.ref.TextLongReference;
import net.openhft.chronicle.core.Jvm;
import net.openhft.chronicle.core.io.IOTools;
import net.openhft.chronicle.core.values.LongArrayValues;
import net.openhft.chronicle.core.values.LongValue;
import org.jetbrains.annotations.NotNull;
import org.slf4j.Logger;
import org.slf4j.LoggerFactory;

import java.io.File;
import java.io.IOException;
import java.io.Serializable;
import java.util.LinkedHashMap;
import java.util.Map;
import java.util.function.Function;
import java.util.function.Supplier;

/**
 * A selection of prebuilt wire types.
 */
public enum WireType implements Function<Bytes, Wire> {


    TEXT {
        @NotNull
        @Override
        public Wire apply(Bytes bytes) {
            return new TextWire(bytes);
        }

        @Override
        public Supplier<LongValue> newLongReference() {
            return TextLongReference::new;
        }

        @Override
        public Supplier<LongArrayValues> newLongArrayReference() {
            return TextLongArrayReference::new;
        }

    }, BINARY {
        @NotNull
        @Override
        public Wire apply(Bytes bytes) {
            return new BinaryWire(bytes);
        }

        @Override
        public String asString(Object marshallable) {
            return asHexString(marshallable);
        }

        @Override
        public <T> T fromString(CharSequence cs) {
            return fromHexString(cs);
        }
    }, DEFAULT_ZERO_BINARY {
        @NotNull
        @Override
        public Wire apply(Bytes bytes) {

            try {
                return (Wire) Class.forName("software.chronicle.wire.DefaultZeroWire")
                        .getDeclaredConstructor(Bytes.class)
                        .newInstance(bytes);

            } catch (Exception e) {
                IllegalStateException licence = new IllegalStateException(
                        "A Chronicle Wire Enterprise licence is required to run this code " +
                                "because you are using DefaultZeroWire which is a licence product. " +
                                "Please contact sales@chronicle.software");
                LOG.error("", licence);
                throw licence;
            }
        }

<<<<<<< HEAD
        public void licenceCheck() {
            if (isAvailable())
                return;

            final IllegalStateException licence = new IllegalStateException("A Chronicle Wire " +
                    "Enterprise licence is required to run this code because you are using " +
                    "DefaultZeroWire which is a licence product. " +
                    "Please contact sales@chronicle.software");
            LOG.error("", licence);
            throw licence;
        }


        private Boolean isAvailable;

        public boolean isAvailable() {
            if (isAvailable != null)
                return isAvailable;

            try {
                Class e = Class.forName("software.chronicle.wire.DefaultZeroWire");
                e.getDeclaredConstructor(new Class[]{Bytes.class});
                isAvailable = true;
                return true;
            } catch (Exception var4) {
                isAvailable = false;
                return false;
            }

        }


        @Override
        public String asString(Object marshallable) {
            return asHexString(marshallable);
        }

        @Override
        public <T> T fromString(CharSequence cs) {
            return fromHexString(cs);
        }
    }, DELTA_BINARY {
        @NotNull
        @Override
        public Wire apply(Bytes bytes) {

            try {
                Class<Wire> aClass = (Class) Class.forName("software.chronicle.wire.DeltaWire");
                final Constructor<Wire> declaredConstructor = aClass.getDeclaredConstructor(Bytes.class);
                return declaredConstructor.newInstance(bytes);

            } catch (Exception e) {
                IllegalStateException licence = new IllegalStateException("A Chronicle Wire " +
                        "Enterprise licence is" +
                        " required to run this code because you are using DeltaWire which " +
                        "is a licence product." +
                        "." +
                        "Please contact sales@chronicle.software");
                LOG.error("", licence);
                throw licence;
            }
        }

        public void licenceCheck() {
            if (isAvailable())
                return;

            final IllegalStateException licence = new IllegalStateException("A Chronicle Wire " +
                    "Enterprise licence is required to run this code because you are using " +
                    "DeltaWireWire which is a licence product. " +
                    "Please contact sales@chronicle.software");
            LOG.error("", licence);
            throw licence;
        }


        private Boolean isAvailable;

        public boolean isAvailable() {


             if (isAvailable != null)
                return isAvailable;

            try {
                Class e = Class.forName("software.chronicle.wire.DeltaWire");
                e.getDeclaredConstructor(new Class[]{Bytes.class});

                //todo change to true once it becomes interoperable with Binnary Wire
                isAvailable = false;

                return isAvailable;
            } catch (Exception var4) {
                isAvailable = false;
                return isAvailable;
            }

        }


=======
>>>>>>> e414df0f
        @Override
        public String asString(Object marshallable) {
            return asHexString(marshallable);
        }

        @Override
        public <T> T fromString(CharSequence cs) {
            return fromHexString(cs);
        }
    }, FIELDLESS_BINARY {
        @NotNull
        @Override
        public Wire apply(Bytes bytes) {
            return new BinaryWire(bytes, false, false, true, Integer.MAX_VALUE, "binary");
        }

        @Override
        public String asString(Object marshallable) {
            return asHexString(marshallable);
        }

        @Override
        public <T> T fromString(CharSequence cs) {
            return fromHexString(cs);
        }
    }, COMPRESSED_BINARY {
        @NotNull
        @Override
        public Wire apply(Bytes bytes) {
            return new BinaryWire(bytes, false, false, false, COMPRESSED_SIZE, "lzw");
        }

        @Override
        public String asString(Object marshallable) {
            return asHexString(marshallable);
        }

        @Override
        public <T> T fromString(CharSequence cs) {
            return fromHexString(cs);
        }
    }, JSON {
        @NotNull
        @Override
        public Wire apply(Bytes bytes) {
            return new JSONWire(bytes);
        }
    }, RAW {
        @NotNull
        @Override
        public Wire apply(Bytes bytes) {
            return new RawWire(bytes);
        }

        @Override
        public String asString(Object marshallable) {
            return asHexString(marshallable);
        }

        @Override
        public <T> T fromString(CharSequence cs) {
            return fromHexString(cs);
        }
    }, CSV {
        @NotNull
        @Override
        public Wire apply(Bytes bytes) {
            return new CSVWire(bytes);
        }
    },
    READ_ANY {
        @Override
        public Wire apply(@NotNull Bytes bytes) {
            return new ReadAnyWire(bytes);
        }
    };

    static final ThreadLocal<Bytes> bytesTL = ThreadLocal.withInitial(Bytes::allocateElasticDirect);
    static final ThreadLocal<Bytes> bytes2TL = ThreadLocal.withInitial(Bytes::allocateElasticDirect);
    private static final Logger LOG = LoggerFactory.getLogger(WireType.class);
    private static final int COMPRESSED_SIZE = Integer.getInteger("WireType.compressedSize", 128);

    static Bytes getBytes() {
        // when in debug, the output becomes confused if you reuse the buffer.
        if (Jvm.isDebug())
            return Bytes.allocateElasticDirect();
        Bytes bytes = bytesTL.get();
        bytes.clear();
        return bytes;
    }

    static Bytes getBytes2() {
        // when in debug, the output becomes confused if you reuse the buffer.
        if (Jvm.isDebug())
            return Bytes.allocateElasticDirect();
        Bytes bytes = bytes2TL.get();
        bytes.clear();
        return bytes;
    }

    public static WireType valueOf(Wire wire) {

        if (wire instanceof AbstractAnyWire)
            wire = ((AbstractAnyWire) wire).underlyingWire();

        if (wire instanceof JSONWire)
            return WireType.JSON;

        if (wire instanceof TextWire)
            return WireType.TEXT;

        if ("DeltaWire".equals(wire.getClass().getSimpleName())) {
            return DELTA_BINARY;
        }

        // this must be above BinaryWire
        if ("DefaultZeroWire".equals(wire.getClass().getSimpleName())) {
            return DEFAULT_ZERO_BINARY;
        }

        if (wire instanceof BinaryWire) {
            BinaryWire binaryWire = (BinaryWire) wire;
            return binaryWire.fieldLess() ? FIELDLESS_BINARY : WireType.BINARY;
        }

        if (wire instanceof RawWire) {
            return WireType.RAW;
        }

        throw new IllegalStateException("unknown type");
    }

    public Supplier<LongValue> newLongReference() {
        return BinaryLongReference::new;
    }

    public Supplier<LongArrayValues> newLongArrayReference() {
        return BinaryLongArrayReference::new;
    }

    public String asString(Object marshallable) {
        Bytes bytes = asBytes(marshallable);
        return bytes.toString();
    }

    private Bytes asBytes(Object marshallable) {
        Bytes bytes = getBytes();
        Wire wire = apply(bytes);
        final ValueOut valueOut = wire.getValueOut();

        if (marshallable instanceof WriteMarshallable)
            valueOut.typedMarshallable((WriteMarshallable) marshallable);
        else if (marshallable instanceof Map)
            wire.getValueOut().marshallable((Map) marshallable, Object.class, Object.class, false);
        else if (marshallable instanceof Iterable)
            wire.getValueOut().sequence((Iterable) marshallable);
        else if (marshallable instanceof Serializable)
            valueOut.typedMarshallable((Serializable) marshallable);
        else
            bytes.appendUtf8(marshallable.toString());
        return bytes;
    }

    public <T> T fromString(CharSequence cs) {
        Bytes bytes = getBytes2();
        bytes.appendUtf8(cs);
        Wire wire = apply(bytes);
        return (T) wire.getValueIn()
                .object();
    }

    public <T> T fromFile(String filename) throws IOException {
        return (T) (apply(Bytes.wrapForRead(IOTools.readFile(filename))).getValueIn().typedMarshallable());
    }

    public <T> Map<String, T> fromFileAsMap(String filename, Class<T> tClass) throws IOException {
        Map<String, T> map = new LinkedHashMap<>();
        Wire wire = apply(Bytes.wrapForRead(IOTools.readFile(filename)));
        StringBuilder sb = new StringBuilder();
        while (wire.hasMore()) {
            wire.readEventName(sb)
                    .object(tClass, map, (m, o) -> m.put(sb.toString(), o));
        }
        return map;
    }

    public <T extends Marshallable> void toFileAsMap(String filename, Map<String, T> map) throws IOException {
        toFileAsMap(filename, map, false);
    }

    public <T extends Marshallable> void toFileAsMap(String filename, Map<String, T> map, boolean compact) throws IOException {
        Bytes bytes = getBytes();
        Wire wire = apply(bytes);
        for (Map.Entry<String, T> entry : map.entrySet()) {
            ValueOut valueOut = wire.writeEventName(entry::getKey);
            valueOut.leaf(compact).marshallable(entry.getValue());
        }
        String tempFilename = IOTools.tempName(filename);
        IOTools.writeFile(tempFilename, bytes.toByteArray());
        File file2 = new File(tempFilename);
        File dest = new File(filename);
        if (!file2.renameTo(dest)) {
            if (dest.delete() && file2.renameTo(dest))
                return;
            file2.delete();
            throw new IOException("Failed to rename " + tempFilename + " to " + filename);
        }
    }

    public <T> void toFile(String filename, WriteMarshallable marshallable) throws IOException {
        Bytes bytes = getBytes();
        Wire wire = apply(bytes);
        wire.getValueOut().typedMarshallable(marshallable);
        String tempFilename = IOTools.tempName(filename);
        IOTools.writeFile(tempFilename, bytes.toByteArray());
        File file2 = new File(tempFilename);
        if (!file2.renameTo(new File(filename))) {
            file2.delete();
            throw new IOException("Failed to rename " + tempFilename + " to " + filename);
        }
    }

    String asHexString(Object marshallable) {
        Bytes bytes = asBytes(marshallable);
        return bytes.toHexString();
    }

    <T> T fromHexString(CharSequence s) {
        Wire wire = apply(Bytes.fromHexString(s.toString()));
        return wire.getValueIn().typedMarshallable();
    }

    public Map<String, Object> asMap(CharSequence cs) {
        Bytes bytes = getBytes2();
        bytes.appendUtf8(cs);
        Wire wire = apply(bytes);
        return wire.getValueIn().marshallableAsMap(String.class, Object.class);
    }


}<|MERGE_RESOLUTION|>--- conflicted
+++ resolved
@@ -22,6 +22,7 @@
 import net.openhft.chronicle.bytes.ref.TextLongArrayReference;
 import net.openhft.chronicle.bytes.ref.TextLongReference;
 import net.openhft.chronicle.core.Jvm;
+import net.openhft.chronicle.core.LicenceCheck;
 import net.openhft.chronicle.core.io.IOTools;
 import net.openhft.chronicle.core.values.LongArrayValues;
 import net.openhft.chronicle.core.values.LongValue;
@@ -32,6 +33,7 @@
 import java.io.File;
 import java.io.IOException;
 import java.io.Serializable;
+import java.lang.reflect.Constructor;
 import java.util.LinkedHashMap;
 import java.util.Map;
 import java.util.function.Function;
@@ -40,7 +42,7 @@
 /**
  * A selection of prebuilt wire types.
  */
-public enum WireType implements Function<Bytes, Wire> {
+public enum WireType implements Function<Bytes, Wire>, LicenceCheck {
 
 
     TEXT {
@@ -82,76 +84,14 @@
         public Wire apply(Bytes bytes) {
 
             try {
-                return (Wire) Class.forName("software.chronicle.wire.DefaultZeroWire")
-                        .getDeclaredConstructor(Bytes.class)
-                        .newInstance(bytes);
-
-            } catch (Exception e) {
-                IllegalStateException licence = new IllegalStateException(
-                        "A Chronicle Wire Enterprise licence is required to run this code " +
-                                "because you are using DefaultZeroWire which is a licence product. " +
-                                "Please contact sales@chronicle.software");
-                LOG.error("", licence);
-                throw licence;
-            }
-        }
-
-<<<<<<< HEAD
-        public void licenceCheck() {
-            if (isAvailable())
-                return;
-
-            final IllegalStateException licence = new IllegalStateException("A Chronicle Wire " +
-                    "Enterprise licence is required to run this code because you are using " +
-                    "DefaultZeroWire which is a licence product. " +
-                    "Please contact sales@chronicle.software");
-            LOG.error("", licence);
-            throw licence;
-        }
-
-
-        private Boolean isAvailable;
-
-        public boolean isAvailable() {
-            if (isAvailable != null)
-                return isAvailable;
-
-            try {
-                Class e = Class.forName("software.chronicle.wire.DefaultZeroWire");
-                e.getDeclaredConstructor(new Class[]{Bytes.class});
-                isAvailable = true;
-                return true;
-            } catch (Exception var4) {
-                isAvailable = false;
-                return false;
-            }
-
-        }
-
-
-        @Override
-        public String asString(Object marshallable) {
-            return asHexString(marshallable);
-        }
-
-        @Override
-        public <T> T fromString(CharSequence cs) {
-            return fromHexString(cs);
-        }
-    }, DELTA_BINARY {
-        @NotNull
-        @Override
-        public Wire apply(Bytes bytes) {
-
-            try {
-                Class<Wire> aClass = (Class) Class.forName("software.chronicle.wire.DeltaWire");
+                Class<Wire> aClass = (Class) Class.forName("software.chronicle.wire.DefaultZeroWire");
                 final Constructor<Wire> declaredConstructor = aClass.getDeclaredConstructor(Bytes.class);
                 return declaredConstructor.newInstance(bytes);
 
             } catch (Exception e) {
                 IllegalStateException licence = new IllegalStateException("A Chronicle Wire " +
                         "Enterprise licence is" +
-                        " required to run this code because you are using DeltaWire which " +
+                        " required to run this code because you are using DefaultZeroWire which " +
                         "is a licence product." +
                         "." +
                         "Please contact sales@chronicle.software");
@@ -161,44 +101,19 @@
         }
 
         public void licenceCheck() {
-            if (isAvailable())
-                return;
-
-            final IllegalStateException licence = new IllegalStateException("A Chronicle Wire " +
-                    "Enterprise licence is required to run this code because you are using " +
-                    "DeltaWireWire which is a licence product. " +
-                    "Please contact sales@chronicle.software");
-            LOG.error("", licence);
-            throw licence;
-        }
-
-
-        private Boolean isAvailable;
-
-        public boolean isAvailable() {
-
-
-             if (isAvailable != null)
-                return isAvailable;
-
             try {
-                Class e = Class.forName("software.chronicle.wire.DeltaWire");
+                Class e = Class.forName("software.chronicle.wire.DefaultZeroWire");
                 e.getDeclaredConstructor(new Class[]{Bytes.class});
-
-                //todo change to true once it becomes interoperable with Binnary Wire
-                isAvailable = false;
-
-                return isAvailable;
             } catch (Exception var4) {
-                isAvailable = false;
-                return isAvailable;
+                IllegalStateException licence = new IllegalStateException("A Chronicle Wire " +
+                        "Enterprise licence is required to run this code because you are using " +
+                        "DefaultZeroWire which is a licence product. " +
+                        "Please contact sales@chronicle.software");
+                WireType.LOG.error("", licence);
+                throw licence;
             }
-
-        }
-
-
-=======
->>>>>>> e414df0f
+        }
+
         @Override
         public String asString(Object marshallable) {
             return asHexString(marshallable);
@@ -276,9 +191,9 @@
         }
     };
 
+    private static final Logger LOG = LoggerFactory.getLogger(WireType.class);
     static final ThreadLocal<Bytes> bytesTL = ThreadLocal.withInitial(Bytes::allocateElasticDirect);
     static final ThreadLocal<Bytes> bytes2TL = ThreadLocal.withInitial(Bytes::allocateElasticDirect);
-    private static final Logger LOG = LoggerFactory.getLogger(WireType.class);
     private static final int COMPRESSED_SIZE = Integer.getInteger("WireType.compressedSize", 128);
 
     static Bytes getBytes() {
@@ -309,10 +224,6 @@
 
         if (wire instanceof TextWire)
             return WireType.TEXT;
-
-        if ("DeltaWire".equals(wire.getClass().getSimpleName())) {
-            return DELTA_BINARY;
-        }
 
         // this must be above BinaryWire
         if ("DefaultZeroWire".equals(wire.getClass().getSimpleName())) {
