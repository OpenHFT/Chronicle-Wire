--- conflicted
+++ resolved
@@ -169,15 +169,11 @@
         MethodReader reader = (MethodReader) constructor.newInstance(
                 in, defaultParselet, debugLoggingParselet, methodReaderInterceptorReturns, metaDataHandler,
                 impls);
-<<<<<<< HEAD
         if (reader instanceof AbstractGeneratedMethodReader) {
             AbstractGeneratedMethodReader reader0 = (AbstractGeneratedMethodReader) reader;
             reader0.scanning(scanning);
+            reader0.predicate(predicate);
         }
-=======
-        if (reader instanceof AbstractGeneratedMethodReader)
-            ((AbstractGeneratedMethodReader) reader).predicate(predicate);
->>>>>>> 4392d128
 
         return reader;
     }
