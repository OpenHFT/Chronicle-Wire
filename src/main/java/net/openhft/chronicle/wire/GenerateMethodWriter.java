/*
 * Copyright 2016-2022 chronicle.software
 *
 *       https://chronicle.software
 *
 * Licensed under the Apache License, Version 2.0 (the "License");
 * you may not use this file except in compliance with the License.
 * You may obtain a copy of the License at
 *
 *       http://www.apache.org/licenses/LICENSE-2.0
 *
 * Unless required by applicable law or agreed to in writing, software
 * distributed under the License is distributed on an "AS IS" BASIS,
 * WITHOUT WARRANTIES OR CONDITIONS OF ANY KIND, either express or implied.
 * See the License for the specific language governing permissions and
 * limitations under the License.
 */

package net.openhft.chronicle.wire;

import net.openhft.chronicle.bytes.MethodId;
import net.openhft.chronicle.bytes.MethodReader;
import net.openhft.chronicle.bytes.UpdateInterceptor;
import net.openhft.chronicle.core.Jvm;
import net.openhft.chronicle.core.io.Closeable;
import net.openhft.chronicle.core.io.Syncable;
import net.openhft.chronicle.core.util.GenericReflection;
import net.openhft.chronicle.core.util.ObjectUtils;
import net.openhft.chronicle.wire.utils.JavaSourceCodeFormatter;
import net.openhft.chronicle.wire.utils.SourceCodeFormatter;
import org.jetbrains.annotations.NotNull;
import org.jetbrains.annotations.Nullable;

import java.io.Serializable;
import java.lang.annotation.Annotation;
import java.lang.reflect.*;
import java.util.*;
import java.util.concurrent.ConcurrentHashMap;
import java.util.concurrent.ConcurrentMap;
import java.util.concurrent.atomic.AtomicInteger;
import java.util.function.Supplier;
import java.util.stream.Collectors;
import java.util.stream.Stream;

import static java.lang.String.format;
import static java.util.Arrays.stream;
import static java.util.Collections.*;
import static net.openhft.chronicle.core.util.GenericReflection.erase;
import static net.openhft.chronicle.core.util.GenericReflection.getParameterTypes;
<<<<<<< HEAD

@Deprecated(/* to be moved in x.27 */)
=======
/**
 * This is the GenerateMethodWriter class responsible for generating method writer code.
 * It provides utility methods and configurations to facilitate the dynamic generation of method writers.
 */
@SuppressWarnings("StringBufferReplaceableByString")
>>>>>>> 2e707ce5
public class GenerateMethodWriter {

    // Constants for class names to be used in the generated method writer code
    public static final String UPDATE_INTERCEPTOR = UpdateInterceptor.class.getSimpleName();

    // Constant for the DocumentContext class's simple name
    private static final String DOCUMENT_CONTEXT = DocumentContext.class.getSimpleName();

    // Constant for the WriteDocumentContext class's simple name
    private static final String WRITE_DOCUMENT_CONTEXT = WriteDocumentContext.class.getSimpleName();

    // Constant for the MarshallableOut class's simple name
    private static final String MARSHALLABLE_OUT = MarshallableOut.class.getSimpleName();

    // Constant for the MethodId class's simple name
    private static final String METHOD_ID = MethodId.class.getSimpleName();

    // Constant for the ValueOut class's simple name
    private static final String VALUE_OUT = ValueOut.class.getSimpleName();

    // Constant for the Closeable class's simple name
    private static final String CLOSEABLE = Closeable.class.getSimpleName();

    // Constant field name for the UpdateInterceptor class
    private static final String UPDATE_INTERCEPTOR_FIELD = "updateInterceptor";

    // Indicates whether to dump the generated code or not
    static final boolean DUMP_CODE = Jvm.getBoolean("dumpCode");

    // Map to hold template methods for generating method writer code
    private static final Map<String, Map<List<Class<?>>, String>> TEMPLATE_METHODS = new LinkedHashMap<>();
    private static final int SYNTHETIC = 0x00001000;

    static {
        // Ensure Wires static block is called and classpath is set up
        Wires.init();

        // Define template methods for the generation process
        TEMPLATE_METHODS.put("close",
                singletonMap(singletonList(void.class), "public void close() {\n" +
                        "   if (this.closeable != null) {\n" +
                        "        this.closeable.close();\n" +
                        "   }\n" +
                        "}\n"));
        TEMPLATE_METHODS.put("recordHistory",
                singletonMap(singletonList(boolean.class), "public boolean recordHistory() {\n" +
                        "    return out.get().recordHistory();\n" +
                        "}\n"));
        List<Class<?>> dcBoolean = Stream.of(DocumentContext.class, boolean.class).collect(Collectors.toList());
        TEMPLATE_METHODS.put("acquireWritingDocument",
                singletonMap(dcBoolean, "public " + DOCUMENT_CONTEXT + " acquireWritingDocument(boolean metaData){\n" +
                        "    return out.get().acquireWritingDocument(metaData);\n" +
                        "}\n"));
        Map<List<Class<?>>, String> wd = new LinkedHashMap<>();
        wd.put(singletonList(DocumentContext.class), "public " + DOCUMENT_CONTEXT + " writingDocument(){\n" +
                "    return out.get().writingDocument();\n" +
                "}\n");
        wd.put(dcBoolean, "public " + DOCUMENT_CONTEXT + " writingDocument(boolean metaData){\n" +
                "return out.get().writingDocument(metaData);\n" +
                "}\n");
        TEMPLATE_METHODS.put("writingDocument", wd);
    }

    // Indicates if metadata is included in the generated method writer
    private final boolean metaData;

    // Indicates if a method ID is used in the generated method writer
    private final boolean useMethodId;

    // Package name for the generated method writer
    private final String packageName;

    // Set of interfaces to be implemented by the generated method writer
    private final Set<Class<?>> interfaces;

    // Name of the generated class
    private final String className;

    // Class loader used for the generated method writer
    private final ClassLoader classLoader;

    // Wire type for serialization in the generated method writer
    private final WireType wireType;

    // Generic event type used in the generated method writer
    private final String genericEvent;

    // Indicates if the update interceptor is used in the generated method writer
    private final boolean useUpdateInterceptor;

    // Concurrent map to cache method writers
    private final ConcurrentMap<Class<?>, String> methodWritersMap = new ConcurrentHashMap<>();
    // AtomicInteger to manage indentation in the generated code
    final private AtomicInteger indent = new AtomicInteger();
    // Indicates if verbose types are used in the generated method writer
    private final boolean verboseTypes;

    /**
     * Constructor for the GenerateMethodWriter class.
     * Initializes all the required fields for the code generation process.
     *
     * @param packageName         The package name for the generated method writer.
     * @param interfaces          The interfaces to be implemented by the generated method writer.
     * @param className           The name of the generated class.
     * @param classLoader         The class loader to use.
     * @param wireType            The wire type for serialization.
     * @param genericEvent        The generic event type.
     * @param metaData            Indicates if metadata should be included.
     * @param useMethodId         Indicates if method ID should be used.
     * @param useUpdateInterceptor Indicates if the update interceptor should be used.
     * @param verboseTypes        Indicates if verbose types should be used.
     */
    private GenerateMethodWriter(final String packageName,
                                 final Set<Class<?>> interfaces,
                                 final String className,
                                 final ClassLoader classLoader,
                                 final WireType wireType,
                                 final String genericEvent,
                                 final boolean metaData,
                                 final boolean useMethodId,
                                 final boolean useUpdateInterceptor,
                                 final boolean verboseTypes) {

        this.packageName = packageName;
        this.interfaces = interfaces;
        this.className = className;
        this.classLoader = classLoader;
        this.wireType = wireType;
        this.genericEvent = genericEvent;
        this.metaData = metaData;
        this.useMethodId = useMethodId;
        this.useUpdateInterceptor = useUpdateInterceptor;
        this.verboseTypes = verboseTypes;
    }

    /**
     * Generates a proxy class based on the provided interface class.
     * Note: This method is deprecated and will be removed in version x.26.
     *
     * @param fullClassName         Fully qualified class name for the generated proxy class.
     * @param interfaces            A set of interface classes that the generated proxy class will implement.
     * @param classLoader           The class loader to use for generating the proxy class.
     * @param wireType              The wire type for serialization.
     * @param genericEvent          The generic event type.
     * @param metaData              Indicates if metadata should be included.
     * @param useMethodId           Indicates if method ID should be used.
     * @param useUpdateInterceptor  Indicates if the update interceptor should be used.
     * @return                      A generated proxy class based on the provided interface class,
     *                              or null if it can't be created.
     */
    @Nullable
    @Deprecated /* to be removed is version x.26. */
    public static Class<?> newClass(String fullClassName,
                                    Set<Class<?>> interfaces,
                                    ClassLoader classLoader,
                                    final WireType wireType,
                                    final String genericEvent,
                                    boolean metaData,
                                    boolean useMethodId,
                                    final boolean useUpdateInterceptor) {
        String packageName = ReflectionUtil.generatedPackageName(fullClassName);

        int lastDot = fullClassName.lastIndexOf('.');
        String className = lastDot == -1 ? fullClassName : fullClassName.substring(lastDot + 1);

        return new GenerateMethodWriter(packageName,
                interfaces,
                className,
                classLoader,
                wireType,
                genericEvent,
                metaData, useMethodId, useUpdateInterceptor, false)
                .createClass();
    }

    /**
     * Generates a proxy class based on the provided interface class.
     *
     * @param fullClassName         Fully qualified class name for the generated proxy class.
     * @param interfaces            A set of interface classes that the generated proxy class will implement.
     * @param classLoader           The class loader to use for generating the proxy class.
     * @param wireType              The wire type for serialization.
     * @param genericEvent          The generic event type.
     * @param metaData              Indicates if metadata should be included.
     * @param useMethodId           Indicates if method ID should be used.
     * @param useUpdateInterceptor  Indicates if the update interceptor should be used.
     * @param verboseTypes          Indicates if verbose types should be used.
     * @return                      A generated proxy class based on the provided interface class,
     *                              or null if it can't be created.
     */
    @Nullable
    public static Class<?> newClass(String fullClassName,
                                    Set<Class<?>> interfaces,
                                    ClassLoader classLoader,
                                    final WireType wireType,
                                    final String genericEvent,
                                    boolean metaData,
                                    boolean useMethodId,
                                    final boolean useUpdateInterceptor,
                                    boolean verboseTypes) {
        String packageName = ReflectionUtil.generatedPackageName(fullClassName);

        int lastDot = fullClassName.lastIndexOf('.');
        String className = lastDot == -1 ? fullClassName : fullClassName.substring(lastDot + 1);

        return new GenerateMethodWriter(packageName,
                interfaces,
                className,
                classLoader,
                wireType,
                genericEvent,
                metaData, useMethodId, useUpdateInterceptor, verboseTypes)
                .createClass();
    }

    /**
     * Acquires a {@link DocumentContext} instance, either by reusing the existing one from the thread-local
     * context holder if it's not closed or by creating a new one using the provided output.
     *
     * @param metaData            Indicates if metadata should be included in the {@link DocumentContext}.
     * @param documentContextTL   The thread-local holder of the {@link DocumentContext}.
     * @param out                 The output where the document will be written.
     * @return                    An instance of {@link DocumentContext}.
     */
    @SuppressWarnings("unused")
    public static DocumentContext acquireDocumentContext(boolean metaData,
                                                         ThreadLocal<DocumentContextHolder> documentContextTL,
                                                         MarshallableOut out) {
        DocumentContextHolder contextHolder = documentContextTL.get();
        if (!contextHolder.isClosed())
            return contextHolder;
        contextHolder.documentContext(
                out.writingDocument(metaData));
        return contextHolder;
    }

    /**
     * Converts a class type into a representative string, e.g., int to "int32", boolean to "bool", etc.
     * For types not explicitly mapped, a default representation is returned.
     *
     * @param type   The class type to be converted.
     * @return       A representative string for the given class type.
     */
    private static CharSequence toString(Class type) {
        if (boolean.class.equals(type)) {
            return "bool";
        } else if (byte.class.equals(type)) {
            return "writeByte";
        } else if (char.class.equals(type)) {
            return "character";
        } else if (short.class.equals(type)) {
            return "int16";
        } else if (int.class.equals(type)) {
            return "int32";
        } else if (long.class.equals(type)) {
            return "int64";
        } else if (float.class.equals(type)) {
            return "float32";
        } else if (double.class.equals(type)) {
            return "float64";
        } else if (CharSequence.class.isAssignableFrom(type)) {
            return "text";
        } else if (Marshallable.class.isAssignableFrom(type)) {
            return "marshallable";
        }
        return "object";
    }

    /**
     * Retrieves the full canonical name of a class, with any '$' characters replaced by '.'.
     *
     * @param type   The class for which the name is required.
     * @return       The full name of the class with '$' characters replaced.
     */
    @NotNull
    private static String nameForClass(Class type) {
        return type.getName().replace('$', '.');
    }

    /**
     * Retrieves the name for a class, considering any imports and package details.
     * If the type is part of the provided import set, or if it belongs to the "java.lang" package,
     * only the simple name of the class is returned. Otherwise, the full canonical name is returned.
     *
     * @param importSet   A set of class names or package patterns that have been imported.
     * @param type        The class for which the name is required.
     * @return            The appropriate name of the class based on the import context.
     */
    @NotNull
    private static String nameForClass(Set<String> importSet, Class type) {
        if (type.isArray())
            return nameForClass(importSet, type.getComponentType()) + "[]";
        String s = nameForClass(type);
        Package aPackage = type.getPackage();
        if (aPackage != null)
            if (importSet.contains(s)
                    || "java.lang".equals(aPackage.getName())
                    || (!type.getName().contains("$")
                    && importSet.contains(aPackage.getName() + ".*")))
                return type.getSimpleName();
        return s;
    }

    /**
     * Constructs a method signature string for a given method and type.
     * The signature string includes the return type, method name, and parameter types.
     *
     * @param m     The method for which the signature is to be generated.
     * @param type  The type that might contain the method.
     * @return      A string representing the method signature.
     */
    private static String signature(Method m, Type type) {
        final Type returnType = GenericReflection.getReturnType(m, type);
        final Type[] parameterTypes = getParameterTypes(m, type);
        return returnType + " " + m.getName() + " " + Arrays.toString(parameterTypes);
    }

    /**
     * Checks if a given modifier represents a synthetic entity.
     *
     * @param modifiers  The modifiers to check.
     * @return           True if the modifier is synthetic, false otherwise.
     */
    static boolean isSynthetic(int modifiers) {
        return (modifiers & SYNTHETIC) != 0;  // Check the SYNTHETIC flag in the modifiers
    }

    /**
     * Constructs the method signature for a method, considering its annotations,
     * parameters, and the provided import set.
     *
     * @param importSet       The set of imported classes or packages.
     * @param dm              The method for which the signature is required.
     * @param parameterTypes  The parameter types for the method.
     * @return                An {@link Appendable} containing the method signature.
     */
    @NotNull
    private Appendable methodSignature(SortedSet<String> importSet, final Method dm, Type[] parameterTypes) {

        SourceCodeFormatter result = new JavaSourceCodeFormatter(this.indent);
        String sep = "";
        Parameter[] parameters = dm.getParameters();

        // Iterate over each parameter of the method
        for (int i = 0; i < parameters.length; i++) {
            Parameter p = parameters[i];
            result.append(sep);
            sep = ", ";
            LongConversion longConversion = Jvm.findAnnotation(p, LongConversion.class);

            if (longConversion != null)
                result.append("@LongConversion(")
                        .append(nameForClass(importSet, longConversion.value()))
                        .append(".class) ");

            // Append parameter type and name to the result
            result.append("final ")
                    .append(nameForClass(importSet, erase(parameterTypes[i])))
                    .append(' ')
                    .append(p.getName());
        }
        return result;
    }

    /**
     * Generates and loads a Java class based on provided interfaces. This method dynamically constructs
     * a new Java class that implements the specified interfaces and the {@link MethodWriter} interface.
     * The generated class will reside in the specified package and will import necessary dependencies
     * from various packages, especially from the `net.openhft.chronicle.bytes` and `net.openhft.chronicle.wire` packages.
     *
     * <p>The method primarily works in the following steps:
     * <ol>
     *     <li>Generates the class header, including the package declaration and required imports.</li>
     *     <li>Processes each method from the provided interfaces and generates an appropriate method body.</li>
     *     <li>Attempts to load the newly created class using the generated source code.</li>
     * </ol>
     *
     * <p><b>Debugging:</b> If the static field `DUMP_CODE` is set to {@code true}, the generated Java code
     * will be printed to the standard output. This can be useful for debugging purposes.</p>
     *
     * @return The {@link Class} object representing the dynamically generated class.
     * @throws MethodWriterValidationException If there's an issue validating methods during the code generation.
     */
    @SuppressWarnings("StringConcatenationInsideStringBufferAppend")
    private Class<?> createClass() {
        // For storing method implementations
        SourceCodeFormatter interfaceMethods = new SourceCodeFormatter(1);
        // For storing generated Java code
        SourceCodeFormatter imports = new JavaSourceCodeFormatter();

        try {
            // Define package for the generated class
            imports.append("package " + packageName + ";\n\n");

            // Collection of classes/packages that need to be imported in generated class
            SortedSet<String> importSet = new TreeSet<>();
            importSet.add(LongConversion.class.getName());
            importSet.add(GenerateMethodWriter.class.getName());
            importSet.add(MessageHistory.class.getName());
            importSet.add(MethodReader.class.getName());
            importSet.add(UpdateInterceptor.class.getName());
            importSet.add(MethodId.class.getName());
            importSet.add(GenerateMethodWriter.class.getName());
            importSet.add(DocumentContext.class.getName());
            importSet.add(WriteDocumentContext.class.getName());
            importSet.add(MethodWriterInvocationHandlerSupplier.class.getName());
            importSet.add(Jvm.class.getName());
            importSet.add(Closeable.class.getName());
            importSet.add(DocumentContextHolder.class.getName());
            importSet.add(java.lang.reflect.InvocationHandler.class.getName());
            importSet.add(java.lang.reflect.Method.class.getName());
            importSet.add(java.util.stream.IntStream.class.getName());
            importSet.add(java.util.ArrayList.class.getName());
            importSet.add(java.util.List.class.getName());
            importSet.add(Supplier.class.getName());

            // Iterate through all interfaces to extract required imports and validations
            for (Class interfaceClazz : interfaces) {
                importSet.add(nameForClass(interfaceClazz));

                if (!interfaceClazz.isInterface())
                    throw new MethodWriterValidationException("expecting an interface instead of class=" + interfaceClazz.getName());

                // TODO: Need a test to show when an extra import is required.
                // Methods extraction and generation
                for (Method dm : interfaceClazz.getMethods()) {
                    if (dm.isDefault() || Modifier.isStatic(dm.getModifiers()))
                        continue;
                    String template = templateFor(dm, interfaceClazz);
                    if (template != null)
                        continue;
                    for (Type type : getParameterTypes(dm, interfaceClazz)) {
                        Class pType = erase(type);
                        if (pType.isPrimitive() || pType.isArray() || pType.getPackage().getName().equals("java.lang"))
                            continue;
                        importSet.add(nameForClass(pType));
                    }
                }
            }

            // Adding standard chronicle imports for byte and wire packages
            // and cleaning up specific imports in favour of wildcard imports
            importSet.removeIf(s -> s.startsWith("net.openhft.chronicle.bytes"));
            importSet.add("net.openhft.chronicle.bytes.*");
            importSet.removeIf(s -> s.startsWith("net.openhft.chronicle.wire"));
            importSet.add("net.openhft.chronicle.wire.*");

            for (String s : importSet) {
                imports.append("import ").append(s).append(";\n");
            }

            // Declare the new class implementing all interfaces and MethodWriter
            imports.append("\npublic final class ")
                    .append(className)
                    .append(" implements ");

            Set<String> handledMethodSignatures = new HashSet<>();
            Set<String> methodIds = new HashSet<>();

            for (Class interfaceClazz : interfaces) {

                String interfaceName = nameForClass(importSet, interfaceClazz);
                imports.append(interfaceName);
                imports.append(", ");

                if (!interfaceClazz.isInterface())
                    throw new MethodWriterValidationException("expecting an interface instead of class=" + interfaceClazz.getName());

                for (Method dm : interfaceClazz.getMethods()) {
                    final int modifiers = dm.getModifiers();
                    if (Modifier.isStatic(modifiers) || isSynthetic(modifiers))
                        continue;

                    final Class<?> returnType = returnType(dm, interfaceClazz);
                    if (dm.isDefault() && (!returnType.equals(void.class) && !returnType.isInterface()))
                        continue;

                    final String signature = signature(dm, interfaceClazz);
                    if (!handledMethodSignatures.add(signature))
                        continue;

                    String template = templateFor(dm, interfaceClazz);
                    if (template == null) {
                        interfaceMethods.append(createMethod(importSet, dm, interfaceClazz, methodIds));
                    } else {
                        interfaceMethods.append(template);
                    }
                }
            }

            imports.append(MethodWriter.class.getSimpleName());
            imports.append(" {\n\n");
            constructorAndFields(importSet, className, imports);
            addMarshallableOut(imports);
            imports.append(interfaceMethods);
            imports.append("\n}\n");

            // Printing the generated code (only for debugging purposes)
            if (DUMP_CODE)
                System.out.println(imports);

            // Attempt to load the class using the generated code
            return Wires.loadFromJava(classLoader, packageName + '.' + className, imports.toString());

        } catch (AssertionError e) {
            // In case there is a linkage error, try loading the class directly
            if (e.getCause() instanceof LinkageError) {
                try {
                    return Class.forName(packageName + '.' + className, true, classLoader);
                } catch (ClassNotFoundException x) {
                    throw Jvm.rethrow(x);
                }
            }
            throw Jvm.rethrow(e);
        } catch (MethodWriterValidationException e) {
            throw e; // This seems to be a custom exception, rethrow it as is
        } catch (Throwable e) {
            // In case of other exceptions, wrap the cause and rethrow
            throw Jvm.rethrow(new ClassNotFoundException(e.getMessage() + '\n' + imports, e));
        }

    }

    /**
     * Determines the return type of the provided method relative to a given interface class.
     * It makes use of {@code GenericReflection} to get the return type and, if the return type isn't a class instance,
     * it attempts to resolve it as a generic declaration.
     *
     * @param dm            The method whose return type needs to be determined.
     * @param interfaceClazz The interface class relative to which the method's return type is evaluated.
     * @return The class type of the method's return type.
         */
    private Class<?> returnType(Method dm, Class interfaceClazz) {
        Type returnType = GenericReflection.getReturnType(dm, interfaceClazz);
        if (!(returnType instanceof Class))
            returnType = (Type) ((TypeVariable<?>) returnType).getGenericDeclaration();
        return erase(returnType);
    }

    /**
     * Looks up a template for a given method and interface type.
     * The method searches for predefined templates using the method's name.
     *
     * @param dm           The method for which a template is required.
     * @param interfaceType The interface type in which the method is defined.
     * @return The template string if found, otherwise {@code null}.
     */
    private String templateFor(Method dm, Class interfaceType) {
        Map<List<Class<?>>, String> map = TEMPLATE_METHODS.get(dm.getName());
        if (map == null)
            return null;
        List<Class> sig = new ArrayList<>();
        sig.add(returnType(dm, interfaceType));
        for (Type type : getParameterTypes(dm, interfaceType)) {
            addAll(sig, erase(type));
        }
        return map.get(sig);
    }

    /**
     * Generates code for the `marshallableOut` method.
     * The method updates the internal state of the generated class.
     *
     * @param codeFormatter The formatter that helps structure the generated code.
     */
    private void addMarshallableOut(SourceCodeFormatter codeFormatter) {
        codeFormatter.append("@Override\n");
        codeFormatter.append("public void marshallableOut(MarshallableOut out) {\n");
        codeFormatter.append("this.out = () -> out;");
        for (Map.Entry<Class<?>, String> e : methodWritersMap.entrySet()) {
            codeFormatter.append(format("\n    this.%s.remove();", e.getValue()));
        }
        codeFormatter.append("\n}\n");

    }

    /**
     * Constructs the source code for class fields and the class constructor.
     * The method defines the state of the generated class and provides a constructor to initialize this state.
     *
     * @param importSet     The set of classes that need to be imported.
     * @param className     The name of the generated class.
     * @param result        The formatter that helps structure the generated source code.
     * @return The structured source code containing the fields and constructor for the generated class.
     */
    private CharSequence constructorAndFields(Set<String> importSet, final String className, SourceCodeFormatter result) {

        result.append("// result\n" +
                "private transient final Closeable closeable;\n");
        if (useUpdateInterceptor)
            result.append("private transient final " + UPDATE_INTERCEPTOR + " " + UPDATE_INTERCEPTOR_FIELD + ";\n");

        result.append("private transient Supplier<")
                .append(MARSHALLABLE_OUT)
                .append("> out;\n");
        for (Map.Entry<Class<?>, String> e : methodWritersMap.entrySet()) {
            result.append(format("private transient ThreadLocal<%s> %s;\n", nameForClass(importSet, e.getKey()), e.getValue()));
        }
        result.append('\n');

        result.append(format("// constructor\npublic %s(Supplier<" + MARSHALLABLE_OUT + "> out, "
                + CLOSEABLE + " closeable, " +
                UpdateInterceptor.class.getSimpleName() + " " + UPDATE_INTERCEPTOR_FIELD + ") {\n", className));

        if (useUpdateInterceptor)
            result.append("this." + UPDATE_INTERCEPTOR_FIELD + "= " + UPDATE_INTERCEPTOR_FIELD + ";\n");
        result.append("this.out = out;\n" +
                "this.closeable = closeable;");
        for (Map.Entry<Class<?>, String> e : methodWritersMap.entrySet()) {
            result.append(format("\n%s = ThreadLocal.withInitial(() -> out.get().methodWriter(%s.class));", e.getValue(), nameForClass(e.getKey())));
            result.append(format("\n%s = ThreadLocal.withInitial(() -> out.get().methodWriterBuilder(%s.class)" +
                    ".verboseTypes(%b).build());", e.getValue(), nameForClass(e.getKey()), verboseTypes));
        }

        result.append("\n}\n\n");
        return result;
    }

    /**
     * Creates the method writer code for a given method.
     *
     * @param importSet The set of imports required for the method
     * @param dm The method for which the writer code is to be generated
     * @param interfaceClazz The class of the interface being processed
     * @param methodIds The set of method IDs to track the generated methods
     * @return A CharSequence containing the generated method writer code
     */
    private CharSequence createMethod(SortedSet<String> importSet, final Method dm, final Class<?> interfaceClazz, Set<String> methodIds) {

        // Skip static methods
        if (Modifier.isStatic(dm.getModifiers()))
            return "";

        // For methods with no parameters and default implementations, return an empty string
        int parameterCount = dm.getParameterCount();
        if (parameterCount == 0 && dm.isDefault())
            return "";

        Parameter[] parameters = dm.getParameters();
        final int len = parameters.length;
        final Class<?> returnType = returnType(dm, interfaceClazz);

        // Get the type name for return type
        final String typeName = nameForClass(importSet, returnType);

        final StringBuilder body = new StringBuilder();
        String methodIDAnotation = "";
        final Type[] parameterTypes = getParameterTypes(dm, interfaceClazz);

        // UpdateInterceptor logic
        if (useUpdateInterceptor) {
            if (parameterCount > 1)
                Jvm.debug().on(getClass(), "Generated code to call updateInterceptor for " + dm + " only using last argument");
            final String name;
            if (parameterCount > 0) {
                Type type = parameterTypes[parameterCount - 1];
                if (type instanceof Class && ((Class) type).isPrimitive())
                    Jvm.warn().on(getClass(), "Generated code to call updateInterceptor for " + dm + " will box and generate garbage");
                name = parameters[parameterCount - 1].getName();
            } else
                name = "null";
            body.append("// updateInterceptor\n"
                    + "if (! this." + UPDATE_INTERCEPTOR_FIELD +
                    ".update(\"" + dm.getName() + "\", " + name + ")) return" + returnDefault(returnType) + ";\n");
        }

        body.append("MarshallableOut out = this.out.get();\n");
        boolean terminating = returnType == Void.class || returnType == void.class || returnType.isPrimitive();
        boolean passthrough = returnType == DocumentContext.class;

        // MarshallableOut setup logic
        if (!passthrough)
            body.append("try (");
        body.append("final ")
                .append(WRITE_DOCUMENT_CONTEXT)
                .append(" _dc_ = (")
                .append(WRITE_DOCUMENT_CONTEXT).append(") out.acquireWritingDocument(")
                .append(metaData)
                .append(")");
        if (passthrough)
            body.append(";\n");
        else
            body.append(") {\n");
        body.append("try {\n");
        body.append("_dc_.chainedElement(" + (!terminating && !passthrough) + ");\n");
        body.append("if (out.recordHistory()) MessageHistory.writeHistory(_dc_);\n");

        int startJ = 0;

        final String eventName;
        // Logic for generic events
        if (parameterCount > 0 && dm.getName().equals(genericEvent)) {
            eventName = parameters[0].getName();
            startJ = 1;
        } else {
            eventName = '\"' + dm.getName() + '\"';
        }

        // Determine the appropriate event name or ID for the method
        methodIDAnotation = writeEventNameOrId(dm, body, eventName);

        // Check for duplicate method IDs and throw an exception if a duplicate is found
        if (methodIDAnotation.length() > 0 && !methodIds.add(methodIDAnotation))
            throw new MethodWriterValidationException("Duplicate methodIds. Cannot add " + methodIDAnotation + " to " + methodIds);

        // Write out the parameters for the method, if they exist
        if (parameters.length > 0)
            writeArrayOfParameters(dm, parameterTypes, len, body, startJ);

        // Handle the scenario where there are no parameters
        if (parameterCount == 0)
            body.append("_valueOut_.text(\"\");\n");

        // Handle exceptions during method execution
        body.append("} catch (Throwable _t_) {\n");
        body.append("_dc_.rollbackOnClose();\n");
        body.append("throw Jvm.rethrow(_t_);\n");
        body.append("}\n");

        // Synchronize the method if it belongs to the Syncable class
        if (dm.getDeclaringClass() == Syncable.class) {
            body.append(Syncable.class.getName()).append(".syncIfAvailable(out);\n");
        }

        // Close the method body if it's not a passthrough method
        if (!passthrough)
            body.append("}\n");

        // Return the formatted method writer code
        return format("\n%s public %s %s(%s) {\n %s%s}\n",
                methodIDAnotation,
                typeName,
                dm.getName(),
                methodSignature(importSet, dm, parameterTypes),
                body,
                methodReturn(dm, interfaceClazz));
    }

    /**
     * Determines the default return value for a given return type.
     *
     * @param returnType The return type of a method
     * @return A string representing the default value for the specified return type
     */
    private String returnDefault(final Class<?> returnType) {

        // Void return type scenario
        if (returnType == void.class)
            return "";

        // If the return type is primitive or Void class
        if (returnType.isPrimitive() || returnType == Void.class)
            return " " + ObjectUtils.defaultValue(returnType);

        // Default scenario
        return " this";
    }

    /**
     * Writes the event name or ID for a given method. Determines whether to use the event name
     * or ID based on the wire type and the presence of a MethodId annotation.
     *
     * @param dm        The method in question.
     * @param body      The StringBuilder used to build the body of the method writer.
     * @param eventName The name of the event.
     * @return The method ID as a string, or an empty string if there's none.
     */
    private String writeEventNameOrId(final Method dm, final StringBuilder body, final String eventName) {
        String methodID = "";
        final Optional<Annotation> methodId = useMethodId ? stream(dm.getAnnotations()).filter(MethodId.class::isInstance).findFirst() : Optional.empty();
        if ((wireType != WireType.TEXT && wireType != WireType.YAML) && methodId.isPresent()) {

            long value = ((MethodId) methodId.get()).value();
            body.append(format("final " + VALUE_OUT + " _valueOut_ = _dc_.wire().writeEventId(%s, %d);\n", eventName, value));
            methodID = format("@" + METHOD_ID + "(%d)\n", value);

        } else
            body.append(format("final " + VALUE_OUT + " _valueOut_ = _dc_.wire().writeEventName(%s);\n", eventName));
        return methodID;
    }

    /**
     * Writes out the parameters for a given method in the desired format. Handles
     * different parameter types and annotations to generate the appropriate method writer code.
     *
     * @param dm   The method whose parameters need to be written out.
     * @param parameterTypes An array of the types of the method's parameters.
     * @param len  The length of the parameters array.
     * @param body The StringBuilder used to build the body of the method writer.
     * @param startJ Starting index to loop through the parameters.
     */
    private void writeArrayOfParameters(final Method dm, Type[] parameterTypes, final int len, final StringBuilder body, final int startJ) {
        final int parameterCount = dm.getParameterCount();
        final boolean multipleArgs = parameterCount > startJ + 1;
        if (multipleArgs)
            body.append("_valueOut_.array(_v_ -> {\n");
        for (int j = startJ; j < len; j++) {

            final Parameter p = dm.getParameters()[j];

            final LongConversion longConversion = Jvm.findAnnotation(p, LongConversion.class);

            final String name = longConversion != null ? longConversion.value().getName() : "";

            // Append appropriate value to the body based on parameter type and annotations
            if (!name.isEmpty() && (WireType.TEXT == wireType || WireType.YAML == wireType))
                body.append(format("_valueOut_.rawText(%s.INSTANCE.asText(%s));\n", name, p.getName()));
            else if (p.getType().isPrimitive() || CharSequence.class.isAssignableFrom(p.getType())) {
                if (longConversion != null && (p.getType() == long.class || CharSequence.class.isAssignableFrom(p.getType())))
                    body.append(format("%s.writeLong(%s.INSTANCE, %s);\n", multipleArgs ? "_v_" : "_valueOut_", longConversion.value().getName(), p.getName()));
                else
                    body.append(format("%s.%s(%s);\n", multipleArgs ? "_v_" : "_valueOut_", toString(erase(parameterTypes[j])), p.getName()));
            } else
                writeValue(dm, erase(parameterTypes[j]), body, startJ, p);
        }

        // Close the parameter array if there are multiple arguments
        if (multipleArgs)
            body.append("}, Object[].class);\n");
    }

    /**
     * Writes the value of a parameter to the method body, handling various types of parameter values.
     *
     * @param dm       The method whose parameter value needs to be written.
     * @param type     The type of the parameter.
     * @param body     The StringBuilder used to build the body of the method writer.
     * @param startJ   The starting index to check if the current parameter is among multiple arguments.
     * @param p        The parameter whose value is being written.
     */
    private void writeValue(final Method dm, Class type, final StringBuilder body, final int startJ, final Parameter p) {
        final String name = p.getName();
        String className = type.getTypeName().replace('$', '.');

        final String vOut = dm.getParameterCount() > startJ + 1 ? "_v_" : "_valueOut_";
        String after = "";

        if (verboseTypes) {
            body
                    .append(vOut)
                    .append(".object(")
                    .append(name)
                    .append(");\n")
                    .append(after);
        } else {

            if (!type.isInterface() && Marshallable.class.isAssignableFrom(type) && !Serializable.class.isAssignableFrom(type) && !DynamicEnum.class.isAssignableFrom(type)) {
                body.append("if (").append(name).append(" != null && ").append(className).append(".class == ").append(name).append(".getClass()) {\n")
                        .append(vOut).append(".marshallable(").append(name).append(");\n")
                        .append("} else  {\n");
                after = "}\n";
            }
            body
                    .append(vOut)
                    .append(".object(")
                    .append(className)
                    .append(".class, ")
                    .append(name)
                    .append(");\n")
                    .append(after);
        }
    }

    /**
     * Generates the return statement for a given method based on its return type. This method
     * deals with various return types, such as Void, interface types, and primitive types.
     *
     * @param dm             The method for which the return statement is being generated.
     * @param interfaceClazz The class or interface being implemented.
     * @return A StringBuilder containing the return statement for the method.
     */
    private StringBuilder methodReturn(final Method dm, final Class<?> interfaceClazz) {
        final StringBuilder result = new StringBuilder();
        final Class<?> returnType = returnType(dm, interfaceClazz);

        if (returnType == Void.class || returnType == void.class)
            return result;

        if (returnType == DocumentContext.class) {
            result.append("return _dc_;\n");

        } else if (returnType.isAssignableFrom(interfaceClazz) || returnType == interfaceClazz) {
            result.append("return this;\n");

        } else if (returnType.isInterface()) {
            methodWritersMap.computeIfAbsent(returnType, k -> "methodWriter" + k.getSimpleName() + "TL");
            result.append("// method return\n");
            result.append(format("return methodWriter%sTL.get();\n", returnType.getSimpleName()));
        } else if (!returnType.isPrimitive()) {
            result.append("return null;\n");
        } else if (returnType == boolean.class) {
            result.append("return false;\n");
        } else if (returnType == byte.class) {
            result.append("return (byte)0;\n");
        } else {
            result.append("return 0;\n");
        }

        return result;
    }
}<|MERGE_RESOLUTION|>--- conflicted
+++ resolved
@@ -47,16 +47,13 @@
 import static java.util.Collections.*;
 import static net.openhft.chronicle.core.util.GenericReflection.erase;
 import static net.openhft.chronicle.core.util.GenericReflection.getParameterTypes;
-<<<<<<< HEAD
-
-@Deprecated(/* to be moved in x.27 */)
-=======
+
 /**
  * This is the GenerateMethodWriter class responsible for generating method writer code.
  * It provides utility methods and configurations to facilitate the dynamic generation of method writers.
  */
 @SuppressWarnings("StringBufferReplaceableByString")
->>>>>>> 2e707ce5
+@Deprecated(/* to be moved in x.27 */)
 public class GenerateMethodWriter {
 
     // Constants for class names to be used in the generated method writer code
