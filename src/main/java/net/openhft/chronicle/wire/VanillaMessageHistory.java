/*
 * Copyright 2016-2020 https://chronicle.software
 *
 * Licensed under the Apache License, Version 2.0 (the "License");
 * you may not use this file except in compliance with the License.
 * You may obtain a copy of the License at
 *
 *     http://www.apache.org/licenses/LICENSE-2.0
 *
 * Unless required by applicable law or agreed to in writing, software
 * distributed under the License is distributed on an "AS IS" BASIS,
 * WITHOUT WARRANTIES OR CONDITIONS OF ANY KIND, either express or implied.
 * See the License for the specific language governing permissions and
 * limitations under the License.
 */
package net.openhft.chronicle.wire;

import net.openhft.chronicle.bytes.*;
import net.openhft.chronicle.bytes.util.BinaryLengthLength;
import net.openhft.chronicle.core.Jvm;
import net.openhft.chronicle.core.Memory;
import net.openhft.chronicle.core.OS;
import net.openhft.chronicle.core.io.IORuntimeException;
import net.openhft.chronicle.core.io.InvalidMarshallableException;
import net.openhft.chronicle.wire.converter.NanoTime;
import org.jetbrains.annotations.NotNull;
import org.jetbrains.annotations.Nullable;

import java.util.function.BiConsumer;

import static net.openhft.chronicle.core.time.SystemTimeProvider.CLOCK;

/**
 * The {@code VanillaMessageHistory} class is an implementation of {@link MessageHistory} that
 * provides an array-backed history of messages.
 */
@SuppressWarnings("rawtypes")
public class VanillaMessageHistory extends SelfDescribingMarshallable implements MessageHistory {

    // Maximum length for storing message history
    public static final int MESSAGE_HISTORY_LENGTH = 128;

    public static final int MAX_LENGTH = 2 + MESSAGE_HISTORY_LENGTH * 8 * 4;
    // ThreadLocal instance for storing per-thread message history instances
    private static final ThreadLocal<MessageHistory> THREAD_LOCAL =
            ThreadLocal.withInitial(() -> {
                // Create a new VanillaMessageHistory instance for the thread
                @NotNull VanillaMessageHistory veh = new VanillaMessageHistory();
                veh.addSourceDetails(true);
                return veh;
            });
<<<<<<< HEAD

    private static final boolean HISTORY_SELF_DESCRIBING = Jvm.getBoolean("history.self.describing");
    private static final boolean HISTORY_AS_BYTES = Jvm.getBoolean("history.as.bytes", !HISTORY_SELF_DESCRIBING);
=======
    // Configuration flag to determine whether to use bytes marshallable
    private static final boolean HISTORY_AS_BYTES = Jvm.getBoolean("history.as.bytes");
>>>>>>> 49c044e4
    private static final boolean HISTORY_WALL_CLOCK = Jvm.getBoolean("history.wall.clock");
    private boolean useBytesMarshallable = HISTORY_AS_BYTES;
    private boolean historyWallClock = HISTORY_WALL_CLOCK;
<<<<<<< HEAD
=======
    private boolean historyMethodId = HISTORY_AS_METHOD_ID;

>>>>>>> 49c044e4
    @NotNull
    private final int[] sourceIdArray = new int[MESSAGE_HISTORY_LENGTH];

    // Array to hold source indices
    @NotNull
    private final long[] sourceIndexArray = new long[MESSAGE_HISTORY_LENGTH];

    // Array to hold timings information
    @NotNull
    private final long[] timingsArray = new long[MESSAGE_HISTORY_LENGTH * 2];

    // Consumers for accepting sources and timings, defined to avoid lambda allocations
    private final transient BiConsumer<VanillaMessageHistory, ValueOut> acceptSourcesConsumer = this::acceptSources;
    private final transient BiConsumer<VanillaMessageHistory, ValueOut> acceptTimingsConsumer = this::acceptTimings;

    // Flag to check if the current history entry is updated
    private transient boolean dirty;

    // Count of sources and timings
    private int sources;
    private int timings;

    // Flag to decide if source details should be added or not
    private boolean addSourceDetails = false;

    /**
     * Returns the thread-local instance of {@link MessageHistory}.
     *
     * @return Current thread's {@code MessageHistory} instance.
     */
    static MessageHistory getThreadLocal() {
        return THREAD_LOCAL.get();
    }

    /**
     * Sets the thread-local instance of {@link MessageHistory}.
     *
     * @param md The {@code MessageHistory} instance to be set for the current thread.
     */
    static void setThreadLocal(MessageHistory md) {
        if (md == null)
            THREAD_LOCAL.remove();
        else
            THREAD_LOCAL.set(md);
    }

    /**
     * Accepts sources from the input stream and updates the message history.
     *
     * @param t  The instance of VanillaMessageHistory to update.
     * @param in The input stream containing source data.
     */
    private static void acceptSourcesRead(VanillaMessageHistory t, ValueIn in) {
        // Read each sequence item from the input stream
        while (in.hasNextSequenceItem()) {
            // Add the source details (ID and Index) to the message history
            t.addSource(in.int32(), in.int64());
        }
    }

    /**
     * Accepts timings from the input stream and updates the message history.
     *
     * @param t  The instance of VanillaMessageHistory to update.
     * @param in The input stream containing timing data.
     */
    private static void acceptTimingsRead(VanillaMessageHistory t, ValueIn in) {
        // Read each sequence item from the input stream
        while (in.hasNextSequenceItem()) {
            // Add the timing detail to the message history
            t.addTiming(in.int64());
        }
    }

    /**
     * Sets whether the MessageHistory should automatically add a timestamp on read.
     * Useful for utilities that expect to read MessageHistory without mutation.
     *
     * @param addSourceDetails True if source details should be added, false otherwise.
     */
    public void addSourceDetails(boolean addSourceDetails) {
        this.addSourceDetails = addSourceDetails;
    }

    @Override
    public void reset() {
        sources = timings = 0;
    }

    /**
     * Gets the flag that determines whether the MessageHistory should automatically
     * add a timestamp on read.
     *
     * @return True if source details are being added, false otherwise.
     */
    public boolean addSourceDetails() {
        return addSourceDetails;
    }

    @Override
    public void reset(int sourceId, long sourceIndex) {
        sources = 1;
        sourceIdArray[0] = sourceId;
        sourceIndexArray[0] = sourceIndex;
        timings = 1;
        timingsArray[0] = nanoTime();
    }

    @Override
    public int lastSourceId() {
        return sources <= 0 ? -1 : sourceIdArray[sources - 1];
    }

    @Override
    public long lastSourceIndex() {
        return sources <= 0 ? -1 : sourceIndexArray[sources - 1];
    }

    @Override
    public int timings() {
        return timings;
    }

    @Override
    public long timing(int n) {
        return timingsArray[n];
    }

    @Override
    public int sources() {
        return sources;
    }

    @Override
    public int sourceId(int n) {
        return sourceIdArray[n];
    }

    @Override
    public boolean sourceIdsEndsWith(int[] sourceIds) {
        int start = sources - sourceIds.length;
        if (start < 0)
            return false;
        for (int i = 0; i < sourceIds.length; i++) {
            if (sourceId(start + i) != sourceIds[i]) {
                return false;
            }
        }
        return true;
    }

    @Override
    public long sourceIndex(int n) {
        return sourceIndexArray[n];
    }

    @Override
    public void readMarshallable(@NotNull WireIn wire) throws IORuntimeException, InvalidMarshallableException {
        Bytes<?> bytes = wire.bytes();
        if (bytes.peekUnsignedByte() == BinaryWireCode.HISTORY_MESSAGE) {
            bytes.readSkip(1);
            if (bytes.canReadDirect(MAX_LENGTH)) {
                readMarshallableDirect(bytes);
            } else {
                readMarshallable0(bytes);
            }
        } else {
            sources = 0;
            wire.read("sources").sequence(this, VanillaMessageHistory::acceptSourcesRead);
            timings = 0;
            wire.read("timings").sequence(this, VanillaMessageHistory::acceptTimingsRead);
        }
        if (addSourceDetails) {
            @Nullable Object o = wire.parent();
            if (o instanceof SourceContext) {
                @Nullable SourceContext dc = (SourceContext) o;
                addSource(dc.sourceId(), dc.index());
            }

            addTiming(nanoTime());
        }
    }

    @Override
    public void writeMarshallable(@NotNull WireOut wire) {
        if (useBytesMarshallable && wire.isBinary()) {
            wire.bytes().writeUnsignedByte(BinaryWireCode.HISTORY_MESSAGE);
            writeMarshallable(wire.bytes());
        } else {
            wire.write("sources").sequence(this, acceptSourcesConsumer);
            wire.write("timings").sequence(this, acceptTimingsConsumer);
        }
        dirty = false;
    }

    /**
     * Reads the message history data from the provided bytes input.
     *
     * @param bytes Input bytes to read the data from.
     */
    @Override
    public void readMarshallable(@NotNull BytesIn<?> bytes) throws IORuntimeException {
        if (bytes.canReadDirect(MAX_LENGTH)) {
            readMarshallableDirect(bytes);
        } else {
            readMarshallable0(bytes);
        }
        assert !addSourceDetails : "Bytes marshalling does not yet support addSourceDetails";
    }

    private void readMarshallableDirect(@NotNull BytesIn<?> bytes) {
        long addr = bytes.addressForRead(bytes.readPosition());
        long start = addr;
        Memory memory = OS.memory();
        sources = memory.readByte(addr++);
        for (int i = 0; i < sources; i++) {
            sourceIdArray[i] = memory.readInt(addr);
            addr += 4;
        }
        for (int i = 0; i < sources; i++) {
            sourceIndexArray[i] = memory.readLong(addr);
            addr += 8;
        }
        timings = memory.readByte(addr++);
        for (int i = 0; i < timings; i++) {
            timingsArray[i] = memory.readLong(addr);
            addr += 8;
        }
        bytes.readSkip(addr - start);
    }

    private void readMarshallable0(@NotNull BytesIn<?> bytes) {
        sources = bytes.readUnsignedByte();  // Read the number of sources
        // Read source IDs
        for (int i = 0; i < sources; i++)
            sourceIdArray[i] = bytes.readInt();
        // Read source indexes
        for (int i = 0; i < sources; i++)
            sourceIndexArray[i] = bytes.readLong();
        timings = bytes.readUnsignedByte();  // Read the number of timings
        // Read timing values
        for (int i = 0; i < timings; i++)
            timingsArray[i] = bytes.readLong();
    }

    @Override
    public void writeMarshallable(@NotNull BytesOut<?> b) {
        if (b.canWriteDirect(MAX_LENGTH)) {
            writeMarshallableDirect(b);
        } else {
            writeMarshallable0(b);
        }
    }

    private void writeMarshallableDirect(BytesOut<?> b) {
        long addr = b.addressForWritePosition();
        long start = addr;
        Memory memory = OS.memory();
        memory.writeByte(addr++, (byte) sources);
        for (int i = 0; i < sources; i++) {
            memory.writeInt(addr, sourceIdArray[i]);
            addr += 4;
        }
        for (int i = 0; i < sources; i++) {
            memory.writeLong(addr, sourceIndexArray[i]);
            addr += 8;
        }
        memory.writeByte(addr++, (byte) (timings + 1));
        for (int i = 0; i < timings; i++) {
            memory.writeLong(addr, timingsArray[i]);
            addr += 8;
        }
        memory.writeLong(addr, nanoTime()); // add time for this output
        addr += 8;
        b.writeSkip(addr - start);
    }

    public void writeMarshallable0(@NotNull BytesOut<?> b) {
        BytesOut<?> bytes = b;
        bytes.writeHexDumpDescription("sources")
                .writeUnsignedByte(sources);
        for (int i = 0; i < sources; i++)
            bytes.writeInt(sourceIdArray[i]);
        for (int i = 0; i < sources; i++)
            bytes.writeLong(sourceIndexArray[i]);

        bytes.writeHexDumpDescription("timings")
                .writeUnsignedByte(timings + 1);// one more time for this output
        for (int i = 0; i < timings; i++) {
            bytes.writeLong(timingsArray[i]);
        }
        bytes.writeLong(nanoTime()); // add time for this output
        dirty = false;
    }

    /**
     * Returns the current time in nanoseconds.
     *
     * @return Current time in nanoseconds.
     */
    protected long nanoTime() {
        return historyWallClock ? CLOCK.currentTimeNanos() : System.nanoTime();
    }

    /**
     * Writes the sources information of the provided message history to the output.
     *
     * @param t    Message history instance with the source's data.
     * @param out  Output to write the sources data to.
     */
    private void acceptSources(VanillaMessageHistory t, ValueOut out) {
        HexDumpBytesDescription<?> b = bytesComment(out);

        for (int i = 0; i < t.sources; i++) {
            if (b != null)
                b.writeHexDumpDescription("source id & index");  // Add a description for hex dump
            out.uint32(t.sourceIdArray[i]);
            out.int64_0x(t.sourceIndexArray[i]);
        }
    }

    /**
     * Writes the timings information of the provided message history to the output.
     *
     * @param t    Message history instance with the timing's data.
     * @param out  Output to write the timings data to.
     */
    private void acceptTimings(VanillaMessageHistory t, ValueOut out) {
        HexDumpBytesDescription<?> b = bytesComment(out);
        for (int i = 0; i < t.timings; i++) {
            if (b != null)
                b.writeHexDumpDescription("timing in nanos");  // Add a description for hex dump
            out.int64(t.timingsArray[i]);
        }
<<<<<<< HEAD
        if (!(out.wireOut() instanceof HashWire) && addSourceDetails)
            out.int64(nanoTime());
=======
        if (!(out.wireOut() instanceof HashWire))
            out.int64(nanoTime());  // Add the current nano time if the output isn't HashWire
>>>>>>> 49c044e4
    }

    /**
     * Retrieves a byte description if it's available, otherwise returns null.
     *
     * @param out The output for which to retrieve the byte description.
     * @return The byte description if available, otherwise null.
     */
    @Nullable
    private HexDumpBytesDescription<?> bytesComment(ValueOut out) {
        final WireOut wireOut = out.wireOut();
        HexDumpBytesDescription<?> b = null;
        if (!(wireOut instanceof HashWire)) {
            b = wireOut.bytes();
            if (!b.retainedHexDumpDescription())
                b = null;  // Set to null if the description isn't retained
        }
        return b;
    }

    /**
     * Adds a new source with the given ID and index to the message history.
     *
     * @param id    The ID of the source.
     * @param index The index of the source.
     */
    public void addSource(int id, long index) {
        sourceIdArray[sources] = id;
        sourceIndexArray[sources++] = index;
        dirty = true;  // Mark as modified
    }

    @Override
    public boolean isDirty() {
        return dirty;
    }

    /**
     * Adds a timing value to the message history. Throws an exception if the maximum capacity is reached.
     *
     * @param l The timing value to be added.
     */
    public void addTiming(long l) {
        // Check if the timings array is full
        if (timings >= timingsArray.length) {
            throw new IllegalStateException("Have exceeded message history size: " + this);
        }
        // Append the provided timing value to the array and increment the count
        timingsArray[timings++] = l;
    }

    /**
     * We need a custom toString as the base class toString calls writeMarshallable which does not mutate this,
     * but will display a different result every time you toString the object as it outputs System.nanoTime
     * or Wall Clock in NS if the wall.clock.message.history system property is set
     *
     * @return String representation
     */
    @Override
    public String toString() {
        return "VanillaMessageHistory { " +
                "sources: [" + toStringSources() +
                "], timings: [" + toStringTimings() +
                "], addSourceDetails=" + addSourceDetails +
                " }";
    }

    /**
     * Override deepCopy as writeMarshallable adds a timing every time it is called. See also {@link #toString()}
     *
     * @return copy of this
     */
    @Override
    public @NotNull VanillaMessageHistory deepCopy() throws InvalidMarshallableException {
        @NotNull VanillaMessageHistory copy = super.deepCopy();
        // remove the extra timing
        copy.timingsArray[this.timings] = 0;
        copy.timings = this.timings;
        return copy;
    }

    private CharSequence toStringSources() {
        StringBuilder sb = new StringBuilder();
        for (int i = 0; i < sources; i++) {
            // Append comma for all items after the first
            if (i > 0) sb.append(',');
            // Append the source ID and its index in hexadecimal format
            sb.append(sourceIdArray[i]).append("=0x").append(Long.toHexString(sourceIndexArray[i]));
        }
        return sb;
    }

    private CharSequence toStringTimings() {
        StringBuilder sb = new StringBuilder();
        for (int i = 0; i < timings; i++) {
            if (i > 0)
                sb.append(',');
            if (historyWallClock)
                sb.append(' ').append(NanoTime.INSTANCE.asString(timingsArray[i]));
            else
                sb.append(timingsArray[i]);
        }
        if (historyWallClock)
            sb.append(' ');
        return sb;
    }

    @Override
    public BinaryLengthLength binaryLengthLength() {
        return BinaryLengthLength.LENGTH_16BIT;
    }

    @Override
    public void doWriteHistory(DocumentContext dc) {
        final WireOut wire = dc.wire();
        final ValueOut valueOut = useBytesMarshallable
                ? wire.writeEventId(MethodReader.MESSAGE_HISTORY_METHOD_ID)
                : wire.writeEventName(MethodReader.HISTORY);
        valueOut.marshallable(this);
    }

    public void useBytesMarshallable(boolean useBytesMarshallable) {
        this.useBytesMarshallable = useBytesMarshallable;
    }

    public void historyWallClock(boolean historyWallClock) {
        this.historyWallClock = historyWallClock;
    }
}<|MERGE_RESOLUTION|>--- conflicted
+++ resolved
@@ -49,22 +49,15 @@
                 veh.addSourceDetails(true);
                 return veh;
             });
-<<<<<<< HEAD
 
     private static final boolean HISTORY_SELF_DESCRIBING = Jvm.getBoolean("history.self.describing");
+    // Configuration flag to determine whether to use bytes marshallable
     private static final boolean HISTORY_AS_BYTES = Jvm.getBoolean("history.as.bytes", !HISTORY_SELF_DESCRIBING);
-=======
-    // Configuration flag to determine whether to use bytes marshallable
-    private static final boolean HISTORY_AS_BYTES = Jvm.getBoolean("history.as.bytes");
->>>>>>> 49c044e4
     private static final boolean HISTORY_WALL_CLOCK = Jvm.getBoolean("history.wall.clock");
     private boolean useBytesMarshallable = HISTORY_AS_BYTES;
     private boolean historyWallClock = HISTORY_WALL_CLOCK;
-<<<<<<< HEAD
-=======
     private boolean historyMethodId = HISTORY_AS_METHOD_ID;
 
->>>>>>> 49c044e4
     @NotNull
     private final int[] sourceIdArray = new int[MESSAGE_HISTORY_LENGTH];
 
@@ -399,13 +392,8 @@
                 b.writeHexDumpDescription("timing in nanos");  // Add a description for hex dump
             out.int64(t.timingsArray[i]);
         }
-<<<<<<< HEAD
         if (!(out.wireOut() instanceof HashWire) && addSourceDetails)
             out.int64(nanoTime());
-=======
-        if (!(out.wireOut() instanceof HashWire))
-            out.int64(nanoTime());  // Add the current nano time if the output isn't HashWire
->>>>>>> 49c044e4
     }
 
     /**
