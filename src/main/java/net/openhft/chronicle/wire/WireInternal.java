--- conflicted
+++ resolved
@@ -111,29 +111,6 @@
         return (E) EnumInterner.ENUM_INTERNER.get(eClass).intern(cs);
     }
 
-<<<<<<< HEAD
-    /**
-     * @deprecated Use {@link Wires#acquireStringBuilderScoped()} instead
-     */
-    @Deprecated(/* To be removed in x.26 */)
-    // these might be used internally so not safe for end users.
-    static StringBuilder acquireStringBuilder() {
-        return new StringBuilder();
-    }
-
-    /**
-     * @deprecated Use {@link Wires#acquireStringBuilderScoped()} instead
-     */
-    @Deprecated(/* To be removed in x.26 */)
-    // these might be used internally so not safe for end users.
-    static StringBuilder acquireAnotherStringBuilder(CharSequence cs) {
-        StringBuilder sb = new StringBuilder();
-        assert sb != cs;
-        return sb;
-    }
-
-=======
->>>>>>> a749dff6
     public static long writeData(@NotNull WireOut wireOut, boolean metaData, boolean notComplete,
                                  @NotNull WriteMarshallable writer) throws InvalidMarshallableException {
         wireOut.getValueOut().resetBetweenDocuments();
@@ -330,39 +307,6 @@
         return ObjectUtils.convertTo(tClass, o);
     }
 
-<<<<<<< HEAD
-    /**
-     * @deprecated Use {@link Wires#acquireBytesScoped()} instead
-     */
-    @NotNull
-    @Deprecated(/* To be removed in x.26 */)
-    static Bytes<?> acquireInternalBytes() {
-        if (Jvm.isDebug())
-            return Bytes.allocateElasticOnHeap();
-        Bytes<?> bytes = ThreadLocalHelper.getTL(INTERNAL_BYTES_TL,
-                Wires::unmonitoredDirectBytes);
-        bytes.clear();
-        return bytes;
-    }
-
-    /**
-     * @deprecated Use {@link Wires#acquireStringBuilderScoped()} instead
-     */
-    @Deprecated(/* To be removed in x.26 */)
-    static StringBuilder acquireStringBuilderForValueIn() {
-        return new StringBuilder();
-    }
-
-    /**
-     * @deprecated Use {@link Wires#acquireStringBuilderScoped()} instead
-     */
-    @Deprecated(/* To be removed in x.26 */)
-    static StringBuilder acquireStringBuilderForValueOut() {
-        return new StringBuilder();
-    }
-
-=======
->>>>>>> a749dff6
     static class ObjectInterner<T> extends FromStringInterner<T> {
         final Class<T> tClass;
 
