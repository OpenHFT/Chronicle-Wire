package net.openhft.chronicle.wire;

import net.openhft.chronicle.bytes.Bytes;
import net.openhft.chronicle.bytes.EscapingStopCharTester;
import net.openhft.chronicle.bytes.IORuntimeException;
import net.openhft.chronicle.bytes.StopCharTesters;
import net.openhft.chronicle.core.Maths;
import net.openhft.chronicle.core.pool.StringInterner;
import net.openhft.chronicle.core.values.IntValue;
import net.openhft.chronicle.core.values.LongValue;
import net.openhft.chronicle.util.BooleanConsumer;
import net.openhft.chronicle.util.ByteConsumer;
import net.openhft.chronicle.util.FloatConsumer;
import net.openhft.chronicle.util.ShortConsumer;

import java.nio.BufferUnderflowException;
import java.time.LocalDate;
import java.time.LocalTime;
import java.time.ZonedDateTime;
import java.util.Base64;
import java.util.UUID;
import java.util.function.*;

import static net.openhft.chronicle.bytes.NativeBytes.nativeBytes;
import static net.openhft.chronicle.wire.WireType.stringForCode;

/**
 * Created by peter.lawrey on 15/01/15.
 */
public class TextWire implements Wire {
    public static final String FIELD_SEP = "";
    private static final String END_FIELD = "\n";
    final Bytes<?> bytes;
    final ValueOut valueOut = new TextValueOut();
    final ValueIn valueIn = new TextValueIn();
    String sep = "";

    public TextWire(Bytes<?> bytes) {
        this.bytes = bytes;
    }

    @Override
    public Bytes<?> bytes() {
        return bytes;
    }

    @Override
    public WireOut addPadding(int paddingToAdd) {
        for (int i = 0; i < paddingToAdd; i++)
            bytes.append((bytes.position() & 63) == 0 ? '\n' : ' ');
        return this;
    }

    @Override
    public void copyTo(WireOut wire) {
        throw new UnsupportedOperationException();
    }

    @Override
    public ValueOut write() {
        bytes.append(sep).append("\"\": ");
        sep = "";
        return valueOut;
    }

    @Override
    public ValueOut writeValue() {
        return valueOut;
    }

    @Override
    public ValueOut write(WireKey key) {
        CharSequence name = key.name();
        if (name == null) name = Integer.toString(key.code());
        bytes.append(sep).append(quotes(name)).append(": ");
        sep = "";
        return valueOut;
    }

    @Override
    public ValueIn read() {
        readField(Wires.acquireStringBuilder());
        return valueIn;
    }

    private void consumeWhiteSpace() {
        while (bytes.remaining() > 0 && Character.isWhitespace(bytes.readUnsignedByte(bytes.position())))
            bytes.skip(1);
    }

    private StringBuilder readField(StringBuilder sb) {
        consumeWhiteSpace();
        try {
            int ch = peekCode();
            if (ch == '"') {
                bytes.skip(1);
                bytes.parseUTF(sb, EscapingStopCharTester.escaping(c -> c == '"'));

                consumeWhiteSpace();
                ch = readCode();
                if (ch != ':')
                    throw new UnsupportedOperationException("Expected a : at " + bytes.toDebugString());

            } else {
                bytes.parseUTF(sb, EscapingStopCharTester.escaping(c -> c < ' ' || c == ':'));
            }
            unescape(sb);
        } catch (BufferUnderflowException ignored) {
        }
        consumeWhiteSpace();
        return sb;
    }

    @Override
    public ValueIn read(WireKey key) {
        long position = bytes.position();
        StringBuilder sb = readField(Wires.acquireStringBuilder());
        if (sb.length() == 0 || StringInterner.isEqual(sb, key.name()))
            return valueIn;
        bytes.position(position);
        throw new UnsupportedOperationException("Unordered fields not supported yet. key=" + key.name());
    }

    @Override
    public ValueIn read(StringBuilder name) {
        consumeWhiteSpace();
        readField(name);
        return valueIn;
    }


    private int peekCode() {
        if (bytes.remaining() < 1)
            return -1;
        long pos = bytes.position();
        return bytes.readUnsignedByte(pos);
    }

    private int readCode() {
        if (bytes.remaining() < 1)
            return -1;
        return bytes.readUnsignedByte();
    }

    @Override
    public boolean hasNextSequenceItem() {
        throw new UnsupportedOperationException();
    }

    @Override
    public boolean hasMapping() {
        throw new UnsupportedOperationException();
    }

    @Override
    public <T> T readDocument(Function<WireIn, T> reader, Consumer<WireIn> metaDataReader) {
        throw new UnsupportedOperationException();
    }

    @Override
    public void writeDocument(Runnable writer) {
        writer.run();
    }

    @Override
    public void writeMetaData(Runnable writer) {
        throw new UnsupportedOperationException();
    }

    @Override
    public boolean hasDocument() {
        throw new UnsupportedOperationException();
    }

    @Override
    public void flip() {
        bytes.flip();
    }

    @Override
    public void clear() {
        bytes.clear();
    }

    public String toString() {
        return bytes.toString();
    }

    CharSequence quotes(CharSequence s) {
        if (!needsQuotes(s)) {
            return s;
        }
        StringBuilder sb2 = Wires.acquireAnotherStringBuilder(s);
        sb2.append('"');
        for (int i = 0; i < s.length(); i++) {
            char ch = s.charAt(i);
            switch (ch) {
                case '"':
                case '\\':
                    sb2.append('\\').append(ch);
                    break;
                case '\n':
                    sb2.append("\\n");
                    break;
                default:
                    sb2.append(ch);
                    break;
            }
        }
        sb2.append('"');
        return sb2;
    }

    boolean needsQuotes(CharSequence s) {
        for (int i = 0; i < s.length(); i++)
            if ("\" ,\n\\".indexOf(s.charAt(i)) >= 0)
                return true;
        return s.length() == 0;
    }

    @Override
    public Wire writeComment(CharSequence s) {
        bytes.append(sep).append("# ").append(s).append("\n");
        sep = "";
        return TextWire.this;
    }

    @Override
    public Wire readComment(StringBuilder s) {
        throw new UnsupportedOperationException();
    }

    private void unescape(StringBuilder sb) {
        for (int i = 0; i < sb.length(); i++) {
            char ch2 = sb.charAt(i);
            if (ch2 == '\\') {
                sb.deleteCharAt(i);
                char ch3 = sb.charAt(i);
                switch (ch3) {
                    case 'n':
                        sb.setCharAt(i, '\n');
                        break;
                }
            }
        }
    }

    class TextValueOut implements ValueOut {
        @Override
        public Wire text(CharSequence s) {
            bytes.append(sep).append(s == null ? "!!null" : quotes(s)).append(END_FIELD);
            return TextWire.this;
        }

        @Override
        public Wire type(CharSequence typeName) {
            bytes.append(sep).append('!').append(typeName);
            sep = " ";
            return TextWire.this;
        }

        @Override
        public WireOut uuid(UUID uuid) {
            bytes.append(uuid.toString()).append('\n');
            return TextWire.this;
        }

        @Override
        public WireOut int64(LongValue readReady) {
            // TODO support this better
            bytes.append(readReady.getValue()).append('\n');
            return TextWire.this;
        }

        @Override
        public WireOut int32(IntValue value) {
            throw new UnsupportedOperationException();
        }

        @Override
        public WireOut sequence(Runnable writer) {
            throw new UnsupportedOperationException();
        }

        @Override
        public WireOut marshallable(Marshallable object) {
            bytes.append(sep);
            bytes.append("{ ");
            object.writeMarshallable(TextWire.this);
            bytes.append("}");
            sep = "\n";
            return TextWire.this;
        }

        @Override
        public Wire bool(Boolean flag) {
            bytes.append(sep).append(flag == null ? "!!null" : flag ? "true" : "false").append(END_FIELD);
            sep = FIELD_SEP;
            return TextWire.this;
        }

        @Override
        public Wire int8(byte i8) {
            bytes.append(sep).append(i8).append(END_FIELD);
            sep = FIELD_SEP;
            return TextWire.this;
        }

        @Override
        public WireOut bytes(Bytes fromBytes) {
            if (isText(fromBytes)) {
                return text(fromBytes);
            }
            int length = Maths.toInt32(fromBytes.remaining());
            byte[] byteArray = new byte[length];
            fromBytes.read(byteArray);
            return bytes(byteArray);
        }


        private boolean isText(Bytes fromBytes) {
            for (long i = fromBytes.position(); i < fromBytes.readLimit(); i++) {
                int ch = fromBytes.readUnsignedByte(i);
                if ((ch < ' ' && ch != '\t') || ch >= 127)
                    return false;
            }
            return true;
        }

        @Override
        public ValueOut writeLength(long remaining) {
            throw new UnsupportedOperationException();
        }

        @Override
        public WireOut bytes(byte[] byteArray) {
            bytes.append(sep).append("!!binary ").append(Base64.getEncoder().encodeToString(byteArray)).append(END_FIELD);
            sep = FIELD_SEP;
            return TextWire.this;
        }


        @Override
        public Wire uint8checked(int u8) {
            bytes.append(sep).append(u8).append(END_FIELD);
            sep = FIELD_SEP;
            return TextWire.this;
        }

        @Override
        public Wire int16(short i16) {
            bytes.append(sep).append(i16).append(END_FIELD);
            sep = FIELD_SEP;
            return TextWire.this;
        }

        @Override
        public Wire uint16checked(int u16) {
            bytes.append(sep).append(u16).append(END_FIELD);
            sep = FIELD_SEP;
            return TextWire.this;
        }

        @Override
        public Wire utf8(int codepoint) {
            StringBuilder sb = Wires.acquireStringBuilder();
            sb.appendCodePoint(codepoint);
            text(sb);
            sep = FIELD_SEP;
            return TextWire.this;
        }

        @Override
        public Wire int32(int i32) {
            bytes.append(sep).append(i32).append(END_FIELD);
            sep = FIELD_SEP;
            return TextWire.this;
        }

        @Override
        public Wire uint32checked(long u32) {
            bytes.append(sep).append(u32).append(END_FIELD);
            sep = FIELD_SEP;
            return TextWire.this;
        }

        @Override
        public Wire float32(float f) {
            bytes.append(sep).append(f).append(END_FIELD);
            sep = FIELD_SEP;
            return TextWire.this;
        }

        @Override
        public Wire float64(double d) {
            bytes.append(sep).append(d).append(END_FIELD);
            sep = FIELD_SEP;
            return TextWire.this;
        }

        @Override
        public Wire int64(long i64) {
            bytes.append(sep).append(i64).append(END_FIELD);
            sep = FIELD_SEP;
            return TextWire.this;
        }

        @Override
        public Wire time(LocalTime localTime) {
            bytes.append(localTime.toString()).append('\n');
            return TextWire.this;
        }

        @Override
        public Wire zonedDateTime(ZonedDateTime zonedDateTime) {
            bytes.append(zonedDateTime.toString()).append('\n');
            return TextWire.this;
        }

        @Override
        public Wire date(LocalDate localDate) {
            bytes.append(localDate.toString()).append('\n');
            return TextWire.this;
        }
    }

    class TextValueIn implements ValueIn {
        @Override
        public boolean hasNext() {
            throw new UnsupportedOperationException();
        }

        @Override
        public WireIn expectText(CharSequence s) {
            throw new UnsupportedOperationException();
        }

        @Override
        public WireIn uuid(Consumer<UUID> uuid) {
            StringBuilder sb = Wires.acquireStringBuilder();
            text(sb);
            uuid.accept(UUID.fromString(sb.toString()));
            return TextWire.this;
        }


        @Override
        public WireIn bytes(Bytes toBytes) {
            return bytes(toBytes::write);
        }

        public WireIn bytes(Consumer<byte[]> bytesConsumer) {
            // TODO needs to be made much more efficient.
            StringBuilder sb = Wires.acquireStringBuilder();
            if (peekCode() == '!') {
                bytes.parseUTF(sb, StopCharTesters.SPACE_STOP);
                String str = sb.toString();
                if (str.equals("!!binary")) {
                    sb.setLength(0);
                    bytes.parseUTF(sb, StopCharTesters.SPACE_STOP);
                    byte[] decode = Base64.getDecoder().decode(sb.toString());
                    bytesConsumer.accept(decode);
                } else {
                    throw new IORuntimeException("Unsupported type " + str);
                }
            } else {
                text(sb);
                bytesConsumer.accept(sb.toString().getBytes());
            }
            return TextWire.this;
        }


        public byte[] bytes() {
            // TODO needs to be made much more efficient.
            StringBuilder sb = Wires.acquireStringBuilder();
            if (peekCode() == '!') {
                bytes.parseUTF(sb, StopCharTesters.SPACE_STOP);
                String str = sb.toString();
                if (str.equals("!!binary")) {
                    sb.setLength(0);
                    bytes.parseUTF(sb, StopCharTesters.SPACE_STOP);
                    byte[] decode = Base64.getDecoder().decode(sb.toString());
                    return decode ;
                } else {
                    throw new IORuntimeException("Unsupported type " + str);
                }
            } else {
                text(sb);
               return sb.toString().getBytes();
            }

        }

        @Override
        public WireIn wireIn() {
            return TextWire.this;
        }

        @Override
        public long readLength() {
            throw new UnsupportedOperationException();
        }

        @Override
        public WireIn int64(LongValue value) {
            throw new UnsupportedOperationException();
        }

        @Override
        public WireIn int32(IntValue value) {
            throw new UnsupportedOperationException();
        }

        @Override
        public WireIn sequence(Consumer<ValueIn> reader) {
            throw new UnsupportedOperationException();
        }

        @Override
        public WireIn marshallable(Marshallable object) {
            consumeWhiteSpace();
            int code = readCode();
            if (code != '{')
                throw new IORuntimeException("Unsupported type " + (char) code);
            object.readMarshallable(TextWire.this);
            consumeWhiteSpace();
            code = readCode();
            if (code != '}')
                throw new IORuntimeException("Unterminated { while reading marshallable " + object);
            return TextWire.this;
        }

        @Override
        public long int64() {
            long l = bytes.parseLong();
            return l;
        }


        public byte int8() {
            long l = int64();
            if (l > Byte.MAX_VALUE || l < Byte.MIN_VALUE)
                throw new IllegalStateException("value=" + l + ", is greater or less than Byte.MAX_VALUE/MIN_VALUE");
            return (byte) l;
        }

        public short int16() {
            long l = int64();
            if (l > Short.MAX_VALUE || l < Short.MIN_VALUE)
                throw new IllegalStateException("value=" + l + ", is greater or less than Short.MAX_VALUE/MIN_VALUE");
            return (short) l;
        }

        public int int32() {
            long l = int64();
            if (l > Integer.MAX_VALUE || l < Integer.MIN_VALUE)
                throw new IllegalStateException("value=" + l + ", is greater or less than Integer.MAX_VALUE/MIN_VALUE");
            return (int) l;
        }

        @Override
        public Wire type(StringBuilder s) {
            int code = readCode();
            if (code != '!') {
                throw new UnsupportedOperationException(stringForCode(code));
            }
            bytes.parseUTF(s, StopCharTesters.SPACE_STOP);
            return TextWire.this;
        }

        @Override
        public Wire text(StringBuilder s) {
            int ch = peekCode();
            StringBuilder sb = s;
            if (ch == '"') {
                bytes.skip(1);
                bytes.parseUTF(sb, EscapingStopCharTester.escaping(c -> c == '"'));
                consumeWhiteSpace();
            } else {
                bytes.parseUTF(sb, EscapingStopCharTester.escaping(StopCharTesters.COMMA_STOP));
            }
            unescape(sb);
            return TextWire.this;
        }

        @Override
        public WireIn text(Consumer<String> s) {
            final StringBuilder builder = new StringBuilder();
            text(builder);
            s.accept(builder.toString());
            return TextWire.this;
        }

        @Override
        public String text() {
<<<<<<< HEAD
            StringBuilder sb = new StringBuilder();
            return text(sb).toString();
=======
            final StringBuilder builder = new StringBuilder();
            text(builder);
            return builder.toString();
>>>>>>> 7434791b
        }

        @Override
        public Wire bool(BooleanConsumer flag) {
            StringBuilder sb = Wires.acquireStringBuilder();
            bytes.parseUTF(sb, StopCharTesters.SPACE_STOP);
            if (StringInterner.isEqual(sb, "true"))
                flag.accept(true);
            else if (StringInterner.isEqual(sb, "false"))
                flag.accept(false);
            else if (StringInterner.isEqual(sb, "!!null"))
                flag.accept(null);
            else
                throw new UnsupportedOperationException();
            return TextWire.this;
        }

        @Override
        public boolean bool() {
            StringBuilder sb = Wires.acquireStringBuilder();
            bytes.parseUTF(sb, StopCharTesters.SPACE_STOP);
            if (StringInterner.isEqual(sb, "true"))
                return true;
            else if (StringInterner.isEqual(sb, "false"))
                return false;
            else if (StringInterner.isEqual(sb, "!!null"))
                throw new NullPointerException("value is null");
            else
                throw new UnsupportedOperationException();

        }


        @Override
        public Wire int8(ByteConsumer i) {
            i.accept((byte) bytes.parseLong());
            return TextWire.this;
        }

        @Override
        public Wire uint8(ShortConsumer i) {
            i.accept((short) bytes.parseLong());
            return TextWire.this;
        }

        @Override
        public Wire int16(ShortConsumer i) {
            i.accept((short) bytes.parseLong());
            return TextWire.this;
        }

        @Override
        public Wire uint16(IntConsumer i) {
            i.accept((int) bytes.parseLong());
            return TextWire.this;
        }

        @Override
        public Wire uint32(LongConsumer i) {
            i.accept(bytes.parseLong());
            return TextWire.this;
        }

        @Override
        public Wire int32(IntConsumer i) {
            i.accept((int) bytes.parseLong());
            return TextWire.this;
        }

        @Override
        public Wire float32(FloatConsumer v) {
            v.accept((float) bytes.parseDouble());
            return TextWire.this;
        }

        @Override
        public Wire float64(DoubleConsumer v) {
            v.accept(bytes.parseDouble());
            return TextWire.this;
        }

        @Override
        public Wire int64(LongConsumer i) {
            i.accept(bytes.parseLong());
            return TextWire.this;
        }

        @Override
        public Wire time(Consumer<LocalTime> localTime) {
            StringBuilder sb = Wires.acquireStringBuilder();
            text(sb);
            localTime.accept(LocalTime.parse(sb.toString()));
            return TextWire.this;
        }

        @Override
        public Wire zonedDateTime(Consumer<ZonedDateTime> zonedDateTime) {
            StringBuilder sb = Wires.acquireStringBuilder();
            text(sb);
            zonedDateTime.accept(ZonedDateTime.parse(sb.toString()));
            return TextWire.this;
        }

        @Override
        public Wire date(Consumer<LocalDate> localDate) {
            StringBuilder sb = Wires.acquireStringBuilder();
            text(sb);
            localDate.accept(LocalDate.parse(sb.toString()));
            return TextWire.this;
        }
    }

    public static String asText(Wire wire) {
        TextWire tw = new TextWire(nativeBytes());
        wire.copyTo(tw);
        tw.flip();
        wire.flip();
        return tw.toString();
    }

}<|MERGE_RESOLUTION|>--- conflicted
+++ resolved
@@ -317,7 +317,6 @@
             return bytes(byteArray);
         }
 
-
         private boolean isText(Bytes fromBytes) {
             for (long i = fromBytes.position(); i < fromBytes.readLimit(); i++) {
                 int ch = fromBytes.readUnsignedByte(i);
@@ -533,10 +532,8 @@
 
         @Override
         public long int64() {
-            long l = bytes.parseLong();
-            return l;
-        }
-
+            return bytes.parseLong();
+        }
 
         public byte int8() {
             long l = int64();
@@ -594,14 +591,9 @@
 
         @Override
         public String text() {
-<<<<<<< HEAD
-            StringBuilder sb = new StringBuilder();
-            return text(sb).toString();
-=======
             final StringBuilder builder = new StringBuilder();
             text(builder);
             return builder.toString();
->>>>>>> 7434791b
         }
 
         @Override
