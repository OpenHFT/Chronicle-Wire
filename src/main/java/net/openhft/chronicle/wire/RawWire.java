/*
 * Copyright 2016-2020 chronicle.software
 *
 * https://chronicle.software
 *
 * Licensed under the Apache License, Version 2.0 (the "License");
 * you may not use this file except in compliance with the License.
 * You may obtain a copy of the License at
 *
 *       http://www.apache.org/licenses/LICENSE-2.0
 *
 * Unless required by applicable law or agreed to in writing, software
 * distributed under the License is distributed on an "AS IS" BASIS,
 * WITHOUT WARRANTIES OR CONDITIONS OF ANY KIND, either express or implied.
 * See the License for the specific language governing permissions and
 * limitations under the License.
 */
package net.openhft.chronicle.wire;

import net.openhft.chronicle.bytes.*;
import net.openhft.chronicle.bytes.ref.BinaryIntArrayReference;
import net.openhft.chronicle.bytes.ref.BinaryIntReference;
import net.openhft.chronicle.bytes.ref.BinaryLongArrayReference;
import net.openhft.chronicle.bytes.ref.BinaryLongReference;
import net.openhft.chronicle.core.Maths;
import net.openhft.chronicle.core.io.IORuntimeException;
import net.openhft.chronicle.core.pool.ClassLookup;
import net.openhft.chronicle.core.util.*;
import net.openhft.chronicle.core.values.*;
import org.jetbrains.annotations.NotNull;
import org.jetbrains.annotations.Nullable;

import java.io.Externalizable;
import java.io.IOException;
import java.io.Serializable;
import java.lang.reflect.Type;
import java.nio.BufferUnderflowException;
import java.time.LocalDate;
import java.time.LocalDateTime;
import java.time.LocalTime;
import java.time.ZonedDateTime;
import java.util.List;
import java.util.Map;
import java.util.UUID;
import java.util.function.*;

/**
 * This format writes just the data, without meta data.
 */
@SuppressWarnings({"rawtypes", "unchecked"})
public class RawWire extends AbstractWire implements Wire {
    private final RawValueOut valueOut = new RawValueOut();
    private final RawValueIn valueIn = new RawValueIn();
    private final WriteDocumentContext writeContext = new BinaryWriteDocumentContext(this);
    private final BinaryReadDocumentContext readContext = new BinaryReadDocumentContext(this, false);
    boolean use8bit;
    @Nullable
    private StringBuilder lastSB;

    public RawWire(@NotNull Bytes bytes) {
        this(bytes, true);
    }

    public RawWire(@NotNull Bytes bytes, boolean use8bit) {
        super(bytes, use8bit);
    }

    @NotNull
    @Override
    public DocumentContext writingDocument(boolean metaData) {
        writeContext.start(metaData);
        return writeContext;
    }

    @Override
    public DocumentContext acquireWritingDocument(boolean metaData) {
        if (writeContext.isOpen())
            return writeContext;
        return writingDocument(metaData);
    }

    @NotNull
    @Override
    public DocumentContext readingDocument() {
        readContext.start();
        return readContext;
    }

    @NotNull
    @Override
    public DocumentContext readingDocument(long readLocation) {
        final long readPosition = bytes().readPosition();
        final long readLimit = bytes().readLimit();
        bytes().readPosition(readLocation);
        readContext.start();
        readContext.closeReadLimit(readLimit);
        readContext.closeReadPosition(readPosition);
        return readContext;
    }

    @Override
    public void consumePadding() {
        // Do nothing
    }

    @Override
    @NotNull
    public String readingPeekYaml() {
        long start = readContext.start;
        if (start == -1)
            return "";
        return Wires.fromSizePrefixedBlobs(bytes, start);
    }

    @Override
    public void copyTo(@NotNull WireOut wire) {
        if (wire instanceof RawWire) {
            wire.bytes().write(bytes);

        } else {
            throw new UnsupportedOperationException("Can only copy Raw Wire format to the same format.");
        }
    }

    @NotNull
    @Override
    public ValueIn read() {
        lastSB = null;
        return valueIn;
    }

    @NotNull
    @Override
    public ValueIn read(@NotNull WireKey key) {
        lastSB = null;
        return valueIn;
    }

    @NotNull
    @Override
    public ValueIn readEventName(@NotNull StringBuilder name) {
        if (use8bit)
            bytes.read8bit(name);
        else
            bytes.readUtf8(name);
        lastSB = null;
        return valueIn;
    }

    @Nullable
    @Override
    public <K> K readEvent(@NotNull Class<K> expectedClass) {
        return valueIn.object(expectedClass);
    }

    @NotNull
    @Override
    public ValueIn read(@NotNull StringBuilder name) {
        lastSB = name;
        return valueIn;
    }

    @NotNull
    @Override
    public ValueIn getValueIn() {
        return valueIn;
    }

    @NotNull
    @Override
    public Wire readComment(@NotNull StringBuilder sb) {
        return RawWire.this;
    }

    @Override
    public void clear() {
        bytes.clear();
    }

    @NotNull
    @Override
    public BooleanValue newBooleanReference() {
        throw new UnsupportedOperationException("todo");
    }

    @Override
    public boolean useSelfDescribingMessage(@NotNull CommonMarshallable object) {
        return object.usesSelfDescribingMessage();
    }

    @NotNull
    @Override
    public Bytes bytes() {
        return bytes;
    }

    @NotNull
    @Override
    public WireIn readAlignTo(int alignment) {
        long mod = bytes.readPosition() % alignment;
        bytes.readSkip(mod);
        return this;
    }

    @Override
    public String toString() {
        return bytes.toString();
    }

    @NotNull
    @Override
    public ValueOut write() {
        return valueOut;
    }

    @NotNull
    @Override
    public ValueOut writeEventName(@NotNull WireKey key) {
        return writeEventName(key.name());
    }

    @NotNull
    @Override
    public ValueOut writeEventName(@NotNull CharSequence name) {
        if (use8bit)
            bytes.write8bit(name);
        else
            bytes.writeUtf8(name);
        return valueOut;
    }

    @Override
    public void writeStartEvent() {
        // Do nothing
    }

    @Override
    public void writeEndEvent() {
        // Do nothing
    }

    @NotNull
    @Override
    public ValueOut write(@NotNull WireKey key) {
        return valueOut;
    }

    @NotNull
    @Override
    public ValueOut write(@NotNull CharSequence name) {
        return valueOut;
    }

    @NotNull
    @Override
    public ValueOut getValueOut() {
        return valueOut;
    }

    @NotNull
    @Override
    public Wire writeComment(CharSequence s) {
        return RawWire.this;
    }

    @NotNull
    @Override
    public WireOut addPadding(int paddingToAdd) {
        for (int i = 0; i < paddingToAdd; i++)
            bytes.writeByte((byte) 0);
        return this;
    }

    @NotNull
    @Override
    public LongValue newLongReference() {
        return new BinaryLongReference();
    }

    @NotNull
    @Override
    public IntValue newIntReference() {
        return new BinaryIntReference();
    }

    @NotNull
    @Override
    public BinaryLongArrayReference newLongArrayReference() {
        return new BinaryLongArrayReference();
    }

    @Override
    public @NotNull IntArrayValues newIntArrayReference() {
        return new BinaryIntArrayReference();
    }

    class RawValueOut implements ValueOut {

        @NotNull
        @Override
        public WireOut bool(@Nullable Boolean flag) {
            if (flag == null)
                bytes.writeUnsignedByte(BinaryWireCode.NULL);
            else
                bytes.writeUnsignedByte(flag ? BinaryWireCode.TRUE : 0);
            return RawWire.this;
        }

        @NotNull
        @Override
        public WireOut text(@Nullable CharSequence s) {
            if (use8bit)
                bytes.write8bit(s);
            else
                bytes.writeUtf8(s);
            return RawWire.this;
        }

        @NotNull
        @Override
        public WireOut text(@Nullable BytesStore s) {
            if (use8bit)
                if (s == null) {
                    bytes.writeStopBit(-1);
                } else {
                    long offset = s.readPosition();
                    long readRemaining = Math.min(bytes.writeRemaining(), s.readLimit() - offset);
                    bytes.writeStopBit(readRemaining);
                    try {
                        bytes.write(s, offset, readRemaining);
                    } catch (BufferUnderflowException | IllegalArgumentException e) {
                        throw new AssertionError(e);
                    }
                }
            else
                bytes.writeUtf8(s);
            return RawWire.this;
        }

        @NotNull
        @Override
        public WireOut int8(byte i8) {
            bytes.writeByte(i8);
            return RawWire.this;
        }

        @NotNull
        @Override
        public WireOut bytes(@Nullable BytesStore bytesStore) {
            if (bytesStore == null) {
                writeLength(-1);
            } else {
                writeLength(bytesStore.readRemaining());
                bytes.write(bytesStore);
            }
            return RawWire.this;
        }

        @NotNull
        @Override
        public WireOut bytes(String type, @NotNull byte[] bytesArr) {
            typePrefix(type);
            return bytes(bytesArr);
        }

        @NotNull
        @Override
        public WireOut bytes(String type, @Nullable BytesStore fromBytes) {
            typePrefix(type);
            return bytes(fromBytes);
        }

        @NotNull
        @Override
        public WireOut rawBytes(byte[] value) {
            throw new UnsupportedOperationException("todo");
        }

        @NotNull
        @Override
        public ValueOut writeLength(long length) {
            bytes.writeStopBit(length);
            return this;
        }

        @NotNull
        @Override
        public WireOut bytes(@NotNull byte[] fromBytes) {
            writeLength(fromBytes.length);
            bytes.write(fromBytes);
            return RawWire.this;
        }

        @NotNull
        @Override
        public WireOut uint8checked(int u8) {
            bytes.writeUnsignedByte(u8);
            return RawWire.this;
        }

        @NotNull
        @Override
        public WireOut int16(short i16) {
            bytes.writeShort(i16);
            return RawWire.this;
        }

        @NotNull
        @Override
        public WireOut uint16checked(int u16) {
            bytes.writeUnsignedShort(u16);
            return RawWire.this;
        }

        @NotNull
        @Override
        public WireOut utf8(int codepoint) {
            bytes.appendUtf8(codepoint);
            return RawWire.this;
        }

        @NotNull
        @Override
        public WireOut int32(int i32) {
            bytes.writeInt(i32);
            return RawWire.this;
        }

        @NotNull
        @Override
        public WireOut uint32checked(long u32) {
            bytes.writeUnsignedInt(u32);
            return RawWire.this;
        }

        @NotNull
        @Override
        public WireOut int64(long i64) {
            bytes.writeLong(i64);
            return RawWire.this;
        }

        @NotNull
        @Override
        public WireOut int128forBinding(long i64x0, long i64x1, TwoLongValue longValue) {
            throw new UnsupportedOperationException("todo");
        }

        @NotNull
        @Override
        public WireOut int64_0x(long i64) {
            return int64(i64);
        }

        @NotNull
        @Override
        public WireOut int64array(long capacity) {
            BinaryLongArrayReference.lazyWrite(bytes, capacity);
            return RawWire.this;
        }

        @NotNull
        @Override
        public WireOut int64array(long capacity, @NotNull LongArrayValues values) {
            long pos = bytes.writePosition();
            BinaryLongArrayReference.lazyWrite(bytes, capacity);
            ((Byteable) values).bytesStore(bytes, pos, bytes.writePosition() - pos);
            return RawWire.this;
        }

        @NotNull
        @Override
        public WireOut float32(float f) {
            bytes.writeFloat(f);
            return RawWire.this;
        }

        @NotNull
        @Override
        public WireOut float64(double d) {
            bytes.writeDouble(d);
            return RawWire.this;
        }

        @NotNull
        @Override
        public WireOut time(@NotNull LocalTime localTime) {
            long t = localTime.toNanoOfDay();
            bytes.writeLong(t);
            return RawWire.this;
        }

        @NotNull
        @Override
        public WireOut zonedDateTime(@NotNull ZonedDateTime zonedDateTime) {
            if (use8bit)
                bytes.write8bit(zonedDateTime.toString());
            else
                bytes.writeUtf8(zonedDateTime.toString());
            return RawWire.this;
        }

        @NotNull
        @Override
        public WireOut date(@NotNull LocalDate localDate) {
            bytes.writeStopBit(localDate.toEpochDay());
            return RawWire.this;
        }

        @NotNull
        @Override
        public WireOut dateTime(@NotNull LocalDateTime localDateTime) {
            date(localDateTime.toLocalDate());
            time(localDateTime.toLocalTime());
            return RawWire.this;
        }

        @NotNull
        @Override
        public ValueOut typePrefix(CharSequence typeName) {
            bytes.writeUtf8(typeName);
            return this;
        }

        @Override
        public ClassLookup classLookup() {
            return RawWire.this.classLookup();
        }

        @NotNull
        @Override
        public WireOut typeLiteral(@Nullable CharSequence type) {
            bytes.writeUtf8(type);
            return RawWire.this;
        }

        @NotNull
        @Override
        public WireOut typeLiteral(@NotNull BiConsumer<Class, Bytes> typeTranslator, @Nullable Class type) {
            long position = bytes.writePosition();
            bytes.writeSkip(1);
            typeTranslator.accept(type, bytes);
            bytes.writeUnsignedByte(position, Maths.toInt8(bytes.writePosition() - position - 1));
            return RawWire.this;
        }

        @NotNull
        @Override
        public WireOut uuid(@NotNull UUID uuid) {
            bytes.writeLong(uuid.getMostSignificantBits());
            bytes.writeLong(uuid.getLeastSignificantBits());
            return RawWire.this;
        }

        @NotNull
        @Override
        public WireOut int32forBinding(int value) {
            bytes.writeInt(value);
            return RawWire.this;
        }

        @NotNull
        @Override
        public WireOut int64forBinding(long value) {
            bytes.writeLong(value);
            return RawWire.this;
        }

        @NotNull
        @Override
        public WireOut int32forBinding(int value, @NotNull IntValue intValue) {
            int32forBinding(value);
            ((BinaryIntReference) intValue).bytesStore(bytes, bytes.writePosition() - 4, 4);
            return RawWire.this;
        }

        @NotNull
        @Override
        public WireOut int64forBinding(long value, @NotNull LongValue longValue) {
            int64forBinding(value);
            ((BinaryLongReference) longValue).bytesStore(bytes, bytes.writePosition() - 8, 8);
            return RawWire.this;
        }

        @NotNull
        @Override
        public WireOut boolForBinding(final boolean value, @NotNull final BooleanValue longValue) {
            bool(value);
            ((BinaryLongReference) longValue).bytesStore(bytes, bytes.writePosition() - 1, 1);
            return RawWire.this;
        }

        @NotNull
        @Override
        public <T> WireOut sequence(T t, @NotNull BiConsumer<T, ValueOut> writer) {
            long position = bytes.writePosition();
            bytes.writeInt(0);

            writer.accept(t, this);

            bytes.writeOrderedInt(position, Maths.toInt32(bytes.writePosition() - position - 4, "Document length %,d out of 32-bit int range."));
            return RawWire.this;
        }

        @NotNull
        @Override
        public <T, K> WireOut sequence(T t, K kls, @NotNull TriConsumer<T, K, ValueOut> writer) {
            long position = bytes.writePosition();
            bytes.writeInt(0);

            writer.accept(t, kls, this);

            bytes.writeOrderedInt(position, Maths.toInt32(bytes.writePosition() - position - 4, "Document length %,d out of 32-bit int range."));
            return RawWire.this;
        }

        @NotNull
        @Override
        public WireOut marshallable(@NotNull WriteMarshallable object) {
            long position = bytes.writePosition();
            bytes.writeInt(0);

            object.writeMarshallable(RawWire.this);

            int length = Maths.toInt32(bytes.writePosition() - position - 4, "Document length %,d out of 32-bit int range.");
            bytes.writeOrderedInt(position, length);
            return RawWire.this;
        }

        @NotNull
        @Override
        public WireOut marshallable(@NotNull Serializable object) {
            long position = bytes.writePosition();
            bytes.writeInt(0);

            writeSerializable(object);

            int length = Maths.toInt32(bytes.writePosition() - position - 4, "Document length %,d out of 32-bit int range.");
            bytes.writeOrderedInt(position, length);
            return RawWire.this;
        }

        private void writeSerializable(@NotNull Serializable object) {
            try {
                if (object instanceof Externalizable)
                    ((Externalizable) object).writeExternal(objectOutput());
                else
                    Wires.writeMarshallable(object, RawWire.this);
            } catch (IOException e) {
                throw new IORuntimeException(e);
            }
        }

        @NotNull
        @Override
        public WireOut map(Map map) {
            throw new UnsupportedOperationException("todo");
        }

        @NotNull
        @Override
        public WireOut object(@Nullable Object o) {
            bytes.writeUtf8(o == null ? null : o.toString());
            return RawWire.this;
        }

        @NotNull
        @Override
        public WireOut wireOut() {
            return RawWire.this;
        }

        @Override
        public void resetState() {
            // Do nothing
        }
    }

    class RawValueIn implements ValueIn {
        final ValueInStack stack = new ValueInStack();

        @Override
        public void resetState() {
            stack.reset();
        }

        public void pushState() {
            stack.push();
        }

        public void popState() {
            stack.pop();
        }

        public ValueInState curr() {
            return stack.curr();
        }

        @NotNull
        @Override
        public <T> WireIn bool(T t, @NotNull ObjBooleanConsumer<T> flag) {
            int b = bytes.readUnsignedByte();
            switch (b) {
                case BinaryWireCode.NULL:
                    flag.accept(t, null);
                    break;
                case 0:
                case BinaryWireCode.FALSE:
                    flag.accept(t, false);
                    break;
                default:
                    flag.accept(t, true);
                    break;
            }
            return RawWire.this;
        }

        @Override
        public boolean isTyped() {
            return false;
        }

        @Override
        public Class typePrefix() {
            return null;
        }

        @Nullable
        @Override
        public String text() {
            return use8bit ? bytes.readUtf8() : bytes.read8bit();
        }

        @Nullable
        @Override
        public StringBuilder textTo(@NotNull StringBuilder s) {
            if (use8bit)
                return bytes.read8bit(s) ? s : null;
            else
                return bytes.readUtf8(s) ? s : null;
        }

        @Nullable
        @Override
        public Bytes textTo(@NotNull Bytes s) {
            if (use8bit)
                return bytes.read8bit(s) ? s : null;
            else
                return bytes.readUtf8(s) ? s : null;
        }

        @Override
        @NotNull
        public WireIn bytes(@NotNull BytesOut toBytes) {
            return bytes(toBytes, true);
        }

        @NotNull
        @Override
        public WireIn bytes(@NotNull BytesOut toBytes, boolean clearBytes) {
            if (clearBytes)
                toBytes.clear();

            long length = readLength();
            @NotNull Bytes<?> bytes = wireIn().bytes();

            toBytes.write(bytes, bytes.readPosition(), length);
            bytes.readSkip(length);
            return wireIn();
        }

        @Nullable
        @Override
        public WireIn bytesSet(@NotNull PointerBytesStore toBytes) {
            throw new UnsupportedOperationException("todo");
        }

        @NotNull
        @Override
        public WireIn bytesMatch(@NotNull BytesStore compareBytes, @NotNull BooleanConsumer consumer) {
            long length = readLength();
            @NotNull Bytes<?> bytes = wireIn().bytes();

            if (length == compareBytes.readRemaining()) {
                consumer.accept(bytes.equalBytes(compareBytes, length));
            } else {
                consumer.accept(false);
            }
            bytes.readSkip(length);
            return wireIn();

        }

        @Override
        @NotNull
        public WireIn bytes(@NotNull ReadBytesMarshallable bytesConsumer) {
            long length = readLength();

            if (length > bytes.readRemaining())
                throw new BufferUnderflowException();
            long limit0 = bytes.readLimit();
            long limit = bytes.readPosition() + length;
            try {
                bytes.readLimit(limit);
                bytesConsumer.readMarshallable(bytes);
            } finally {
                bytes.readLimit(limit0);
                bytes.readPosition(limit);
            }
            return wireIn();
        }

        @NotNull
        @Override
        public byte @NotNull [] bytes() {
            throw new UnsupportedOperationException("todo");
        }

        @NotNull
        @Override
        public WireIn wireIn() {
            return RawWire.this;
        }

        @Override
        public long readLength() {
            return bytes.readStopBit();
        }

        @NotNull
        @Override
        public WireIn skipValue() {
            throw new UnsupportedOperationException();
        }

        @NotNull
        @Override
        public <T> WireIn int8(@NotNull T t, @NotNull ObjByteConsumer<T> tb) {
            tb.accept(t, bytes.readByte());
            return RawWire.this;
        }

        @NotNull
        @Override
        public <T> WireIn uint8(@NotNull T t, @NotNull ObjShortConsumer<T> ti) {
            ti.accept(t, (short) bytes.readUnsignedByte());
            return RawWire.this;
        }

        @NotNull
        @Override
        public <T> WireIn int16(@NotNull T t, @NotNull ObjShortConsumer<T> ti) {
            ti.accept(t, bytes.readShort());
            return RawWire.this;
        }

        @NotNull
        @Override
        public <T> WireIn uint16(@NotNull T t, @NotNull ObjIntConsumer<T> ti) {
            ti.accept(t, bytes.readUnsignedShort());
            return RawWire.this;
        }

        @NotNull
        @Override
        public <T> WireIn int32(@NotNull T t, @NotNull ObjIntConsumer<T> ti) {
            ti.accept(t, bytes.readInt());
            return RawWire.this;
        }

        @NotNull
        @Override
        public <T> WireIn uint32(@NotNull T t, @NotNull ObjLongConsumer<T> tl) {
            tl.accept(t, bytes.readUnsignedInt());
            return RawWire.this;
        }

        @NotNull
        @Override
        public <T> WireIn int64(@NotNull T t, @NotNull ObjLongConsumer<T> tl) {
            tl.accept(t, bytes.readLong());
            return RawWire.this;
        }

        @NotNull
        @Override
        public <T> WireIn float32(@NotNull T t, @NotNull ObjFloatConsumer<T> tf) {
            tf.accept(t, bytes.readFloat());
            return RawWire.this;
        }

        @NotNull
        @Override
        public <T> WireIn float64(@NotNull T t, @NotNull ObjDoubleConsumer<T> td) {
            td.accept(t, bytes.readDouble());
            return RawWire.this;
        }

        @NotNull
        @Override
        public <T> WireIn time(@NotNull T t, @NotNull BiConsumer<T, LocalTime> setLocalTime) {
            setLocalTime.accept(t, LocalTime.ofNanoOfDay(bytes.readLong()));
            return RawWire.this;
        }

        @NotNull
        @Override
        public <T> WireIn zonedDateTime(@NotNull T t, @NotNull BiConsumer<T, ZonedDateTime> tZonedDateTime) {
            tZonedDateTime.accept(t, ZonedDateTime.parse(bytes.readUtf8()));
            return RawWire.this;
        }

        @NotNull
        @Override
        public <T> WireIn date(@NotNull T t, @NotNull BiConsumer<T, LocalDate> tLocalDate) {
            tLocalDate.accept(t, LocalDate.ofEpochDay(bytes.readStopBit()));
            return RawWire.this;
        }

        @NotNull
        @Override
        public <T> WireIn uuid(@NotNull T t, @NotNull BiConsumer<T, UUID> tuuid) {
            tuuid.accept(t, new UUID(bytes.readLong(), bytes.readLong()));
            return RawWire.this;
        }

        @NotNull
        @Override
        public <T> WireIn int64array(@Nullable LongArrayValues values, T t, @NotNull BiConsumer<T, LongArrayValues> setter) {
            if (!(values instanceof Byteable)) {
                values = new BinaryLongArrayReference();
            }
            @Nullable Byteable b = (Byteable) values;
            long length = b.maxSize();
            b.bytesStore(bytes, bytes.readPosition(), length);
            bytes.readSkip(length);
            setter.accept(t, values);
            return RawWire.this;
        }

        @NotNull
        @Override
        public <T> WireIn int64(@Nullable LongValue value, T t, @NotNull BiConsumer<T, LongValue> setter) {
            if (!(value instanceof Byteable) || ((Byteable) value).maxSize() != 8) {
                value = new BinaryLongReference();
                setter.accept(t, value);
            }
            return int64(value);
        }

        @NotNull
        @Override
        public WireIn int64(@NotNull LongValue value) {
            @Nullable Byteable b = (Byteable) value;
            long length = b.maxSize();
            b.bytesStore(bytes, bytes.readPosition(), length);
            bytes.readSkip(length);
            return RawWire.this;
        }

        @NotNull
        @Override
        public WireIn int32(@NotNull IntValue value) {
            @NotNull Byteable b = (Byteable) value;
            long length = b.maxSize();
            b.bytesStore(bytes, bytes.readPosition(), length);
            bytes.readSkip(length);
            return RawWire.this;
        }

        @Override
        public WireIn bool(@NotNull final BooleanValue ret) {
            throw new UnsupportedOperationException("todo");
        }

        @NotNull
        @Override
        public <T> WireIn int32(@Nullable IntValue value, T t, @NotNull BiConsumer<T, IntValue> setter) {
            if (!(value instanceof Byteable) || ((Byteable) value).maxSize() != 8) {
                value = new BinaryIntReference();
                setter.accept(t, value);
            }
            @Nullable Byteable b = (Byteable) value;
            long length = b.maxSize();
            b.bytesStore(bytes, bytes.readPosition(), length);
            bytes.readSkip(length);
            return RawWire.this;
        }

        @Override
        public <T> boolean sequence(@NotNull T t, @NotNull BiConsumer<T, ValueIn> tReader) {
            throw new UnsupportedOperationException("todo");
        }

        @Override
        public <T> boolean sequence(List<T> list, @NotNull List<T> buffer, Supplier<T> bufferAdd, Reader reader0) {
            throw new UnsupportedOperationException("todo");
        }

        @NotNull
        @Override
        public <T, K> WireIn sequence(@NotNull T t, K kls, @NotNull TriConsumer<T, K, ValueIn> tReader) {
            throw new UnsupportedOperationException("todo");
        }

        @NotNull
        @Override
        public <T> ValueIn typePrefix(T t, @NotNull BiConsumer<T, CharSequence> ts) {
            StringBuilder sb = WireInternal.acquireStringBuilder();
            bytes.readUtf8(sb);
            ts.accept(t, sb);
            return this;
        }

        @NotNull
        @Override
        public <T> WireIn typeLiteralAsText(T t, @NotNull BiConsumer<T, CharSequence> classNameConsumer) {
            StringBuilder sb = WireInternal.acquireStringBuilder();
            bytes.readUtf8(sb);
            classNameConsumer.accept(t, sb);
            return RawWire.this;
        }

        @Override
        public ClassLookup classLookup() {
            return RawWire.this.classLookup();
        }

        @Override
        public Type typeLiteral(BiFunction<CharSequence, ClassNotFoundException, Type> unresolvedHandler) {
            StringBuilder sb = WireInternal.acquireStringBuilder();
            bytes.readUtf8(sb);
<<<<<<< HEAD
            return classLookup.forName(sb);
=======
            try {
                return classLookup.forName(sb);
            } catch (ClassNotFoundRuntimeException e) {
                return unresolvedHandler.apply(sb, e.getCause());
            }
>>>>>>> afd14a4f
        }

        @Override
        public <T> T applyToMarshallable(@NotNull Function<WireIn, T> marshallableReader) {
            textTo(lastSB);

            long length = bytes.readUnsignedInt();
            if (length >= 0) {
                long limit = bytes.readLimit();
                long limit2 = bytes.readPosition() + length;
                bytes.readLimit(limit2);
                try {
                    return marshallableReader.apply(RawWire.this);
                } finally {
                    bytes.readLimit(limit);
                    bytes.readPosition(limit2);
                }
            } else {
                return marshallableReader.apply(RawWire.this);
            }
        }

        @Nullable
        @Override
        public <T> T typedMarshallable() {
            throw new UnsupportedOperationException("todo");
        }

        @Override
        public boolean hasNext() {
            return bytes.readRemaining() > 0;
        }

        @Override
        public boolean hasNextSequenceItem() {
            throw new UnsupportedOperationException("todo");
        }

        @Override
        @Nullable
        public Object marshallable(@NotNull Object object, @NotNull SerializationStrategy strategy) {
            long length = bytes.readUnsignedInt();
            if (length == 0xFFFF_FFFF)
                return null;
            if (length > bytes.readRemaining()) {
                throw new IllegalStateException("Length was " + length
                        + " greater than remaining " + bytes.readRemaining());
            }
            if (length >= 0) {
                long limit = bytes.readLimit();
                long limit2 = bytes.readPosition() + length;
                bytes.readLimit(limit2);
                try {
                    strategy.readUsing(null, object, this, BracketType.MAP);

                } finally {
                    bytes.readLimit(limit);
                    bytes.readPosition(limit2);
                }
            } else {
                strategy.readUsing(null, object, this, BracketType.MAP);
            }
            return object;
        }

        @Override
        public boolean bool() {
            return bytes.readBoolean();
        }

        @Override
        public byte int8() {
            return bytes.readByte();
        }

        @Override
        public short int16() {
            return bytes.readShort();
        }

        @Override
        public int uint16() {
            return bytes.readUnsignedShort();
        }

        @Override
        public int int32() {
            return bytes.readInt();
        }

        @Override
        public long int64() {
            return bytes.readLong();
        }

        @Override
        public double float64() {
            return bytes.readDouble();
        }

        @Override
        public float float32() {
            return bytes.readFloat();
        }

        @Override
        public boolean isNull() {
            return false;
        }

        @NotNull
        @Override
        public BracketType getBracketType() {
            throw new IllegalArgumentException("Only scalar or nested types supported");
        }

        @Override
        public Object objectWithInferredType(Object using, SerializationStrategy strategy, Class type) {
            throw new UnsupportedOperationException("Cannot read " + using + " value and " + type + " type for RawWire");
        }
    }
}<|MERGE_RESOLUTION|>--- conflicted
+++ resolved
@@ -1030,15 +1030,11 @@
         public Type typeLiteral(BiFunction<CharSequence, ClassNotFoundException, Type> unresolvedHandler) {
             StringBuilder sb = WireInternal.acquireStringBuilder();
             bytes.readUtf8(sb);
-<<<<<<< HEAD
-            return classLookup.forName(sb);
-=======
             try {
                 return classLookup.forName(sb);
             } catch (ClassNotFoundRuntimeException e) {
                 return unresolvedHandler.apply(sb, e.getCause());
             }
->>>>>>> afd14a4f
         }
 
         @Override
