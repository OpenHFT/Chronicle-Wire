/*
 * Copyright 2016-2020 Chronicle Software
 *
 * https://chronicle.software
 *
 * Licensed under the Apache License, Version 2.0 (the "License");
 * you may not use this file except in compliance with the License.
 * You may obtain a copy of the License at
 *
 *       http://www.apache.org/licenses/LICENSE-2.0
 *
 * Unless required by applicable law or agreed to in writing, software
 * distributed under the License is distributed on an "AS IS" BASIS,
 * WITHOUT WARRANTIES OR CONDITIONS OF ANY KIND, either express or implied.
 * See the License for the specific language governing permissions and
 * limitations under the License.
 */
package net.openhft.chronicle.wire;

import net.openhft.chronicle.bytes.*;
import net.openhft.chronicle.core.Jvm;
import net.openhft.chronicle.core.io.Closeable;
import org.jetbrains.annotations.NotNull;

import java.lang.reflect.Constructor;
import java.lang.reflect.InvocationHandler;
import java.lang.reflect.Method;
import java.lang.reflect.Proxy;
import java.util.Collections;
import java.util.LinkedHashSet;
import java.util.Map;
import java.util.Set;
import java.util.concurrent.ConcurrentHashMap;
import java.util.concurrent.atomic.AtomicLong;
import java.util.function.Supplier;

@SuppressWarnings({"rawtypes", "unchecked"})
public class VanillaMethodWriterBuilder<T> implements Supplier<T>, MethodWriterBuilder<T> {

<<<<<<< HEAD
    private static final boolean DISABLE_PROXY_GEN = Boolean.getBoolean("disableProxyCodegen");
    private final Set<Class> interfaces = Collections.synchronizedSet(new LinkedHashSet<>());
    private static final Map<String, Class> classCache = new ConcurrentHashMap<>();

=======
    private static final boolean DISABLE_PROXY_GEN = Jvm.getBoolean("disableProxyCodegen");
    private static final Class<?> COMPILE_FAILED = ClassNotFoundException.class;
    private final Set<Class> interfaces = new LinkedHashSet<>();
    private static final Map<Set<Class>, Class> setOfClassesToClassName = new ConcurrentHashMap<>();
>>>>>>> 4d69ee9e
    private final String packageName;
    private final String className;
    private ClassLoader classLoader;
    @NotNull
    private final MethodWriterInvocationHandlerSupplier handlerSupplier;
    AtomicLong l = new AtomicLong();
    private String proxyClassName;
    private MarshallableOut out;
    private Closeable closeable;
    private String genericEvent;
    private MethodWriterListener methodWriterListener;
    private boolean metaData;
    private boolean useMethodIds;
    private WireType wireType;
    private Class<?> proxyClass;

    @NotNull
    public MethodWriterBuilder<T> classLoader(ClassLoader classLoader) {
        this.classLoader = classLoader;
        return this;
    }

    @NotNull
    public MethodWriterBuilder<T> addInterface(Class additionalClass) {
        if (interfaces.contains(additionalClass))
            return this;

        interfaces.add(additionalClass);
        for (Method method : additionalClass.getMethods()) {
            Class<?> returnType = method.getReturnType();
            if (returnType.isInterface() && !Jvm.dontChain(returnType)) {
                addInterface(returnType);
            }
        }
        return this;
    }

    @NotNull
    public MethodWriterBuilder<T> recordHistory(boolean recordHistory) {
        handlerSupplier.recordHistory(recordHistory);
        return this;
    }

    public VanillaMethodWriterBuilder(@NotNull Class<T> tClass, @NotNull Supplier<MethodWriterInvocationHandler> handlerSupplier) {
        packageName = tClass.getPackage().getName();
        className = tClass.getSimpleName();

        addInterface(tClass);
        classLoader = tClass.getClassLoader();

        this.handlerSupplier = new MethodWriterInvocationHandlerSupplier(handlerSupplier);

    }

    @NotNull
    public MethodWriterBuilder<T> methodWriterInterceptor(MethodWriterInterceptor methodWriterInterceptor) {
        handlerSupplier.methodWriterInterceptor(methodWriterInterceptor);
        return this;
    }

    @NotNull
    public MethodWriterBuilder<T> methodWriterInterceptorReturns(MethodWriterInterceptorReturns methodWriterInterceptor) {
        handlerSupplier.methodWriterInterceptorReturns(methodWriterInterceptor);
        return this;
    }

    @NotNull
    public MethodWriterBuilder<T> methodWriterListener(MethodWriterListener methodWriterListener) {
        this.methodWriterListener = methodWriterListener;
        handlerSupplier.methodWriterListener(methodWriterListener);
        return this;
    }

    @NotNull
    public MethodWriterBuilder<T> disableThreadSafe(boolean theadSafe) {
        handlerSupplier.disableThreadSafe(theadSafe);
        return this;
    }

    @NotNull
    public T build() {
        return get();
    }



    @NotNull
    public MethodWriterBuilder<T> onClose(Closeable closeable) {
        this.closeable = closeable;
        handlerSupplier.onClose(closeable);
        return this;
    }

    public WireType wireType() {
        return wireType;
    }

    public VanillaMethodWriterBuilder<T> wireType(final WireType wireType) {
        this.wireType = wireType;
        return this;
    }

    /**
     * because we cache the classes in {@code classCache}, its very important to come up with a name that is
     * unique for what the class does.
     *
     * @return the name of the new class
     */
    @NotNull
    private String getClassName() {
        final StringBuilder sb = new StringBuilder();
        interfaces.forEach(i -> sb.append(i.getSimpleName()));
        sb.append(this.genericEvent == null ? "" : this.genericEvent);
        sb.append(this.metaData ? "MetadataAware" : "");
        sb.append(useMethodIds ? "MethodIds" : "");
        sb.append(hasMethodWriterListener() ? "MethodListener" : "");
        sb.append(toFirstCapCase(wireType.toString()));
        sb.append("MethodWriter");
        return sb.toString();
    }

    @NotNull
    @Override
    public T get() {
        if (proxyClass != null) {
            try {
                Constructor<T> constructor = (Constructor) proxyClass.getConstructor(MethodWriterInvocationHandlerSupplier.class);
                return (T) constructor.newInstance(handlerSupplier);
            } catch (Throwable e) {
                // do nothing and drop through
                if (Jvm.isDebug())
                    Jvm.debug().on(getClass(), e);
            }
        }
        if (!DISABLE_PROXY_GEN) {

            try {
                Class clazz = classCache.computeIfAbsent(getClassName(), this::newClass);
                if (clazz != null)
                    return (T) newInstance(clazz);

            } catch (Throwable e) {

                // do nothing and drop through
                if (Jvm.isDebug())
                    Jvm.debug().on(getClass(), e);
            }
        }

        @NotNull Class[] interfacesArr = interfaces.toArray(new Class[interfaces.size()]);
        //noinspection unchecked
        return (T) Proxy.newProxyInstance(classLoader, interfacesArr, new CallSupplierInvocationHandler());
    }

    private Class newClass(final String name) {
        final LinkedHashSet<Class> setOfInterfaces = new LinkedHashSet<>(interfaces);
        setOfInterfaces.add(SharedDocumentContext.class);
        return GenerateMethodWriter.newClass(packageName,
                setOfInterfaces,
                name,
                classLoader,
                wireType,
                genericEvent,
                hasMethodWriterListener(), metaData, useMethodIds);
    }

    private boolean hasMethodWriterListener() {
        return methodWriterListener != null;
    }

    private Object newInstance(final Class aClass) {
        try {
            return aClass.getDeclaredConstructors()[0].newInstance(out, closeable, methodWriterListener);
        } catch (Exception e) {
            throw Jvm.rethrow(e);
        }
    }

    /**
     * A generic event treats the first argument and the eventName
     *
     * @param genericEvent name
     * @return this
     */
    public MethodWriterBuilder<T> genericEvent(String genericEvent) {
        handlerSupplier.genericEvent(genericEvent);
        this.genericEvent = genericEvent;
        return this;
    }

    public MethodWriterBuilder<T> useMethodIds(boolean useMethodIds) {
        handlerSupplier.useMethodIds(useMethodIds);
        this.useMethodIds = useMethodIds;
        return this;
    }

    public MethodWriterBuilder<T> marshallableOut(final MarshallableOut out) {
        this.out = out;
        return this;
    }

    public MethodWriterBuilder<T> metaData(final boolean metaData) {
        this.metaData = metaData;
        return this;
    }

    class CallSupplierInvocationHandler implements InvocationHandler {
        @Override
        public Object invoke(Object proxy, Method method, Object[] args) throws Throwable {
            return handlerSupplier.get().invoke(proxy, method, args);
        }
    }

    public Class<?> proxyClass() {
        return proxyClass;
    }

    public MethodWriterBuilder<T> proxyClass(Class<?> proxyClass) {
        if (proxyClass.isInterface())
            throw new IllegalArgumentException("expecting a class rather than an interface, proxyClass=" + proxyClass);
        this.proxyClass = proxyClass;
        return this;
    }

    @NotNull
    private String toFirstCapCase(@NotNull String name) {
        return Character.toUpperCase(name.charAt(0)) + name.substring(1).toLowerCase();
    }
}<|MERGE_RESOLUTION|>--- conflicted
+++ resolved
@@ -37,17 +37,10 @@
 @SuppressWarnings({"rawtypes", "unchecked"})
 public class VanillaMethodWriterBuilder<T> implements Supplier<T>, MethodWriterBuilder<T> {
 
-<<<<<<< HEAD
     private static final boolean DISABLE_PROXY_GEN = Boolean.getBoolean("disableProxyCodegen");
     private final Set<Class> interfaces = Collections.synchronizedSet(new LinkedHashSet<>());
     private static final Map<String, Class> classCache = new ConcurrentHashMap<>();
 
-=======
-    private static final boolean DISABLE_PROXY_GEN = Jvm.getBoolean("disableProxyCodegen");
-    private static final Class<?> COMPILE_FAILED = ClassNotFoundException.class;
-    private final Set<Class> interfaces = new LinkedHashSet<>();
-    private static final Map<Set<Class>, Class> setOfClassesToClassName = new ConcurrentHashMap<>();
->>>>>>> 4d69ee9e
     private final String packageName;
     private final String className;
     private ClassLoader classLoader;
