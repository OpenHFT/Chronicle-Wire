--- conflicted
+++ resolved
@@ -167,11 +167,9 @@
      */
     @NotNull
     private String getClassName() {
-<<<<<<< HEAD
+
         return methodWriterClassNameGenerator.getClassName(interfaces, genericEvent, metaData, updateInterceptor != null, wireType(),verboseTypes);
-=======
-        return methodWriterClassNameGenerator.getClassName(interfaces, genericEvent, metaData, updateInterceptor != null, wireType());
->>>>>>> 38c8a6ab
+
     }
 
     @NotNull
